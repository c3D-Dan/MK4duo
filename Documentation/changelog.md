--- conflicted
+++ resolved
@@ -2,13 +2,6 @@
 * Create class bedlevel and probe
 * Fix EEPROM_SD
 * Fix and clear code
-<<<<<<< HEAD
-* Add Laser PWM Invert invert and HIGH to Fire
-* Add LASER_REMAP_INTENSITY can be disabled
-* Add Weak laser option in LCD Laser Test submenu
-* Fix Laser Init
-=======
->>>>>>> 212b773f
 
 ### Version 4.3.22 dev
 * Add Hardware PWM for SAM processor
@@ -18,6 +11,10 @@
 * Add support for PCA9632 PWM RGB LED
 * Add support DAV System (By D'angella Vincenzo)
 * Swap on Alligator board Heater_0 with Heater_Bed because this pin is Hardware PWM.
+
+### Version 4.3.21 dev
+* Add User menu LCD
+* Write Kinematic function for Cartesian, Core and DELTA. SCARA for now not implemented.
 
 ### Version 4.3.21 dev
 * Add User menu LCD
