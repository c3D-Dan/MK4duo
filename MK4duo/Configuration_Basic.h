--- conflicted
+++ resolved
@@ -130,12 +130,8 @@
  * See: https://github.com/MagoKimbra/MK4duo/blob/master/Documentation/Hardware.md *
  *                                                                                       *
  *****************************************************************************************/
-<<<<<<< HEAD
-#define MOTHERBOARD BOARD_RAMPS_13_HFF
+#define MOTHERBOARD BOARD_RAMPS_13_HFB
 //#define MOTHERBOARD BOARD_RAMPS_FD_V2
-=======
-#define MOTHERBOARD BOARD_RAMPS_13_HFB
->>>>>>> 212b773f
 /*****************************************************************************************/
 
 
@@ -195,17 +191,10 @@
  ***********************************************************************/
 // This defines the number of extruder real or virtual
 // 0,1,2,3,4,5,6
-<<<<<<< HEAD
 #define EXTRUDERS 1 //(0 causes a compile error)
-
-// This defines the number of Driver extruder you have and use
-// 0,1,2,3,4,5,6 //(0 causes a compile error)
-=======
-#define EXTRUDERS 1
 
 // This defines the number of Driver extruder you have and use
 // 0,1,2,3,4,5,6
->>>>>>> 212b773f
 #define DRIVER_EXTRUDERS 1
 /***********************************************************************/
 
