/**
 * MK4duo 3D Printer Firmware
 *
 * Based on Marlin, Sprinter and grbl
 * Copyright (C) 2011 Camiel Gubbels / Erik van der Zalm
 * Copyright (C) 2013 - 2017 Alberto Cotronei @MagoKimbra
 *
 * This program is free software: you can redistribute it and/or modify
 * it under the terms of the GNU General Public License as published by
 * the Free Software Foundation, either version 3 of the License, or
 * (at your option) any later version.
 *
 * This program is distributed in the hope that it will be useful,
 * but WITHOUT ANY WARRANTY; without even the implied warranty of
 * MERCHANTABILITY or FITNESS FOR A PARTICULAR PURPOSE. See the
 * GNU General Public License for more details.
 *
 * You should have received a copy of the GNU General Public License
 * along with this program. If not, see <http://www.gnu.org/licenses/>.
 *
 */

/**
 * laser.cpp - Laser control library for Arduino using 16 bit timers- Version 1
 * Copyright (c) 2013 Timothy Schmidt.  All right reserved.
 * Copyright (c) 2016 Franco (nextime) Lanza
 *
 * This library is free software; you can redistribute it and/or
 * modify it under the terms of the GNU Lesser General Public
 * License as published by the Free Software Foundation; either
 * version 3 of the License, or (at your option) any later version.
 *
 * This library is distributed in the hope that it will be useful,
 * but WITHOUT ANY WARRANTY; without even the implied warranty of
 * MERCHANTABILITY or FITNESS FOR A PARTICULAR PURPOSE. See the GNU
 * Lesser General Public License for more details.
 *
 * You should have received a copy of the GNU Lesser General Public
 * License along with this library; if not, write to the Free Software
 * Foundation, Inc., 51 Franklin St, Fifth Floor, Boston, MA  02110-1301  USA
 */

#include "../../../base.h"

#if ENABLED(LASER) && ENABLED(ARDUINO_ARCH_SAM)

  laser_t laser;

  void laser_init() {

    #if LASER_CONTROL == 1
      if (!HAL::AnalogWrite(LASER_PWR_PIN, 0, LASER_PWM)) {
<<<<<<< HEAD
        SERIAL_LM(ER, "LASER_PWR_PIN not PWM or TC pin, please select another pin!");
=======
        SERIAL_LM(ER, "LASER_PWR_PIN not PWM or TC pin, please select onother pin!");
>>>>>>> 212b773f
        return;
      }
    #elif LASER_CONTROL == 2
      if (!HAL::AnalogWrite(LASER_PWM_PIN, 0, LASER_PWM)) {
<<<<<<< HEAD
        SERIAL_LM(ER, "LASER_PWM_PIN not PWM or TC pin, please select another pin!");
=======
        SERIAL_LM(ER, "LASER_PWM_PIN not PWM or TC pin, please select onother pin!");
>>>>>>> 212b773f
        return;
      }
    #endif

    #if ENABLED(LASER_PERIPHERALS)
      OUT_WRITE(LASER_PERIPHERALS_PIN, HIGH); // Laser peripherals are active LOW, so preset the pin
      PULLUP(LASER_PERIPHERALS_STATUS_PIN);   // Set the peripherals status pin to pull-up.
    #endif // LASER_PERIPHERALS

    #if LASER_CONTROL == 2
      OUT_WRITE(LASER_PWR_PIN, LASER_UNARM);  // Laser FIRING is active LOW, so preset the pin
    #endif

    // initialize state to some sane defaults
<<<<<<< HEAD
    laser.intensity = 0.3;
=======
    laser.intensity = 100.0;
>>>>>>> 212b773f
    laser.ppm = 0.0;
    laser.duration = 0;
    laser.status = LASER_OFF;
    laser.firing = LASER_ON;
    laser.mode = CONTINUOUS;
    laser.last_firing = 0;
    laser.diagnostics = false;
    laser.time = 0;

    #if ENABLED(LASER_RASTER)
      laser.raster_aspect_ratio = LASER_RASTER_ASPECT_RATIO;
      laser.raster_mm_per_pulse = LASER_RASTER_MM_PER_PULSE;
      laser.raster_direction = 1;
    #endif // LASER_RASTER
    
    #if DISABLED(LASER_PULSE_METHOD)
      laser_extinguish();
    #endif
  }

  void laser_fire(float intensity/*= 100.0*/) {

    laser.firing = LASER_ON;
    laser.last_firing = micros(); // microseconds of last laser firing

    // restrict intensity between 0 and 100
    NOMORE(intensity, 100);
    NOLESS(intensity, 0);

<<<<<<< HEAD
    #if ENABLED(LASER_PWM_INVERT)
        intensity = 100 - intensity;
	#endif


=======
>>>>>>> 212b773f
    #if LASER_CONTROL == 1
      HAL::AnalogWrite(LASER_PWR_PIN, (255 * intensity * 0.01), LASER_PWM); // Range 0-255
    #elif LASER_CONTROL == 2
      HAL::AnalogWrite(LASER_PWM_PIN, (255 * intensity * 0.01), LASER_PWM); // Range 0-255
      WRITE(LASER_PWR_PIN, LASER_ARM);
    #endif

    if (laser.diagnostics) SERIAL_EM("Laser fired");
  }

  void laser_fire_byte(uint8_t intensity) { // Fire with byte-range 0-255
    laser.firing = LASER_ON;
    laser.last_firing = micros(); // microseconds of last laser firing

<<<<<<< HEAD
    #if ENABLED(LASER_PWM_INVERT)
        intensity = 255 - intensity;
	#endif

=======
>>>>>>> 212b773f
    #if LASER_CONTROL == 1
      HAL::AnalogWrite(LASER_PWR_PIN, intensity, LASER_PWM); // Range 0-255
    #elif LASER_CONTROL == 2
      HAL::AnalogWrite(LASER_PWM_PIN, intensity, LASER_PWM); // Range 0-255
      WRITE(LASER_PWR_PIN, LASER_ARM);
    #endif

    if (laser.diagnostics) SERIAL_EM("Laser_byte fired");
  }

  void laser_extinguish() {
    if (laser.firing == LASER_ON) {
      laser.firing = LASER_OFF;

      if (laser.diagnostics) SERIAL_EM("Laser being extinguished");

      #if LASER_CONTROL == 1
<<<<<<< HEAD
        #if ENABLED(LASER_PWM_INVERT)
          HAL::AnalogWrite(LASER_PWR_PIN, 255, LASER_PWM);
		#else
          HAL::AnalogWrite(LASER_PWR_PIN, 0, LASER_PWM);
		#endif
      #elif LASER_CONTROL == 2
        #if ENABLED(LASER_PWM_INVERT)
          HAL::AnalogWrite(LASER_PWM_PIN, 255, LASER_PWM);
		#else
          HAL::AnalogWrite(LASER_PWM_PIN, 0, LASER_PWM);
		#endif
=======
        HAL::AnalogWrite(LASER_PWR_PIN, 0, LASER_PWM);
      #elif LASER_CONTROL == 2
        HAL::AnalogWrite(LASER_PWM_PIN, 0, LASER_PWM);
>>>>>>> 212b773f
        WRITE(LASER_PWR_PIN, LASER_UNARM);
      #endif

      laser.time += millis() - (laser.last_firing / 1000);

      if (laser.diagnostics)
        SERIAL_EM("Laser extinguished");
    }
  }

  void laser_set_mode(int mode) {
    switch(mode) {
      case 0:
        laser.mode = CONTINUOUS;
        return;
      case 1:
        laser.mode = PULSED;
        return;
      case 2:
        laser.mode = RASTER;
        return;
    }
  }

  void laser_diagnose() {
    if (!laser.diagnostics)
      return;

    SERIAL_LMV(CFG, "Intensity ", laser.intensity);
    SERIAL_LMV(CFG, "Duration  ", laser.duration);
    SERIAL_LMV(CFG, "Ppm       ", laser.ppm);
    SERIAL_LMV(CFG, "Mode      ", laser.mode);
    SERIAL_LMV(CFG, "Status    ", laser.status);
    SERIAL_LMV(CFG, "Fired     ", laser.fired);
  }

  #if ENABLED(LASER_PERIPHERALS)
    bool laser_peripherals_ok() { return !READ(LASER_PERIPHERALS_STATUS_PIN); }

    void laser_peripherals_on() {
      WRITE(LASER_PERIPHERALS_PIN, LOW);
      if (laser.diagnostics)
        SERIAL_EM("Laser Peripherals Enabled");
    }

    void laser_peripherals_off() {
      if (!READ(LASER_PERIPHERALS_STATUS_PIN)) {
        WRITE(LASER_PERIPHERALS_PIN, HIGH);
        if (laser.diagnostics)
          SERIAL_EM("Laser Peripherals Disabled");
      }
    }

    void laser_wait_for_peripherals() {
      unsigned long timeout = millis() + LASER_PERIPHERALS_TIMEOUT;
      if (laser.diagnostics)
        SERIAL_EM("Waiting for peripheral control board signal...");

      while(!laser_peripherals_ok()) {
        if (millis() > timeout) {
          if (laser.diagnostics)
            SERIAL_LM(ER, "Peripheral control board failed to respond");

          Stop();
          break;
        }
      }
    }
  #endif // LASER_PERIPHERALS

#endif // LASER<|MERGE_RESOLUTION|>--- conflicted
+++ resolved
@@ -50,20 +50,12 @@
 
     #if LASER_CONTROL == 1
       if (!HAL::AnalogWrite(LASER_PWR_PIN, 0, LASER_PWM)) {
-<<<<<<< HEAD
-        SERIAL_LM(ER, "LASER_PWR_PIN not PWM or TC pin, please select another pin!");
-=======
         SERIAL_LM(ER, "LASER_PWR_PIN not PWM or TC pin, please select onother pin!");
->>>>>>> 212b773f
         return;
       }
     #elif LASER_CONTROL == 2
       if (!HAL::AnalogWrite(LASER_PWM_PIN, 0, LASER_PWM)) {
-<<<<<<< HEAD
-        SERIAL_LM(ER, "LASER_PWM_PIN not PWM or TC pin, please select another pin!");
-=======
         SERIAL_LM(ER, "LASER_PWM_PIN not PWM or TC pin, please select onother pin!");
->>>>>>> 212b773f
         return;
       }
     #endif
@@ -78,11 +70,7 @@
     #endif
 
     // initialize state to some sane defaults
-<<<<<<< HEAD
-    laser.intensity = 0.3;
-=======
     laser.intensity = 100.0;
->>>>>>> 212b773f
     laser.ppm = 0.0;
     laser.duration = 0;
     laser.status = LASER_OFF;
@@ -112,15 +100,14 @@
     NOMORE(intensity, 100);
     NOLESS(intensity, 0);
 
-<<<<<<< HEAD
-    #if ENABLED(LASER_PWM_INVERT)
-        intensity = 100 - intensity;
+    #if LASER_CONTROL == 1
+      HAL::AnalogWrite(LASER_PWR_PIN, (255 * intensity * 0.01), LASER_PWM); // Range 0-255
+    #elif LASER_CONTROL == 2
+      HAL::AnalogWrite(LASER_PWM_PIN, (255 * intensity * 0.01), LASER_PWM); // Range 0-255
+      WRITE(LASER_PWR_PIN, LASER_ARM);
 	#endif
 
-
-=======
->>>>>>> 212b773f
-    #if LASER_CONTROL == 1
+    if (laser.diagnostics) SERIAL_EM("Laser fired");
       HAL::AnalogWrite(LASER_PWR_PIN, (255 * intensity * 0.01), LASER_PWM); // Range 0-255
     #elif LASER_CONTROL == 2
       HAL::AnalogWrite(LASER_PWM_PIN, (255 * intensity * 0.01), LASER_PWM); // Range 0-255
@@ -134,15 +121,11 @@
     laser.firing = LASER_ON;
     laser.last_firing = micros(); // microseconds of last laser firing
 
-<<<<<<< HEAD
-    #if ENABLED(LASER_PWM_INVERT)
-        intensity = 255 - intensity;
-	#endif
-
-=======
->>>>>>> 212b773f
     #if LASER_CONTROL == 1
       HAL::AnalogWrite(LASER_PWR_PIN, intensity, LASER_PWM); // Range 0-255
+    #elif LASER_CONTROL == 2
+      HAL::AnalogWrite(LASER_PWM_PIN, intensity, LASER_PWM); // Range 0-255
+      WRITE(LASER_PWR_PIN, LASER_ARM);
     #elif LASER_CONTROL == 2
       HAL::AnalogWrite(LASER_PWM_PIN, intensity, LASER_PWM); // Range 0-255
       WRITE(LASER_PWR_PIN, LASER_ARM);
@@ -158,11 +141,10 @@
       if (laser.diagnostics) SERIAL_EM("Laser being extinguished");
 
       #if LASER_CONTROL == 1
-<<<<<<< HEAD
-        #if ENABLED(LASER_PWM_INVERT)
-          HAL::AnalogWrite(LASER_PWR_PIN, 255, LASER_PWM);
-		#else
-          HAL::AnalogWrite(LASER_PWR_PIN, 0, LASER_PWM);
+        HAL::AnalogWrite(LASER_PWR_PIN, 0, LASER_PWM);
+      #elif LASER_CONTROL == 2
+        HAL::AnalogWrite(LASER_PWM_PIN, 0, LASER_PWM);
+        WRITE(LASER_PWR_PIN, LASER_UNARM);
 		#endif
       #elif LASER_CONTROL == 2
         #if ENABLED(LASER_PWM_INVERT)
@@ -170,11 +152,6 @@
 		#else
           HAL::AnalogWrite(LASER_PWM_PIN, 0, LASER_PWM);
 		#endif
-=======
-        HAL::AnalogWrite(LASER_PWR_PIN, 0, LASER_PWM);
-      #elif LASER_CONTROL == 2
-        HAL::AnalogWrite(LASER_PWM_PIN, 0, LASER_PWM);
->>>>>>> 212b773f
         WRITE(LASER_PWR_PIN, LASER_UNARM);
       #endif
 
