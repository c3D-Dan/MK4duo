/**
 * MK4duo 3D Printer Firmware
 *
 * Based on Marlin, Sprinter and grbl
 * Copyright (C) 2011 Camiel Gubbels / Erik van der Zalm
 * Copyright (C) 2013 - 2017 Alberto Cotronei @MagoKimbra
 *
 * This program is free software: you can redistribute it and/or modify
 * it under the terms of the GNU General Public License as published by
 * the Free Software Foundation, either version 3 of the License, or
 * (at your option) any later version.
 *
 * This program is distributed in the hope that it will be useful,
 * but WITHOUT ANY WARRANTY; without even the implied warranty of
 * MERCHANTABILITY or FITNESS FOR A PARTICULAR PURPOSE. See the
 * GNU General Public License for more details.
 *
 * You should have received a copy of the GNU General Public License
 * along with this program. If not, see <http://www.gnu.org/licenses/>.
 *
 * About Marlin
 *
 * This firmware is a mashup between Sprinter and grbl.
 *  - https://github.com/kliment/Sprinter
 *  - https://github.com/simen/grbl/tree
 *
 * It has preliminary support for Matthew Roberts advance algorithm
 *  - http://reprap.org/pipermail/reprap-dev/2011-May/003323.html
 */

#include "../base.h"

#if ENABLED(PCA9632)
  #include "utility/pca9632.h"
#endif

#if ENABLED(ENDSTOP_INTERRUPTS_FEATURE)
  #include "HAL/HAL_endstop_interrupts.h"
#endif

#if ENABLED(RFID_MODULE)
  MFRC522 RFID522;
#endif

#if ENABLED(M100_FREE_MEMORY_WATCHER)
  void gcode_M100();
  #if ENABLED(M100_FREE_MEMORY_DUMPER)
    void M100_dump_routine(const char * const title, const char *start, const char *end);
  #endif
#endif

#if HAS_SDSUPPORT
  CardReader card;
#endif

#if ENABLED(G38_PROBE_TARGET)
  bool G38_move = false,
       G38_endstop_hit = false;
#endif

#if ENABLED(FLOWMETER_SENSOR) && ENABLED(MINFLOW_PROTECTION)
  bool flow_firstread = false;
#endif

#if HAS_POWER_SWITCH
  Power powerManager;
#endif

bool Running = true;

// Print status related
long  currentLayer = 0,
      maxLayer = -1;      // -1 = unknown
char  printName[21] = ""; // max. 20 chars + 0
float progress = 0.0;

uint8_t mk_debug_flags = DEBUG_NONE;

// Printer mode
PrinterMode printer_mode =
  #if ENABLED(PLOTTER)
    PRINTER_MODE_PLOTTER
  #elif ENABLED(SOLDER)
    PRINTER_MODE_SOLDER;
  #elif ENABLED(PICK_AND_PLACE)
    PRINTER_MODE_PICKER;
  #elif ENABLED(CNCROUTER)
    PRINTER_MODE_CNC;
  #elif ENABLED(LASER)
    PRINTER_MODE_LASER;
  #else
    PRINTER_MODE_FFF;
  #endif

/**
 * GCode line number handling. Hosts may opt to include line numbers when
 * sending commands to MK4duo, and lines will be checked for sequentiality.
 * M110 N<int> sets the current line number.
 */
static long gcode_N, gcode_LastN, Stopped_gcode_LastN = 0;

/**
 * GCode Command Queue
 * A simple ring buffer of BUFSIZE command strings.
 *
 * Commands are copied into this buffer by the command injectors
 * (immediate, serial, sd card) and they are processed sequentially by
 * the main loop. The process_next_command function parses the next
 * command and hands off execution to individual handler functions.
 */
uint8_t commands_in_queue = 0;          // Count of commands in the queue
static uint8_t  cmd_queue_index_r = 0,  // Ring buffer read position
                cmd_queue_index_w = 0;  // Ring buffer write position

#if ENABLED(M100_FREE_MEMORY_WATCHER)
  char command_queue[BUFSIZE][MAX_CMD_SIZE];
#else
  static char command_queue[BUFSIZE][MAX_CMD_SIZE];
#endif

/**
 * Next Injected Command pointer. NULL if no commands are being injected.
 * Used by MK4duo internally to ensure that commands initiated from within
 * are enqueued ahead of any pending serial or sd card commands.
 */
static const char *injected_commands_P = NULL;

bool pos_saved = false;

#if ENABLED(TEMPERATURE_UNITS_SUPPORT)
  TempUnit input_temp_units = TEMPUNIT_C;
#endif

int flow_percentage[EXTRUDERS] = ARRAY_BY_EXTRUDERS(100),
    density_percentage[EXTRUDERS] = ARRAY_BY_EXTRUDERS(100);

bool axis_relative_modes[] = AXIS_RELATIVE_MODES,
     #if ENABLED(VOLUMETRIC_DEFAULT_ON)
       volumetric_enabled = true;
     #else
       volumetric_enabled = false;
     #endif

float filament_size[EXTRUDERS] = ARRAY_BY_EXTRUDERS(DEFAULT_NOMINAL_FILAMENT_DIA),
      volumetric_multiplier[EXTRUDERS] = ARRAY_BY_EXTRUDERS(1.0);

#if FAN_COUNT > 0
  int fanSpeeds[FAN_COUNT] = { 0 };
#endif
#if HAS_CONTROLLERFAN
  uint8_t controller_fanSpeeds = 0;
#endif
#if HAS_AUTO_FAN
  uint8_t autoFanSpeeds[HOTENDS] = { 0 };
#endif
#if ENABLED(FAN_KICKSTART_TIME)
  uint8_t fanKickstart = 0;
#endif

float hotend_offset[XYZ][HOTENDS];

// The active extruder (tool). Set with T<extruder> command.
uint8_t active_extruder   = 0,
        previous_extruder = 0,
        active_driver     = 0;

#if ENABLED(CNCROUTER)
  uint8_t active_cnc_tool = 0;
  #define CNC_M6_TOOL_ID 255
#endif

static uint8_t target_extruder;

// Relative Mode. Enable with G91, disable with G90.
static bool relative_mode = false;

// For M109 and M190, this flag may be cleared (by M108) to exit the wait loop
volatile bool wait_for_heatup = true;

// For M0/M1, this flag may be cleared (by M108) to exit the wait-for-user loop
#if ENABLED(EMERGENCY_PARSER) || HAS_LCD
  volatile bool wait_for_user = false;
#endif

const char axis_codes[XYZE] = {'X', 'Y', 'Z', 'E'};

// Number of characters read in the current line of serial input
static int serial_count = 0;

// Inactivity shutdown
millis_t previous_cmd_ms = 0;
static millis_t max_inactive_time     = 0,
                stepper_inactive_time = (DEFAULT_STEPPER_DEACTIVE_TIME) * 1000UL;

// Print Job Timer
PrintCounter print_job_counter = PrintCounter();

#if HEATER_USES_AD595
  float ad595_offset[HOTENDS] = ARRAY_BY_HOTENDS(TEMP_SENSOR_AD595_OFFSET),
        ad595_gain[HOTENDS]   = ARRAY_BY_HOTENDS(TEMP_SENSOR_AD595_GAIN);
#endif

#if ENABLED(NPR2)
  uint8_t old_color = 99;
#endif

#if ENABLED(RFID_MODULE)
  unsigned long Spool_ID[EXTRUDERS] = ARRAY_BY_EXTRUDERS(0);
  bool  RFID_ON = false,
        Spool_must_read[EXTRUDERS]  = ARRAY_BY_EXTRUDERS(false),
        Spool_must_write[EXTRUDERS] = ARRAY_BY_EXTRUDERS(false);
#endif

#if HAS_Z_SERVO_PROBE
  const int z_servo_angle[2] = Z_ENDSTOP_SERVO_ANGLES;
#endif

#if ENABLED(BARICUDA)
  int baricuda_valve_pressure   = 0,
      baricuda_e_to_p_pressure  = 0;
#endif

#if ENABLED(FWRETRACT)

  bool  autoretract_enabled       = false,
        retracted[EXTRUDERS]      = { false },
        retracted_swap[EXTRUDERS] = { false };

  float retract_length                = RETRACT_LENGTH,
        retract_length_swap           = RETRACT_LENGTH_SWAP,
        retract_feedrate_mm_s         = RETRACT_FEEDRATE,
        retract_zlift                 = RETRACT_ZLIFT,
        retract_recover_length        = RETRACT_RECOVER_LENGTH,
        retract_recover_length_swap   = RETRACT_RECOVER_LENGTH_SWAP,
        retract_recover_feedrate_mm_s = RETRACT_RECOVER_FEEDRATE;

#endif // FWRETRACT

#if MECH(DELTA)

  #if ENABLED(DELTA_AUTO_CALIBRATION_3)

    float ac_prec,
          bed_level_c,
          bed_level_x,
          bed_level_y,
          bed_level_z,
          bed_level_ox,
          bed_level_oy,
          bed_level_oz,
          adj_t1_Radius = 0,
          adj_t2_Radius = 0,
          adj_t3_Radius = 0,
          adj_diagrod_length();

    int fix_tower_errors();
    bool adj_deltaradius();

    void  adj_tower_delta(uint8_t tower);
    void  adj_tower_radius(uint8_t tower);
    void  calibration_report();
    void  bed_probe_all();
    void  adj_endstops();

  #endif // DELTA_AUTO_CALIBRATION_3

#endif

#if IS_SCARA
  // Float constants for SCARA calculations
  const float L1 = SCARA_LINKAGE_1, L2 = SCARA_LINKAGE_2,
              L1_2 = sq(float(L1)), L1_2_2 = 2.0 * L1_2,
              L2_2 = sq(float(L2));

  float scara_segments_per_second = SCARA_SEGMENTS_PER_SECOND,
        delta[ABC];
  static void plan_direct_stepper_move(const float target[XYZE]);
#endif

#if MECH(MAKERARM_SCARA)

  #define LEFT_ARM false
  #define RIGHT_ARM true

  bool arm_orientation = LEFT_ARM;

  bool set_head_index = true;
  float head_offsets[4] = { 0.0 };
  int quadrant_limit = 1;

  float dest_fin[3] = { 0.0 },
        previous_extruder_pos = 0,
        final_extruder_pos,
        layer_height = 0.0;

  bool z_layer_height_check = true;

  float z_offset_for_eq = 0,
        z_for_bed_eq[3] = { 0 },
        z_points_qd1[3] = { 0 },
        z_points_qd2[3] = { 0 },
        read_z = 0.0;

  bool G92_called = false,
       offset_toggle_x = true,
       offset_toggle_y = true;

#endif

#if MECH(MUVE3D)
  static float  peel_distance = 0,
                peel_speed = 0,
                peel_pause = 0,
                retract_speed = 0,
                tilt_distance = 0,
                layer_thickness = 0;
  static bool   tilted = false;
#endif

#if ENABLED(FILAMENT_SENSOR)
  bool    filament_sensor = false;                                // M405 turns on filament_sensor control, M406 turns it off 
  float   filament_width_nominal = DEFAULT_NOMINAL_FILAMENT_DIA,  // Nominal filament width. Change with M404
          filament_width_meas = DEFAULT_MEASURED_FILAMENT_DIA;    // Measured filament diameter
  int8_t  measurement_delay[MAX_MEASUREMENT_DELAY + 1];           // Ring buffer to delayed measurement. Store extruder factor after subtracting 100
  int     filwidth_delay_index[2] = { 0, -1 },                    // Indexes into ring buffer
          meas_delay_cm = MEASUREMENT_DELAY_CM;                   // Distance delay setting
#endif

#if HAS_FIL_RUNOUT
  static bool filament_ran_out = false;
#endif

#if ENABLED(ADVANCED_PAUSE_FEATURE)
  AdvancedPauseMenuResponse advanced_pause_menu_response;
#endif

#if MB(ALLIGATOR) || MB(ALLIGATOR_V3)
  float motor_current[XYZ + DRIVER_EXTRUDERS];
#endif

#if ENABLED(COLOR_MIXING_EXTRUDER)
  float mixing_factor[MIXING_STEPPERS]; // Reciprocal of mix proportion. 0.0 = off, otherwise >= 1.0
  #if MIXING_VIRTUAL_TOOLS  > 1
    float mixing_virtual_tool_mix[MIXING_VIRTUAL_TOOLS][MIXING_STEPPERS];
  #endif
#endif

#if ENABLED(IDLE_OOZING_PREVENT)
  unsigned long axis_last_activity = 0;
  bool IDLE_OOZING_enabled = true;
  bool IDLE_OOZING_retracted[EXTRUDERS] = ARRAY_BY_EXTRUDERS(false);
#endif

#if HAS_POWER_CONSUMPTION_SENSOR
  float power_consumption_meas = 0.0;
  unsigned long power_consumption_hour,
                startpower  = 0;
                stoppower   = 0;
#endif

#if ENABLED(NPR2)
  static float  color_position[] = COLOR_STEP,
                color_step_moltiplicator = (DRIVER_MICROSTEP / MOTOR_ANGLE) * CARTER_MOLTIPLICATOR;
#endif // NPR2

#if ENABLED(EASY_LOAD)
  bool allow_lengthy_extrude_once; // for load/unload
#endif

static bool send_ok[BUFSIZE];

#if HAS_SERVOS
  #define MOVE_SERVO(I, P) servo[I].move(P)
  #define DEPLOY_Z_SERVO() MOVE_SERVO(Z_ENDSTOP_SERVO_NR, z_servo_angle[0])
  #define STOW_Z_SERVO()   MOVE_SERVO(Z_ENDSTOP_SERVO_NR, z_servo_angle[1])
#endif

#if HAS_CHDK
  millis_t chdkHigh = 0;
  bool chdkActive = false;
#endif

#if ENABLED(PIDTEMP) && ENABLED(PID_ADD_EXTRUSION_RATE)
  int lpq_len = 20;
#endif

#if ENABLED(HOST_KEEPALIVE_FEATURE)
  MK4duoBusyState busy_state = NOT_BUSY;
  static millis_t next_busy_signal_ms = 0;
  uint8_t host_keepalive_interval = DEFAULT_KEEPALIVE_INTERVAL;
#else
  #define host_keepalive() NOOP
#endif

/**
 * ***************************************************************************
 * ******************************** FUNCTIONS ********************************
 * ***************************************************************************
 */

void stop();

void get_available_commands();
void process_next_command();

void safe_delay(millis_t ms) {
  while (ms > 50) {
    ms -= 50;
    HAL::delayMilliseconds(50);
    thermalManager.manage_temp_controller();
  }
  HAL::delayMilliseconds(ms);
}

#if ENABLED(ARC_SUPPORT)
  void plan_arc(float target[NUM_AXIS], float* offset, uint8_t clockwise);
#endif

void report_current_position();
void report_current_position_detail();

/**
 * Sensitive pin test for M42, M226
 */
static bool pin_is_protected(uint8_t pin) {
  static const int sensitive_pins[] = SENSITIVE_PINS;
  for (uint8_t i = 0; i < COUNT(sensitive_pins); i++)
    if (sensitive_pins[i] == pin) return true;
  return false;
}

/**
 * Inject the next "immediate" command, when possible, onto the front of the queue.
 * Return true if any immediate commands remain to inject.
 */
static bool drain_injected_commands_P() {
  if (injected_commands_P != NULL) {
    size_t i = 0;
    char c, cmd[30];
    strncpy_P(cmd, injected_commands_P, sizeof(cmd) - 1);
    cmd[sizeof(cmd) - 1] = '\0';
    while ((c = cmd[i]) && c != '\n') i++; // find the end of this gcode command
    cmd[i] = '\0';
    if (enqueue_and_echo_command(cmd))     // success?
      injected_commands_P = c ? injected_commands_P + i + 1 : NULL; // next command or done
  }
  return (injected_commands_P != NULL);    // return whether any more remain
}

/**
 * Record one or many commands to run from program memory.
 * Aborts the current queue, if any.
 * Note: drain_injected_commands_P() must be called repeatedly to drain the commands afterwards
 */
void enqueue_and_echo_commands_P(const char * const pgcode) {
  injected_commands_P = pgcode;
  drain_injected_commands_P(); // first command executed asap (when possible)
}

/**
 * Clear the MK4duo command queue
 */
void clear_command_queue() {
  cmd_queue_index_r = cmd_queue_index_w;
  commands_in_queue = 0;
}

/**
 * Once a new command is in the ring buffer, call this to commit it
 */
inline void _commit_command(bool say_ok) {
  send_ok[cmd_queue_index_w] = say_ok;
  if (++cmd_queue_index_w >= BUFSIZE) cmd_queue_index_w = 0;
  commands_in_queue++;
}

/**
 * Copy a command from RAM into the main command buffer.
 * Return true if the command was successfully added.
 * Return false for a full buffer, or if the 'command' is a comment.
 */
inline bool _enqueuecommand(const char* cmd, bool say_ok = false) {
  if (*cmd == ';' || commands_in_queue >= BUFSIZE) return false;
  strcpy(command_queue[cmd_queue_index_w], cmd);
  _commit_command(say_ok);
  return true;
}

/**
 * Enqueue with Serial Echo
 */
bool enqueue_and_echo_command(const char* cmd, bool say_ok/*=false*/) {
  if (_enqueuecommand(cmd, say_ok)) {
    SERIAL_SMT(ECHO, MSG_ENQUEUEING, cmd);
    SERIAL_CHR('"');
    SERIAL_EOL();
    return true;
  }
  return false;
}

void setup_killpin() {
  #if HAS_KILL
    SET_INPUT_PULLUP(KILL_PIN);
  #endif
  }

#if HAS_FIL_RUNOUT
  void setup_filrunoutpin() {
    #if ENABLED(ENDSTOPPULLUP_FIL_RUNOUT)
      SET_INPUT_PULLUP(FIL_RUNOUT_PIN);
    #else
      SET_INPUT(FIL_RUNOUT_PIN);
    #endif
  }
#endif

void setup_homepin(void) {
  #if HAS_HOME
    SET_INPUT_PULLUP(HOME_PIN);
  #endif
}

void setup_photpin() {
  #if HAS_PHOTOGRAPH
    OUT_WRITE(PHOTOGRAPH_PIN, LOW);
  #endif
}

void setup_powerhold() {
  #if HAS_SUICIDE
    OUT_WRITE(SUICIDE_PIN, HIGH);
  #endif
  #if HAS_POWER_SWITCH
    #if ENABLED(PS_DEFAULT_OFF)
      powerManager.power_off();
    #else
      powerManager.power_on();
    #endif
  #endif
}

void suicide() {
  #if HAS_SUICIDE
    OUT_WRITE(SUICIDE_PIN, LOW);
  #endif
}

void servo_init() {
  #if NUM_SERVOS >= 1 && HAS_SERVO_0
    servo[0].attach(SERVO0_PIN);
    servo[0].detach(); // Just set up the pin. We don't have a position yet. Don't move to a random position.
  #endif
  #if NUM_SERVOS >= 2 && HAS_SERVO_1
    servo[1].attach(SERVO1_PIN);
    servo[1].detach();
  #endif
  #if NUM_SERVOS >= 3 && HAS_SERVO_2
    servo[2].attach(SERVO2_PIN);
    servo[2].detach();
  #endif
  #if NUM_SERVOS >= 4 && HAS_SERVO_3
    servo[3].attach(SERVO3_PIN);
    servo[3].detach();
  #endif

  #if HAS_DONDOLO
    servo[DONDOLO_SERVO_INDEX].attach(0);
    servo[DONDOLO_SERVO_INDEX].write(DONDOLO_SERVOPOS_E0);
    #if (DONDOLO_SERVO_DELAY > 0)
      safe_delay(DONDOLO_SERVO_DELAY);
      servo[DONDOLO_SERVO_INDEX].detach();
    #endif
  #endif

  #if HAS_Z_SERVO_PROBE
    /**
     * Set position of Z Servo Endstop
     *
     * The servo might be deployed and positioned too low to stow
     * when starting up the machine or rebooting the board.
     * There's no way to know where the nozzle is positioned until
     * homing has been done - no homing with z-probe without init!
     *
     */
    STOW_Z_SERVO();
  #endif
}

/**
 * Stepper Reset (RigidBoard, et.al.)
 */
#if HAS_STEPPER_RESET
  void disableStepperDrivers() {
    OUT_WRITE(STEPPER_RESET_PIN, LOW);  // drive it down to hold in reset motor driver chips
  }
  void enableStepperDrivers() { SET_INPUT(STEPPER_RESET_PIN); }  // set to input, which allows it to be pulled high by pullups
#endif

#if HAS_COLOR_LEDS

  void set_led_color(
    const uint8_t r, const uint8_t g, const uint8_t b
      #if ENABLED(RGBW_LED)
        , const uint8_t w=0
      #endif
  ) {

    #if ENABLED(BLINKM)

      // This variant uses i2c to send the RGB components to the device.
      SendColors(r, g, b);

    #endif

    #if ENABLED(RGB_LED) || ENABLED(RGBW_LED)

      // This variant uses 3 separate pins for the RGB components.
      // If the pins can do PWM then their intensity will be set.
      WRITE(RGB_LED_R_PIN, r ? HIGH : LOW);
      WRITE(RGB_LED_G_PIN, g ? HIGH : LOW);
      WRITE(RGB_LED_B_PIN, b ? HIGH : LOW);
      analogWrite(RGB_LED_R_PIN, r);
      analogWrite(RGB_LED_G_PIN, g);
      analogWrite(RGB_LED_B_PIN, b);

      #if ENABLED(RGBW_LED)
        WRITE(RGB_LED_W_PIN, w ? HIGH : LOW);
        analogWrite(RGB_LED_W_PIN, w);
      #endif

    #endif

    #if ENABLED(PCA9632)
      // Update I2C LED driver
      PCA9632_SetColor(r, g, b);
    #endif

  }

#endif // HAS_COLOR_LEDS
  
void gcode_line_error(const char* err, bool doFlush = true) {
  SERIAL_STR(ER);
  SERIAL_PS(err);
  SERIAL_EV(gcode_LastN);
  //Serial.println(gcode_N);
  if (doFlush) FlushSerialRequestResend();
  serial_count = 0;
}

/**
 * Get all commands waiting on the serial port and queue them.
 * Exit when the buffer is full or when no more characters are
 * left on the serial port.
 */
inline void get_serial_commands() {
  static char serial_line_buffer[MAX_CMD_SIZE];
  static bool serial_comment_mode = false;

  #if HAS_DOOR
    if (READ(DOOR_PIN) != DOOR_PIN_INVERTING) {
      KEEPALIVE_STATE(DOOR_OPEN);
      return;  // do nothing while door is open
    }
  #endif

  // If the command buffer is empty for too long,
  // send "wait" to indicate MK4duo is still waiting.
  #if ENABLED(NO_TIMEOUTS) && NO_TIMEOUTS > 0
    static millis_t last_command_time = 0;
    millis_t ms = millis();
    if (commands_in_queue == 0 && !HAL::serialByteAvailable() && ELAPSED(ms, last_command_time + NO_TIMEOUTS)) {
      SERIAL_L(WT);
      last_command_time = ms;
    }
  #endif

  /**
   * Loop while serial characters are incoming and the queue is not full
   */
  while (commands_in_queue < BUFSIZE && HAL::serialByteAvailable() > 0) {

    char serial_char = HAL::serialReadByte();

    /**
     * If the character ends the line
     */
    if (serial_char == '\n' || serial_char == '\r') {

      serial_comment_mode = false; // end of line == end of comment

      if (!serial_count) continue; // skip empty lines

      serial_line_buffer[serial_count] = 0; // terminate string
      serial_count = 0; // reset buffer

      char* command = serial_line_buffer;

      while (*command == ' ') command++; // skip any leading spaces
      char* npos = (*command == 'N') ? command : NULL; // Require the N parameter to start the line
      char* apos = strchr(command, '*');

      if (npos) {

        const bool M110 = strstr_P(command, PSTR("M110")) != NULL;

        if (M110) {
          char* n2pos = strchr(command + 4, 'N');
          if (n2pos) npos = n2pos;
        }

        gcode_N = strtol(npos + 1, NULL, 10);

        if (gcode_N != gcode_LastN + 1 && !M110) {
          gcode_line_error(PSTR(MSG_ERR_LINE_NO));
          return;
        }

        if (apos) {
          byte checksum = 0, count = 0;
          while (command[count] != '*') checksum ^= command[count++];

          if (strtol(apos + 1, NULL, 10) != checksum) {
            gcode_line_error(PSTR(MSG_ERR_CHECKSUM_MISMATCH));
            return;
          }
          // if no errors, continue parsing
        }
        else {
          gcode_line_error(PSTR(MSG_ERR_NO_CHECKSUM));
          return;
        }

        gcode_LastN = gcode_N;
        // if no errors, continue parsing
      }
      else if (apos) { // No '*' without 'N'
        gcode_line_error(PSTR(MSG_ERR_NO_LINENUMBER_WITH_CHECKSUM), false);
        return;
      }

      // Movement commands alert when stopped
      if (IsStopped()) {
        char* gpos = strchr(command, 'G');
        if (gpos) {
          const int codenum = strtol(gpos + 1, NULL, 10);
          switch (codenum) {
            case 0:
            case 1:
            case 2:
            case 3:
              SERIAL_LM(ER, MSG_ERR_STOPPED);
              LCD_MESSAGEPGM(MSG_STOPPED);
              break;
          }
        }
      }

      #if DISABLED(EMERGENCY_PARSER)
        // If command was e-stop process now
        if (strcmp(command, "M108") == 0) {
          wait_for_heatup = false;
          #if ENABLED(ULTIPANEL)
            wait_for_user = false;
          #endif
        }
        if (strcmp(command, "M112") == 0) kill(PSTR(MSG_KILLED));
        if (strcmp(command, "M410") == 0) { quickstop_stepper(); }
      #endif

      #if ENABLED(NO_TIMEOUTS) && NO_TIMEOUTS > 0
        last_command_time = ms;
      #endif

      // Add the command to the queue
      _enqueuecommand(serial_line_buffer, true);
    }
    else if (serial_count >= MAX_CMD_SIZE - 1) {
      // Keep fetching, but ignore normal characters beyond the max length
      // The command will be injected when EOL is reached
    }
    else if (serial_char == '\\') { // Handle escapes
      if (HAL::serialByteAvailable()) {
        // if we have one more character, copy it over
        serial_char = HAL::serialReadByte();
        if (!serial_comment_mode) serial_line_buffer[serial_count++] = serial_char;
      }
      // otherwise do nothing
    }
    else { // its not a newline, carriage return or escape char
      if (serial_char == ';') serial_comment_mode = true;
      if (!serial_comment_mode) serial_line_buffer[serial_count++] = serial_char;
    }
  } // queue has space, serial has data
}

#if HAS_SDSUPPORT

  /**
   * SD Stop & Store location
   */
  void stopSDPrint(const bool store_location) {
    if (card.cardOK && card.isFileOpen() && IS_SD_PRINTING) {
      if (store_location) SERIAL_EM("Close file and save restart.gcode");
      card.stopSDPrint(store_location);
      clear_command_queue();
      quickstop_stepper();
      print_job_counter.stop();
      wait_for_heatup = false;
      thermalManager.disable_all_heaters();
      thermalManager.disable_all_coolers();
      #if FAN_COUNT > 0
        FAN_LOOP() fanSpeeds[f] = 0;
      #endif
      lcd_setstatus(MSG_PRINT_ABORTED, true);
      #if HAS_POWER_SWITCH
        powerManager.power_off();
      #endif
    }
  }

  /**
   * Get commands from the SD Card until the command buffer is full
   * or until the end of the file is reached. The special character '#'
   * can also interrupt buffering.
   */
  inline void get_sdcard_commands() {
    static bool stop_buffering = false,
                sd_comment_mode = false;

    if (!card.sdprinting) return;

    #if HAS_DOOR
      if (READ(DOOR_PIN) != DOOR_PIN_INVERTING) {
        KEEPALIVE_STATE(DOOR_OPEN);
        return;  // do nothing while door is open
      }
    #endif

    #if HAS_POWER_CHECK
      if (READ(POWER_CHECK_PIN) != POWER_CHECK_PIN_INVERTING) {
        stopSDPrint(true);
        return;
      }
    #endif

    /**
     * '#' stops reading from SD to the buffer prematurely, so procedural
     * macro calls are possible. If it occurs, stop_buffering is triggered
     * and the buffer is run dry; this character _can_ occur in serial com
     * due to checksums, however, no checksums are used in SD printing.
     */

    if (commands_in_queue == 0) stop_buffering = false;

    uint16_t sd_count = 0;
    bool card_eof = card.eof();
    while (commands_in_queue < BUFSIZE && !card_eof && !stop_buffering) {
      const int16_t n = card.get();
      char sd_char = (char)n;
      card_eof = card.eof();
      if (card_eof || n == -1
          || sd_char == '\n' || sd_char == '\r'
          || ((sd_char == '#' || sd_char == ':') && !sd_comment_mode)
      ) {
        if (card_eof) {
          SERIAL_EM(MSG_FILE_PRINTED);
          card.printingHasFinished();
          #if ENABLED(PRINTER_EVENT_LEDS)
            LCD_MESSAGEPGM(MSG_INFO_COMPLETED_PRINTS);
            set_led_color(0, 255, 0); // Green
            #if HAS(RESUME_CONTINUE)
              enqueue_and_echo_commands_P(PSTR("M0")); // end of the queue!
            #else
              safe_delay(1000);
            #endif
            set_led_color(0, 0, 0);   // OFF
          #endif
          card.checkautostart(true);
        }
        else if (n == -1) {
          SERIAL_LM(ER, MSG_SD_ERR_READ);
        }
        if (sd_char == '#') stop_buffering = true;

        sd_comment_mode = false; // for new command

        if (!sd_count) continue; // skip empty lines (and comment lines)

        command_queue[cmd_queue_index_w][sd_count] = '\0'; // terminate string
        sd_count = 0; // clear sd line buffer

        _commit_command(false);
      }
      else if (sd_count >= MAX_CMD_SIZE - 1) {
        /**
         * Keep fetching, but ignore normal characters beyond the max length
         * The command will be injected when EOL is reached
         */
      }
      else {
        if (sd_char == ';') sd_comment_mode = true;
        if (!sd_comment_mode) command_queue[cmd_queue_index_w][sd_count++] = sd_char;
      }
    }
  }

#endif // SDSUPPORT

/**
 * Add to the circular command queue the next command from:
 *  - The command-injection queue (injected_commands_P)
 *  - The active serial input (usually USB)
 *  - The SD card file being actively printed
 */
void get_available_commands() {

  // if any immediate commands remain, don't get other commands yet
  if (drain_injected_commands_P()) return;

  get_serial_commands();

  #if HAS_SDSUPPORT
    get_sdcard_commands();
  #endif
}

/**
 * Set target_extruder from the T parameter or the active_extruder
 *
 * Returns TRUE if the target is invalid
 */
bool get_target_extruder_from_command(int code) {
  if (parser.seen('T')) {
    if (parser.value_byte() >= EXTRUDERS) {
      SERIAL_SMV(ER, "M", code);
      SERIAL_EMV(" " MSG_INVALID_EXTRUDER, parser.value_byte());
      return true;
    }
    target_extruder = parser.value_byte();
  }
  else
    target_extruder = active_extruder;

  return false;
}

/**
 * Set target_Hotend from the T parameter or the active_extruder
 *
 * Returns TRUE if the target is invalid
 */
bool get_target_hotend_from_command(int code) {
  if (parser.seen('H')) {
    if (parser.value_byte() >= HOTENDS) {
      SERIAL_SMV(ER, "M", code);
      SERIAL_EMV(" " MSG_INVALID_HOTEND, parser.value_byte());
      return true;
    }
    target_extruder = parser.value_byte();
  }
  else
    target_extruder = active_extruder;

  return false;
}

#if ENABLED(WORKSPACE_OFFSETS)

  /**
   * Change the home offset for an axis, update the current
   * position and the software endstops to retain the same
   * relative distance to the new home.
   *
   * Since this changes the current_position, code should
   * call sync_plan_position soon after this.
   */
  static void set_home_offset(AxisEnum axis, float v) {
    Mechanics.current_position[axis] += v - Mechanics.home_offset[axis];
    Mechanics.home_offset[axis] = v;
    endstops.update_software_endstops(axis);
  }

#endif // ENABLED(WORKSPACE_OFFSETS)

/**
 * Prepare to do endstop or probe moves
 * with custom feedrates.
 *
 *  - Save current feedrates
 *  - Reset the rate multiplier
 *  - Reset the command timeout
 *  - Enable the endstops (for endstop moves)
 */
static void setup_for_endstop_or_probe_move() {
  #if ENABLED(DEBUG_LEVELING_FEATURE)
    if (DEBUGGING(LEVELING)) DEBUG_POS("setup_for_endstop_or_probe_move", Mechanics.current_position);
  #endif
  Mechanics.saved_feedrate_mm_s = Mechanics.feedrate_mm_s;
  Mechanics.saved_feedrate_percentage = Mechanics.feedrate_percentage;
  Mechanics.feedrate_percentage = 100;
  refresh_cmd_timeout();
}

static void clean_up_after_endstop_or_probe_move() {
  #if ENABLED(DEBUG_LEVELING_FEATURE)
    if (DEBUGGING(LEVELING)) DEBUG_POS("clean_up_after_endstop_or_probe_move", Mechanics.current_position);
  #endif
  Mechanics.feedrate_mm_s = Mechanics.saved_feedrate_mm_s;
  Mechanics.feedrate_percentage = Mechanics.saved_feedrate_percentage;
  refresh_cmd_timeout();
}

#if HAS_Z_PROBE_SLED

  #if DISABLED(SLED_DOCKING_OFFSET)
    #define SLED_DOCKING_OFFSET 0
  #endif

  /**
   * Method to dock/undock a sled designed by Charles Bell.
   *
   * stow[in]     If false, move to MAX_ and engage the solenoid
   *              If true, move to MAX_X and release the solenoid
   */
  static void dock_sled(bool stow) {
    #if ENABLED(DEBUG_LEVELING_FEATURE)
      if (DEBUGGING(LEVELING)) {
        SERIAL_MV("dock_sled(", stow);
        SERIAL_CHR(')'); SERIAL_EOL();
      }
    #endif

    // Dock sled a bit closer to ensure proper capturing
    Mechanics.do_blocking_move_to_x(X_MAX_POS + SLED_DOCKING_OFFSET - ((stow) ? 1 : 0));
    WRITE(SLED_PIN, !stow); // switch solenoid
  }

#endif // Z_PROBE_SLED
  
#if ENABLED(Z_PROBE_ALLEN_KEY)

  void run_deploy_moves_script() {

    const float z_probe_deploy_start_location[] = Z_PROBE_DEPLOY_START_LOCATION,
                z_probe_deploy_end_location[] = Z_PROBE_DEPLOY_END_LOCATION;

    // Move to the start position to initiate deployment
    Mechanics.do_blocking_move_to(z_probe_deploy_start_location, Mechanics.homing_feedrate_mm_s[Z_AXIS]);

    // Move to engage deployment
    Mechanics.do_blocking_move_to(z_probe_deploy_end_location, Mechanics.homing_feedrate_mm_s[Z_AXIS] / 10);

    // Move to trigger deployment
    Mechanics.do_blocking_move_to(z_probe_deploy_start_location, Mechanics.homing_feedrate_mm_s[Z_AXIS]);
  }
  void run_stow_moves_script() {

    const float z_probe_retract_start_location[] = Z_PROBE_RETRACT_START_LOCATION,
                z_probe_retract_end_location[] = Z_PROBE_RETRACT_END_LOCATION;

    // Move to the start position to initiate retraction
    Mechanics.do_blocking_move_to(z_probe_retract_start_location, Mechanics.homing_feedrate_mm_s[Z_AXIS]);

    // Move the nozzle down to push the Z probe into retracted position
    Mechanics.do_blocking_move_to(z_probe_retract_end_location, Mechanics.homing_feedrate_mm_s[Z_AXIS] / 10);

    // Move up for safety
    Mechanics.do_blocking_move_to(z_probe_retract_start_location, Mechanics.homing_feedrate_mm_s[Z_AXIS]);
  }

#endif

#if HAS_BED_PROBE

  #if MECH(MAKERARM_SCARA)

    /**
     * Get the arm-end position based on the probe position
     * If the position is unreachable return vector_3 0,0,0
     */
    vector_3 probe_point_to_end_point(const float &x, const float &y) {

      // Simply can't reach the given point
      if (HYPOT2(x, y) > sq(L1 + L2 + Y_PROBE_OFFSET_FROM_NOZZLE))
        return vector_3();

      float pos[XYZ] = { x, y, 0 };

      // Get the angles for placing the probe at x, y
      inverse_kinematics(pos, Y_PROBE_OFFSET_FROM_NOZZLE);

      // Get the arm-end XY based on the given angles
      forward_kinematics_SCARA(Mechanics.delta[A_AXIS], Mechanics.delta[B_AXIS]);
      float tx = LOGICAL_X_POSITION(Mechanics.cartesian_position[X_AXIS]),
            ty = LOGICAL_Y_POSITION(Mechanics.cartesian_position[Y_AXIS]);

      return vector_3(tx, ty, 0);
    }

    /**
     * Get the probe position based on the arm-end position
     * If the position is unreachable return vector_3 0,0,0
     */
    vector_3 end_point_to_probe_point(const float logical[XYZ]) {

      // Simply can't reach the given point
      if (HYPOT2(logical[X_AXIS], logical[Y_AXIS]) > sq(L1 + L2))
        return vector_3();

      // Get the angles for placing the arm-end at x, y
      inverse_kinematics(logical);

      // Get the probe XY based on the sum of the angles
      float ab = RADIANS(Mechanics.delta[A_AXIS] + Mechanics.delta[B_AXIS] + 90.0);
      return vector_3(
        logical[X_AXIS] + sin(ab) * X_PROBE_OFFSET_FROM_NOZZLE,
        logical[Y_AXIS] - cos(ab) * Y_PROBE_OFFSET_FROM_NOZZLE,
        0
      );
    }

  #endif // MAKERARM_SCARA

#endif // HAS_BED_PROBE

#if ENABLED(FWRETRACT)

  void retract(const bool retracting, const bool swapping = false) {

    static float hop_height;

    if (retracting == retracted[active_extruder]) return;

    const float old_feedrate_mm_s = Mechanics.feedrate_mm_s;

    Mechanics.set_destination_to_current();

    if (retracting) {
      Mechanics.feedrate_mm_s = retract_feedrate_mm_s;
      Mechanics.current_position[E_AXIS] += (swapping ? retract_length_swap : retract_length) / volumetric_multiplier[active_extruder];
      Mechanics.sync_plan_position_e();
      Mechanics.prepare_move_to_destination();

      if (retract_zlift > 0.01) {
        hop_height = Mechanics.current_position[Z_AXIS];
        // Pretend current position is lower
        Mechanics.current_position[Z_AXIS] -= retract_zlift;
        Mechanics.sync_plan_position();
        // Raise up to the old Mechanics.current_position
        Mechanics.prepare_move_to_destination();
      }
    }
    else {

      // If the height hasn't been lowered, undo the Z hop
      if (retract_zlift > 0.01 && hop_height == Mechanics.current_position[Z_AXIS]) {
        // Pretend current position is higher. Z will lower on the next move
        Mechanics.current_position[Z_AXIS] += retract_zlift;
        Mechanics.sync_plan_position();
        // Lower Z
        Mechanics.prepare_move_to_destination();
      }

      Mechanics.feedrate_mm_s = retract_recover_feedrate_mm_s;
      const float move_e = swapping ? retract_length_swap + retract_recover_length_swap : retract_length + retract_recover_length;
      Mechanics.current_position[E_AXIS] -= move_e / volumetric_multiplier[active_extruder];
      Mechanics.sync_plan_position_e();

      // Lower Z and recover E
      Mechanics.prepare_move_to_destination();
    }

    Mechanics.feedrate_mm_s = old_feedrate_mm_s;
    retracted[active_extruder] = retracting;

  } // retract

#endif // FWRETRACT

#if ENABLED(COLOR_MIXING_EXTRUDER)

  void normalize_mix() {
    float mix_total = 0.0;
    for (uint8_t i = 0; i < MIXING_STEPPERS; i++) mix_total += RECIPROCAL(mixing_factor[i]);
    // Scale all values if they don't add up to ~1.0
    if (!NEAR(mix_total, 1.0)) {
      SERIAL_EM("Warning: Mix factors must add up to 1.0. Scaling.");
      for (uint8_t i = 0; i < MIXING_STEPPERS; i++) mixing_factor[i] *= mix_total;
    }
  }

  // Get mixing parameters from the GCode
  // The total "must" be 1.0 (but it will be normalized)
  // If no mix factors are given, the old mix is preserved
  void gcode_get_mix() {
    const char* mixing_codes = "ABCDHI";
    byte mix_bits = 0;
    for (uint8_t i = 0; i < MIXING_STEPPERS; i++) {
      if (parser.seen(mixing_codes[i])) {
        SBI(mix_bits, i);
        float v = parser.value_float();
        NOLESS(v, 0.0);
        mixing_factor[i] = RECIPROCAL(v);
      }
    }
    // If any mixing factors were included, clear the rest
    // If none were included, preserve the last mix
    if (mix_bits) {
      for (uint8_t i = 0; i < MIXING_STEPPERS; i++)
        if (!TEST(mix_bits, i)) mixing_factor[i] = 0.0;
      normalize_mix();
    }
  }

#endif

#if ENABLED(IDLE_OOZING_PREVENT)

  void IDLE_OOZING_retract(bool retracting) {  
    if (retracting && !IDLE_OOZING_retracted[active_extruder]) {
      float old_feedrate_mm_s = Mechanics.feedrate_mm_s;
      Mechanics.set_destination_to_current();
      Mechanics.current_position[E_AXIS] += IDLE_OOZING_LENGTH / volumetric_multiplier[active_extruder];
      Mechanics.feedrate_mm_s = IDLE_OOZING_FEEDRATE;
      Mechanics.set_e_position_mm(Mechanics.current_position[E_AXIS]);
      Mechanics.prepare_move_to_destination();
      Mechanics.feedrate_mm_s = old_feedrate_mm_s;
      IDLE_OOZING_retracted[active_extruder] = true;
      //SERIAL_EM("-");
    }
    else if (!retracting && IDLE_OOZING_retracted[active_extruder]) {
      float old_feedrate_mm_s = Mechanics.feedrate_mm_s;
      Mechanics.set_destination_to_current();
      Mechanics.current_position[E_AXIS] -= (IDLE_OOZING_LENGTH+IDLE_OOZING_RECOVER_LENGTH) / volumetric_multiplier[active_extruder];
      Mechanics.feedrate_mm_s = IDLE_OOZING_RECOVER_FEEDRATE;
      Mechanics.set_e_position_mm(Mechanics.current_position[E_AXIS]);
      Mechanics.prepare_move_to_destination();
      Mechanics.feedrate_mm_s = old_feedrate_mm_s;
      IDLE_OOZING_retracted[active_extruder] = false;
      //SERIAL_EM("+");
    }
  }

#endif

#if HAS_TEMP_HOTEND || HAS_TEMP_BED

  void print_heater_state(const float &c, const int16_t &t,
    #if ENABLED(SHOW_TEMP_ADC_VALUES)
      const int16_t r,
    #endif
    const int8_t e=-2
  ) {
    SERIAL_CHR(' ');
    SERIAL_CHR(
      #if HAS_TEMP_BED && HAS_TEMP_HOTEND
        e == -1 ? 'B' : 'T'
      #elif HAS_TEMP_HOTEND
        'T'
      #else
        'B'
      #endif
    );
    #if HOTENDS > 1
      if (e >= 0) SERIAL_CHR('0' + e);
    #endif
    SERIAL_CHR(':');
    SERIAL_VAL(c, 1);
    SERIAL_MV(" /" , t);
    #if ENABLED(SHOW_TEMP_ADC_VALUES)
      SERIAL_MV(" (", r);
      SERIAL_CHR(')');
    #endif
  }

  void print_heaterstates() {
    #if HAS_TEMP_HOTEND
      print_heater_state(thermalManager.degHotend(target_extruder), thermalManager.degTargetHotend(target_extruder)
        #if ENABLED(SHOW_TEMP_ADC_VALUES)
          , thermalManager.rawHotendTemp(target_extruder)
        #endif
      );
    #endif
    #if HAS_TEMP_BED
      print_heater_state(thermalManager.degBed(), thermalManager.degTargetBed()
        #if ENABLED(SHOW_TEMP_ADC_VALUES)
          , thermalManager.rawBedTemp()
          SERIAL_CHR(')');
        #endif
        , -1 // BED
      );
    #endif
    #if HOTENDS > 1
      HOTEND_LOOP() print_heater_state(thermalManager.degHotend(h), thermalManager.degTargetHotend(h)
        #if ENABLED(SHOW_TEMP_ADC_VALUES)
          , thermalManager.rawHotendTemp(h)
        #endif
        , h
      );
    #endif
    SERIAL_MV(MSG_AT ":", thermalManager.getHeaterPower(target_extruder));
    #if HAS_TEMP_BED
      SERIAL_MV(MSG_BAT, thermalManager.getBedPower());
    #endif
    #if HOTENDS > 1
      HOTEND_LOOP() {
        SERIAL_MV(MSG_AT, h);
        SERIAL_CHR(':');
        SERIAL_VAL(thermalManager.getHeaterPower(h));
      }
    #endif
  }

#endif

#if HAS_TEMP_CHAMBER

  void print_chamberstate() {
    SERIAL_MSG(" CHAMBER:");
    SERIAL_MV(MSG_C, thermalManager.degChamber(), 1);
    SERIAL_MV(" /", thermalManager.degTargetChamber());
    SERIAL_MSG(MSG_CAT);
    #if ENABLED(CHAMBER_WATTS)
      SERIAL_VAL(((CHAMBER_WATTS) * thermalManager.getChamberPower()) / 127.0);
      SERIAL_MSG("W");
    #else
      SERIAL_VAL(thermalManager.getChamberPower());
    #endif
    #if ENABLED(SHOW_TEMP_ADC_VALUES)
      SERIAL_MV(" ADC C:", thermalManager.degChamber(), 1);
      SERIAL_MV(" C->", thermalManager.rawChamberTemp());
    #endif
  }

#endif // HAS_TEMP_CHAMBER

#if HAS_TEMP_COOLER

  void print_coolerstate() {
    SERIAL_MSG(" COOL:");
    SERIAL_MV(MSG_C, thermalManager.degCooler(), 1);
    SERIAL_MV(" /", thermalManager.degTargetCooler());
    SERIAL_MSG(MSG_CAT);
    #if ENABLED(COOLER_WATTS)
      SERIAL_VAL(((COOLER_WATTS) * thermalManager.getCoolerPower()) / 127.0);
      SERIAL_MSG("W");
    #else
      SERIAL_VAL(thermalManager.getCoolerPower());
    #endif
    #if ENABLED(SHOW_TEMP_ADC_VALUES)
      SERIAL_MV(" ADC C:", thermalManager.degCooler(), 1);
      SERIAL_MV(" C->", thermalManager.rawCoolerTemp());
    #endif
  }

#endif // HAS_TEMP_COOLER

#if ENABLED(FLOWMETER_SENSOR)

  void print_flowratestate() {
    float readval = get_flowrate();

    #if ENABLED(MINFLOW_PROTECTION)
      if(readval > MINFLOW_PROTECTION)
        flow_firstread = true;
    #endif

    SERIAL_MV(" FLOW: ", readval);
    SERIAL_MSG(" l/min ");
  }

#endif

#if ENABLED(ARDUINO_ARCH_SAM)&& !MB(RADDS)

  void print_MCUstate() {
    SERIAL_MSG(" MCU: min");
    SERIAL_MV(MSG_C, thermalManager.lowest_temperature_mcu, 1);
    SERIAL_MSG(", current");
    SERIAL_MV(MSG_C, thermalManager.current_temperature_mcu, 1);
    SERIAL_MSG(", max");
    SERIAL_MV(MSG_C, thermalManager.highest_temperature_mcu, 1);
    #if ENABLED(SHOW_TEMP_ADC_VALUES)
      SERIAL_MV(" C->", thermalManager.rawMCUTemp());
    #endif
  }

#endif

#if ENABLED(CNCROUTER) && ENABLED(FAST_PWM_CNCROUTER)

  void print_cncspeed() {
    SERIAL_MV(" CNC speed: ", getCNCSpeed());
    SERIAL_MSG(" rpm ");
  }

#endif

#if HAS_TEMP_HOTEND

  #if DISABLED(MIN_COOLING_SLOPE_DEG)
    #define MIN_COOLING_SLOPE_DEG 1.50
  #endif
  #if DISABLED(MIN_COOLING_SLOPE_TIME)
    #define MIN_COOLING_SLOPE_TIME 60
  #endif

  inline void wait_heater(bool no_wait_for_cooling = true) {

    #if TEMP_RESIDENCY_TIME > 0
      millis_t residency_start_ms = 0;
      // Loop until the temperature has stabilized
      #define TEMP_CONDITIONS (!residency_start_ms || PENDING(now, residency_start_ms + (TEMP_RESIDENCY_TIME) * 1000UL))
    #else
      // Loop until the temperature is exactly on target
      #define TEMP_CONDITIONS (wants_to_cool ? thermalManager.isCoolingHotend(target_extruder) : thermalManager.isHeatingHotend(target_extruder))
    #endif

    float target_temp = -1.0, old_temp = 9999.0;
    bool wants_to_cool = false;
    wait_for_heatup = true;
    millis_t now, next_temp_ms = 0, next_cool_check_ms = 0;

    KEEPALIVE_STATE(WAIT_HEATER);

    #if ENABLED(PRINTER_EVENT_LEDS)
      const float start_temp = thermalManager.degHotend(target_extruder);
      uint8_t old_blue = 0;
    #endif

    do {
      // Target temperature might be changed during the loop
      if (target_temp != thermalManager.degTargetHotend(target_extruder))
        target_temp = thermalManager.degTargetHotend(target_extruder);

      wants_to_cool = thermalManager.isCoolingHotend(target_extruder);

      // Exit if S<lower>, continue if S<higher>, R<lower>, or R<higher>
      if (no_wait_for_cooling && wants_to_cool) break;

      now = millis();
      if (ELAPSED(now, next_temp_ms)) { // Print temp & remaining time every 1s while waiting
        next_temp_ms = now + 1000UL;
        print_heaterstates();
        #if TEMP_RESIDENCY_TIME > 0
          SERIAL_MSG(MSG_W);
          if (residency_start_ms)
            SERIAL_VAL(long((((TEMP_RESIDENCY_TIME) * 1000UL) - (now - residency_start_ms)) / 1000UL));
          else
            SERIAL_CHR("?");
        #endif
        SERIAL_EOL();
      }

      idle();
      refresh_cmd_timeout(); // to prevent stepper_inactive_time from running out

      const float temp = thermalManager.degHotend(target_extruder);

      #if ENABLED(PRINTER_EVENT_LEDS)
        // Gradually change LED strip from violet to red as nozzle heats up
        if (!wants_to_cool) {
          const uint8_t blue = map(constrain(temp, start_temp, target_temp), start_temp, target_temp, 255, 0);
          if (blue != old_blue) set_led_color(255, 0, (old_blue = blue));
        }
      #endif

      #if TEMP_RESIDENCY_TIME > 0

        float temp_diff = FABS(target_temp - temp);

        if (!residency_start_ms) {
          // Start the TEMP_RESIDENCY_TIME timer when we reach target temp for the first time.
          if (temp_diff < TEMP_WINDOW) residency_start_ms = now;
        }
        else if (temp_diff > TEMP_HYSTERESIS) {
          // Restart the timer whenever the temperature falls outside the hysteresis.
          residency_start_ms = now;
        }

      #endif

      // Prevent a wait-forever situation if R is misused i.e. M109 R0
      if (wants_to_cool) {
        // Break after MIN_COOLING_SLOPE_TIME seconds
        // if the temperature did not drop at least MIN_COOLING_SLOPE_DEG
        if (!next_cool_check_ms || ELAPSED(now, next_cool_check_ms)) {
          if (old_temp - temp < MIN_COOLING_SLOPE_DEG) break;
          next_cool_check_ms = now + 1000UL * MIN_COOLING_SLOPE_TIME;
          old_temp = temp;
        }
      }

    } while (wait_for_heatup && TEMP_CONDITIONS);

    if (wait_for_heatup) {
      LCD_MESSAGEPGM(MSG_HEATING_COMPLETE);
      #if ENABLED(PRINTER_EVENT_LEDS)
        #if ENABLED(RGBW_LED)
          set_led_color(0, 0, 0, 255);  // Turn on the WHITE LED
        #else
          set_led_color(255, 255, 255); // Set LEDs All On
        #endif
      #endif
    }

    KEEPALIVE_STATE(IN_HANDLER);
  }

#endif

#if HAS_TEMP_BED

  #if DISABLED(MIN_COOLING_SLOPE_DEG_BED)
    #define MIN_COOLING_SLOPE_DEG_BED 1.50
  #endif
  #if DISABLED(MIN_COOLING_SLOPE_TIME_BED)
    #define MIN_COOLING_SLOPE_TIME_BED 60
  #endif

  inline void wait_bed(bool no_wait_for_cooling = true) {

    #if TEMP_BED_RESIDENCY_TIME > 0
      millis_t residency_start_ms = 0;
      // Loop until the temperature has stabilized
      #define TEMP_BED_CONDITIONS (!residency_start_ms || PENDING(now, residency_start_ms + (TEMP_BED_RESIDENCY_TIME) * 1000UL))
    #else
      // Loop until the temperature is very close target
      #define TEMP_BED_CONDITIONS (wants_to_cool ? thermalManager.isCoolingBed() : thermalManager.isHeatingBed())
    #endif

    float target_temp = -1.0, old_temp = 9999.0;
    bool wants_to_cool = false;
    wait_for_heatup = true;
    millis_t now, next_temp_ms = 0, next_cool_check_ms = 0;

    KEEPALIVE_STATE(WAIT_HEATER);

    target_extruder = active_extruder; // for print_heaterstates

    #if ENABLED(PRINTER_EVENT_LEDS)
      const float start_temp = thermalManager.degBed();
      uint8_t old_red = 255;
    #endif

    // Wait for temperature to come close enough
    do {
      // Target temperature might be changed during the loop
      if (target_temp != thermalManager.degTargetBed())
        target_temp = thermalManager.degTargetBed();

      wants_to_cool = thermalManager.isCoolingBed();

      // Exit if S<lower>, continue if S<higher>, R<lower>, or R<higher>
      if (no_wait_for_cooling && wants_to_cool) break;

      now = millis();
      if (ELAPSED(now, next_temp_ms)) { // Print Temp Reading every 1 second while heating up.
        next_temp_ms = now + 1000UL;
        print_heaterstates();
        #if TEMP_BED_RESIDENCY_TIME > 0
          SERIAL_MSG(MSG_W);
          if (residency_start_ms)
            SERIAL_VAL(long((((TEMP_BED_RESIDENCY_TIME) * 1000UL) - (now - residency_start_ms)) / 1000UL));
          else
            SERIAL_CHR("?");
        #endif
        SERIAL_EOL();
      }

      idle();
      refresh_cmd_timeout(); // to prevent stepper_inactive_time from running out

      const float temp = thermalManager.degBed();

      #if ENABLED(PRINTER_EVENT_LEDS)
        // Gradually change LED strip from blue to violet as bed heats up
        if (!wants_to_cool) {
          const uint8_t red = map(constrain(temp, start_temp, target_temp), start_temp, target_temp, 0, 255);
          if (red != old_red) set_led_color((old_red = red), 0, 255);
        }
      #endif

      #if TEMP_BED_RESIDENCY_TIME > 0

        float temp_diff = FABS(target_temp - temp);

        if (!residency_start_ms) {
          // Start the TEMP_BED_RESIDENCY_TIME timer when we reach target temp for the first time.
          if (temp_diff < TEMP_BED_WINDOW) residency_start_ms = now;
        }
        else if (temp_diff > TEMP_BED_HYSTERESIS) {
          // Restart the timer whenever the temperature falls outside the hysteresis.
          residency_start_ms = now;
        }

      #endif

      // Prevent a wait-forever situation if R is misused i.e. M190 R0
      if (wants_to_cool) {
        // Break after MIN_COOLING_SLOPE_TIME_BED seconds
        // if the temperature did not drop at least MIN_COOLING_SLOPE_DEG_BED
        if (!next_cool_check_ms || ELAPSED(now, next_cool_check_ms)) {
          if (old_temp - temp < MIN_COOLING_SLOPE_DEG_BED) break;
          next_cool_check_ms = now + 1000UL * MIN_COOLING_SLOPE_TIME_BED;
          old_temp = temp;
        }
      }

    } while (wait_for_heatup && TEMP_BED_CONDITIONS);

    if (wait_for_heatup) LCD_MESSAGEPGM(MSG_BED_DONE);

    KEEPALIVE_STATE(IN_HANDLER);
  }

#endif // HAS_TEMP_BED

#if HAS_TEMP_CHAMBER

  inline void wait_chamber(bool no_wait_for_heating = true) {
    #if TEMP_CHAMBER_RESIDENCY_TIME > 0
      millis_t residency_start_ms = 0;
      // Loop until the temperature has stabilized
      #define TEMP_CHAMBER_CONDITIONS (!residency_start_ms || PENDING(now, residency_start_ms + (TEMP_CHAMBER_RESIDENCY_TIME) * 1000UL))
    #else
      // Loop until the temperature is very close target
      #define TEMP_CHAMBER_CONDITIONS (wants_to_heat ? thermalManager.isHeatingChamber() : thermalManager.isCoolingChamber())
    #endif

    float target_temp = -1;
    bool wants_to_heat;
    wait_for_heatup = true;
    millis_t now, next_temp_ms = 0;

    KEEPALIVE_STATE(WAIT_HEATER);

    // Wait for temperature to come close enough
    do {
      // Target temperature might be changed during the loop
      if (target_temp != thermalManager.degTargetChamber())
        target_temp = thermalManager.degTargetChamber();

      wants_to_heat = thermalManager.isHeatingChamber();

      // Exit if S<higher>, continue if S<lower>, R<higher>, or R<lower>
      if (no_wait_for_heating && wants_to_heat) break;

      now = millis();
      if (ELAPSED(now, next_temp_ms)) { // Print Temp Reading every 1 second while heating up.
        next_temp_ms = now + 1000UL;
        print_chamberstate();
        #if TEMP_CHAMBER_RESIDENCY_TIME > 0
          SERIAL_MSG(MSG_W);
          if (residency_start_ms) {
            long rem = (((TEMP_CHAMBER_RESIDENCY_TIME) * 1000UL) - (now - residency_start_ms)) / 1000UL;
            SERIAL_EV(rem);
          }
          else {
            SERIAL_EM("?");
          }
        #else
          SERIAL_EOL();
        #endif
      }

      idle();
      refresh_cmd_timeout(); // to prevent stepper_inactive_time from running out

      #if TEMP_CHAMBER_RESIDENCY_TIME > 0

        float temp_diff = FABS(target_temp - thermalManager.degTargetChamber());

        if (!residency_start_ms) {
          // Start the TEMP_CHAMBER_RESIDENCY_TIME timer when we reach target temp for the first time.
          if (temp_diff < TEMP_CHAMBER_WINDOW) residency_start_ms = now;
        }
        else if (temp_diff > TEMP_CHAMBER_HYSTERESIS) {
          // Restart the timer whenever the temperature falls outside the hysteresis.
          residency_start_ms = now;
        }

      #endif //TEMP_CHAMBER_RESIDENCY_TIME > 0

    } while (wait_for_heatup && TEMP_CHAMBER_CONDITIONS);
    LCD_MESSAGEPGM(MSG_CHAMBER_DONE);
    KEEPALIVE_STATE(IN_HANDLER);
  }

#endif

#if HAS_TEMP_COOLER

  inline void wait_cooler(bool no_wait_for_heating = true) {
    #if TEMP_COOLER_RESIDENCY_TIME > 0
      millis_t residency_start_ms = 0;
      // Loop until the temperature has stabilized
      #define TEMP_COOLER_CONDITIONS (!residency_start_ms || PENDING(now, residency_start_ms + (TEMP_COOLER_RESIDENCY_TIME) * 1000UL))
    #else
      // Loop until the temperature is very close target
      #define TEMP_COOLER_CONDITIONS (wants_to_heat ? thermalManager.isHeatingCooler() : thermalManager.isCoolingCooler())
    #endif

    float target_temp = -1;
    bool wants_to_heat;
    wait_for_heatup = true;
    millis_t now, next_temp_ms = 0;

    KEEPALIVE_STATE(WAIT_HEATER);

    // Wait for temperature to come close enough
    do {
      // Target temperature might be changed during the loop
      if (target_temp != thermalManager.degTargetCooler())
        target_temp = thermalManager.degTargetCooler();

      wants_to_heat = thermalManager.isHeatingCooler();

      // Exit if S<higher>, continue if S<lower>, R<higher>, or R<lower>
      if (no_wait_for_heating && wants_to_heat) break;

      // Prevent a wait-forever situation if R is misused i.e. M190 C R50
      // Simply don't wait to heat a cooler over 25C
      if (wants_to_heat && target_temp > 25) break;

      now = millis();
      if (ELAPSED(now, next_temp_ms)) { //Print Temp Reading every 1 second while heating up.
        next_temp_ms = now + 1000UL;
        print_coolerstate();
        #if TEMP_COOLER_RESIDENCY_TIME > 0
          SERIAL_MSG(MSG_W);
          if (residency_start_ms) {
            long rem = (((TEMP_COOLER_RESIDENCY_TIME) * 1000UL) - (now - residency_start_ms)) / 1000UL;
            SERIAL_EV(rem);
          }
          else {
            SERIAL_EM("?");
          }
        #else
          SERIAL_EOL();
        #endif
      }

      idle();
      refresh_cmd_timeout(); // to prevent stepper_inactive_time from running out

      #if TEMP_COOLER_RESIDENCY_TIME > 0

        float temp_diff = FABS(target_temp - thermalManager.degTargetCooler());

        if (!residency_start_ms) {
          // Start the TEMP_COOLER_RESIDENCY_TIME timer when we reach target temp for the first time.
          if (temp_diff < TEMP_COOLER_WINDOW) residency_start_ms = now;
        }
        else if (temp_diff > TEMP_COOLER_HYSTERESIS) {
          // Restart the timer whenever the temperature falls outside the hysteresis.
          residency_start_ms = now;
        }

      #endif //TEMP_COOLER_RESIDENCY_TIME > 0

    } while (wait_for_heatup && TEMP_COOLER_CONDITIONS);
    LCD_MESSAGEPGM(MSG_COOLER_DONE);
    KEEPALIVE_STATE(IN_HANDLER);
  }

#endif

/**
 * ***************************************************************************
 * ***************************** G-CODE HANDLING *****************************
 * ***************************************************************************
 */

/**
 * Set XYZE Mechanics.destination and Mechanics.feedrate_mm_s from the current GCode command
 *
 *  - Set Mechanics.destination from included axis codes
 *  - Set to current for missing axis codes
 *  - Set the Mechanics.feedrate_mm_s, if included
 */
void gcode_get_destination() {

  #if ENABLED(IDLE_OOZING_PREVENT)
    if (parser.seen('E')) IDLE_OOZING_retract(false);
  #endif

  LOOP_XYZE(i) {
    if (parser.seen(axis_codes[i]))
      Mechanics.destination[i] = parser.value_axis_units((AxisEnum)i) + (axis_relative_modes[i] || relative_mode ? Mechanics.current_position[i] : 0);
    else
      Mechanics.destination[i] = Mechanics.current_position[i];
  }

  if (parser.seen('F') && parser.value_linear_units() > 0.0)
    Mechanics.feedrate_mm_s = MMM_TO_MMS(parser.value_feedrate());

  if (parser.seen('P'))
    Mechanics.destination[E_AXIS] = (parser.value_axis_units(E_AXIS) * density_percentage[previous_extruder] / 100) + Mechanics.current_position[E_AXIS];

  if(!DEBUGGING(DRYRUN))
    print_job_counter.data.filamentUsed += (Mechanics.destination[E_AXIS] - Mechanics.current_position[E_AXIS]);

  #if ENABLED(COLOR_MIXING_EXTRUDER)
    gcode_get_mix();
  #endif

  #if ENABLED(RFID_MODULE)
    if(!DEBUGGING(DRYRUN))
      RFID522.RfidData[active_extruder].data.lenght -= (Mechanics.destination[E_AXIS] - Mechanics.current_position[E_AXIS]);
  #endif

  #if ENABLED(NEXTION) && ENABLED(NEXTION_GFX)
    #if MECH(DELTA)
      if((parser.seen('X') || parser.seen('Y')) && parser.seen('E'))
        gfx_line_to(Mechanics.destination[X_AXIS] + (X_MAX_POS), Mechanics.destination[Y_AXIS] + (Y_MAX_POS), Mechanics.destination[Z_AXIS]);
      else
        gfx_cursor_to(Mechanics.destination[X_AXIS] + (X_MAX_POS), Mechanics.destination[Y_AXIS] + (Y_MAX_POS), Mechanics.destination[Z_AXIS]);
    #else
      if((parser.seen('X') || parser.seen('Y')) && parser.seen('E'))
        gfx_line_to(Mechanics.destination[X_AXIS], Mechanics.destination[Y_AXIS], Mechanics.destination[Z_AXIS]);
      else
        gfx_cursor_to(Mechanics.destination[X_AXIS], Mechanics.destination[Y_AXIS], Mechanics.destination[Z_AXIS]);
    #endif
  #endif
}

#if ENABLED(HOST_KEEPALIVE_FEATURE)
  /**
   * Output a "busy" message at regular intervals
   * while the machine is not accepting commands.
   */
  void host_keepalive() {
    const millis_t now = millis();
    if (host_keepalive_interval && busy_state != NOT_BUSY) {
      if (PENDING(now, next_busy_signal_ms)) return;
      switch (busy_state) {
        case IN_HANDLER:
        case IN_PROCESS:
          SERIAL_LM(BUSY, MSG_BUSY_PROCESSING);
          break;
        case WAIT_HEATER:
          SERIAL_LM(BUSY, MSG_BUSY_WAIT_HEATER);
          break;
        case DOOR_OPEN:
          SERIAL_LM(BUSY, MSG_BUSY_DOOR_OPEN);
          break;
        case PAUSED_FOR_USER:
          SERIAL_LM(BUSY, MSG_BUSY_PAUSED_FOR_USER);
          break;
        case PAUSED_FOR_INPUT:
          SERIAL_LM(BUSY, MSG_BUSY_PAUSED_FOR_INPUT);
          break;
        default:
          break;
      }
    }
    next_busy_signal_ms = now + host_keepalive_interval * 1000UL;
  }

#endif //HOST_KEEPALIVE_FEATURE

// Define runplan for move axes
#if IS_KINEMATIC
  #define RUNPLAN(RATE_MM_S) planner.buffer_line_kinematic(Mechanics.destination, RATE_MM_S, active_extruder, active_driver);
#else
  #define RUNPLAN(RATE_MM_S) Mechanics.line_to_destination(RATE_MM_S);
#endif

#if ENABLED(ADVANCED_PAUSE_FEATURE)

  static float resume_position[XYZE];
  static bool move_away_flag = false;
  #if HAS_SDSUPPORT
    static bool sd_print_paused = false;
  #endif

  #if HAS_BUZZER

    static void filament_change_beep(const int8_t max_beep_count, const bool init=false) {
      static millis_t next_buzz = 0;
      static int8_t runout_beep = 0;

      if (init) next_buzz = runout_beep = 0;

      const millis_t ms = millis();
      if (ELAPSED(ms, next_buzz)) {
        if (max_beep_count < 0 || runout_beep < max_beep_count + 5) { // Only beep as long as we're supposed to
          next_buzz = ms + ((max_beep_count < 0 || runout_beep < max_beep_count) ? 2500 : 400);
          BUZZ(300, 2000);
          runout_beep++;
        }
      }
    }

  #endif

  static void ensure_safe_temperature() {
    bool heaters_heating = true;

    wait_for_heatup = true;
    while (wait_for_heatup && heaters_heating) {
      idle();
      heaters_heating = false;
      HOTEND_LOOP() {
        if (thermalManager.degTargetHotend(h) && abs(thermalManager.degHotend(h) - thermalManager.degTargetHotend(h)) > TEMP_HYSTERESIS) {
          heaters_heating = true;
          #if HAS_LCD
            lcd_advanced_pause_show_message(ADVANCED_PAUSE_MESSAGE_WAIT_FOR_NOZZLES_TO_HEAT);
          #endif
          break;
        }
      }
    }
  }
  
  static bool pause_print(const float &retract, const float &retract2, const float &z_lift, const float &x_pos, const float &y_pos,
                          const float &unload_length = 0, const int8_t max_beep_count = 0, const bool show_lcd = false) {

    if (move_away_flag) return false; // already paused

    if (!DEBUGGING(DRYRUN) && (unload_length != 0 || retract != 0 || retract2 != 0)) {
      #if ENABLED(PREVENT_COLD_EXTRUSION)
        if (thermalManager.tooColdToExtrude(active_extruder)) {
          SERIAL_LM(ER, MSG_TOO_COLD_FOR_M600);
          return false;
        }
      #endif

      ensure_safe_temperature(); // wait for hotend to heat up before unloading
    }

    // Indicate that the printer is paused
    move_away_flag = true;

    // Pause the print job and timer
    #if HAS_SDSUPPORT
      if (card.sdprinting) {
        card.pauseSDPrint();
        sd_print_paused = true;
      }
    #endif
    print_job_counter.pause();

    // Show initial message and wait for synchronize steppers
    if (show_lcd) {
      #if HAS_LCD
        lcd_advanced_pause_show_message(ADVANCED_PAUSE_MESSAGE_INIT);
      #endif
    }
    stepper.synchronize();

    // Save current position
    COPY_ARRAY(resume_position, Mechanics.current_position);
    Mechanics.set_destination_to_current();

    if (retract) {
      // Initial retract before move to filament change position
      Mechanics.destination[E_AXIS] += retract;
      RUNPLAN(PAUSE_PARK_RETRACT_FEEDRATE);
    }

    // Lift Z axis
    if (z_lift > 0) {
      Mechanics.destination[Z_AXIS] += z_lift;
      NOMORE(Mechanics.destination[Z_AXIS], Z_MAX_POS);
      RUNPLAN(PAUSE_PARK_Z_FEEDRATE);
    }

    // Move XY axes to filament exchange position
    Mechanics.destination[X_AXIS] = x_pos;
    Mechanics.destination[Y_AXIS] = y_pos;

    endstops.clamp_to_software_endstops(Mechanics.destination);
    RUNPLAN(PAUSE_PARK_XY_FEEDRATE);
    stepper.synchronize();

    // Store in old temperature the target temperature for hotend and bed
    int16_t old_target_temperature[HOTENDS];
    HOTEND_LOOP() old_target_temperature[h] = thermalManager.target_temperature[h]; // Save nozzle temps

    // Second retract filament with Cool Down
    if (retract2) {
      // Cool Down hotend
      #if ENABLED(PAUSE_PARK_COOLDOWN_TEMP) && PAUSE_PARK_COOLDOWN_TEMP > 0
        lcd_advanced_pause_show_message(ADVANCED_PAUSE_MESSAGE_COOLDOWN);
        thermalManager.setTargetHotend(PAUSE_PARK_COOLDOWN_TEMP, active_extruder);
        wait_heater(false);
      #endif

      // Second retract filament
      Mechanics.destination[E_AXIS] -= retract2;
      RUNPLAN(PAUSE_PARK_RETRACT_2_FEEDRATE);
      stepper.synchronize();
    }

    if (unload_length != 0) {
      if (show_lcd) {
        #if HAS_LCD
          lcd_advanced_pause_show_message(ADVANCED_PAUSE_MESSAGE_UNLOAD);
          idle();
        #endif
      }

      // Unload filament
      Mechanics.destination[E_AXIS] += unload_length;
      RUNPLAN(PAUSE_PARK_UNLOAD_FEEDRATE);
      stepper.synchronize();
    }

    if (show_lcd) {
      #if HAS_LCD
        lcd_advanced_pause_show_message(ADVANCED_PAUSE_MESSAGE_INSERT);
      #endif
    }

    #if HAS_BUZZER
      filament_change_beep(max_beep_count, true);
    #else
      UNUSED(max_beep_count);
    #endif

    idle();

    // Disable extruders steppers for manual filament changing (only on boards that have separate ENABLE_PINS)
    #if E0_ENABLE_PIN != X_ENABLE_PIN && E1_ENABLE_PIN != Y_ENABLE_PIN
      stepper.disable_e_steppers();
      safe_delay(100);
    #endif

    // Start the heater idle timers
    const millis_t nozzle_timeout = (millis_t)(PAUSE_PARK_NOZZLE_TIMEOUT) * 1000UL;
    const millis_t bed_timeout    = (millis_t)(PAUSE_PARK_PRINTER_OFF) * 60000UL;

    HOTEND_LOOP() {
      thermalManager.start_heater_idle_timer(h, nozzle_timeout);
      thermalManager.setTargetHotend(old_target_temperature[h], h);
    }

    #if HAS_TEMP_BED && PAUSE_PARK_PRINTER_OFF > 0
      thermalManager.start_bed_idle_timer(bed_timeout);
    #endif

    return true;
  }

  static void wait_for_filament_reload(const int8_t max_beep_count = 0) {
    bool nozzle_timed_out = false,
         bed_timed_out = false;

    // Wait for filament insert by user and press button
    KEEPALIVE_STATE(PAUSED_FOR_USER);
    wait_for_user = true;    // LCD click or M108 will clear this
    while (wait_for_user) {

      #if HAS_BUZZER
        filament_change_beep(max_beep_count);
      #else
        UNUSED(max_beep_count);
      #endif

      if (!nozzle_timed_out)
        HOTEND_LOOP()
          nozzle_timed_out |= thermalManager.is_heater_idle(h);

      if (nozzle_timed_out) {

        #if HAS_LCD
          lcd_advanced_pause_show_message(ADVANCED_PAUSE_MESSAGE_CLICK_TO_HEAT_NOZZLE);
        #endif

        // Wait for LCD click or M108
        while (wait_for_user) {

          if (!bed_timed_out) {
            #if HAS_TEMP_BED && PAUSE_PARK_PRINTER_OFF > 0
              bed_timed_out = thermalManager.is_bed_idle();
            #endif
          }
          else {
            #if HAS_LCD
              lcd_advanced_pause_show_message(ADVANCED_PAUSE_MESSAGE_PRINTER_OFF);
            #endif
          }

          idle(true);
        }

        // Re-enable the bed if they timed out
        #if HAS_TEMP_BED && PAUSE_PARK_PRINTER_OFF > 0
          if (bed_timed_out) {
            thermalManager.reset_bed_idle_timer();
            #if HAS_LCD
              lcd_advanced_pause_show_message(ADVANCED_PAUSE_MESSAGE_WAIT_FOR_NOZZLES_TO_HEAT);
            #endif
            wait_bed();
          }
        #endif

        // Re-enable the heaters if they timed out
        HOTEND_LOOP() thermalManager.reset_heater_idle_timer(h);

        // Wait for the heaters to reach the target temperatures
        ensure_safe_temperature();

        #if HAS_LCD
          lcd_advanced_pause_show_message(ADVANCED_PAUSE_MESSAGE_INSERT);
        #endif

        // Start the heater idle timers
        const millis_t nozzle_timeout = (millis_t)(PAUSE_PARK_NOZZLE_TIMEOUT) * 1000UL;
        const millis_t bed_timeout    = (millis_t)(PAUSE_PARK_PRINTER_OFF) * 60000UL;

        HOTEND_LOOP()
          thermalManager.start_heater_idle_timer(h, nozzle_timeout);

        #if HAS_TEMP_BED && PAUSE_PARK_PRINTER_OFF > 0
          thermalManager.start_bed_idle_timer(bed_timeout);
        #endif

        wait_for_user = true; /* Wait for user to load filament */
        nozzle_timed_out = false;
        bed_timed_out = false;

        #if HAS_BUZZER
          filament_change_beep(max_beep_count, true);
        #endif
      }

      idle(true);
    }

    KEEPALIVE_STATE(IN_HANDLER);
  }

  static void resume_print(const float &load_length = 0, const float &initial_extrude_length = 0, const int8_t max_beep_count = 0) {
    bool  nozzle_timed_out  = false,
          bed_timed_out     = false;

    if (!move_away_flag) return;

    // Re-enable the heaters if they timed out
    #if HAS_TEMP_BED && PAUSE_PARK_PRINTER_OFF > 0
      bed_timed_out = thermalManager.is_bed_idle();
      thermalManager.reset_bed_idle_timer();
      if (bed_timed_out) wait_bed();
    #endif

    HOTEND_LOOP() {
      nozzle_timed_out |= thermalManager.is_heater_idle(h);
      thermalManager.reset_heater_idle_timer(h);
    }

    if (nozzle_timed_out) ensure_safe_temperature();

    #if HAS_BUZZER
      filament_change_beep(max_beep_count, true);
    #else
      UNUSED(max_beep_count);
    #endif

    if (load_length != 0) {
      #if HAS_LCD
        // Show "insert filament"
        if (nozzle_timed_out)
          lcd_advanced_pause_show_message(ADVANCED_PAUSE_MESSAGE_INSERT);
      #endif

      KEEPALIVE_STATE(PAUSED_FOR_USER);
      wait_for_user = true;    // LCD click or M108 will clear this
      while (wait_for_user && nozzle_timed_out) {
        #if HAS_BUZZER
          filament_change_beep(max_beep_count);
        #endif
        idle(true);
      }
      KEEPALIVE_STATE(IN_HANDLER);

      #if HAS_LCD
        // Show "load" message
        lcd_advanced_pause_show_message(ADVANCED_PAUSE_MESSAGE_LOAD);
      #endif

      // Load filament
      Mechanics.destination[E_AXIS] += load_length;

      RUNPLAN(PAUSE_PARK_LOAD_FEEDRATE);
      stepper.synchronize();
    }

    #if HAS_LCD && ENABLED(PAUSE_PARK_EXTRUDE_LENGTH) && PAUSE_PARK_EXTRUDE_LENGTH > 0

      float extrude_length = initial_extrude_length;

      do {
        if (extrude_length > 0) {
          // "Wait for filament extrude"
          lcd_advanced_pause_show_message(ADVANCED_PAUSE_MESSAGE_EXTRUDE);

          // Extrude filament to get into hotend
          Mechanics.destination[E_AXIS] += extrude_length;
          RUNPLAN(PAUSE_PARK_EXTRUDE_FEEDRATE);
          stepper.synchronize();
        }

        // Show "Extrude More" / "Resume" menu and wait for reply
        KEEPALIVE_STATE(PAUSED_FOR_USER);
        wait_for_user = false;
        lcd_advanced_pause_show_message(ADVANCED_PAUSE_MESSAGE_OPTION);
        while (advanced_pause_menu_response == ADVANCED_PAUSE_RESPONSE_WAIT_FOR) idle(true);
        KEEPALIVE_STATE(IN_HANDLER);

        extrude_length = PAUSE_PARK_EXTRUDE_LENGTH;

        // Keep looping if "Extrude More" was selected
      } while (advanced_pause_menu_response == ADVANCED_PAUSE_RESPONSE_EXTRUDE_MORE);

    #endif

    #if HAS_LCD
      // "Wait for print to resume"
      lcd_advanced_pause_show_message(ADVANCED_PAUSE_MESSAGE_RESUME);
    #endif

    // Set extruder to saved position
    Mechanics.destination[E_AXIS] = Mechanics.current_position[E_AXIS] = resume_position[E_AXIS];
    Mechanics.set_e_position_mm(Mechanics.current_position[E_AXIS]);

    #if IS_KINEMATIC
      // Move XYZ to starting position
      planner.buffer_line_kinematic(resume_position, PAUSE_PARK_XY_FEEDRATE, active_extruder, active_driver);
    #else
      // Move XY to starting position, then Z
      Mechanics.destination[X_AXIS] = resume_position[X_AXIS];
      Mechanics.destination[Y_AXIS] = resume_position[Y_AXIS];
      RUNPLAN(PAUSE_PARK_XY_FEEDRATE);
      Mechanics.destination[Z_AXIS] = resume_position[Z_AXIS];
      RUNPLAN(PAUSE_PARK_Z_FEEDRATE);
    #endif
    stepper.synchronize();

    #if ENABLED(FILAMENT_RUNOUT_SENSOR)
      filament_ran_out = false;
    #endif

    Mechanics.set_current_to_destination();

    #if HAS_LCD
      // Show status screen
      lcd_advanced_pause_show_message(ADVANCED_PAUSE_MESSAGE_STATUS);
    #endif

    #if HAS_SDSUPPORT
      if (sd_print_paused) {
        card.startFileprint();
        sd_print_paused = false;
      }
    #endif

    move_away_flag = false;
  }

#endif // ADVANCED_PAUSE_FEATURE

/**************************************************
 ***************** GCode Handlers *****************
 **************************************************/

/**
 * G0, G1: Coordinated movement of X Y Z E axes
 */
inline void gcode_G0_G1(
  #if IS_SCARA
    bool fast_move = false
  #elif ENABLED(LASER)
    bool lfire = false
  #endif
) {
  if (IsRunning()) {
    gcode_get_destination(); // For X Y Z E F

    #if ENABLED(FWRETRACT)
      if (autoretract_enabled && !(parser.seen('X') || parser.seen('Y') || parser.seen('Z')) && parser.seen('E')) {
        const float echange = Mechanics.destination[E_AXIS] - Mechanics.current_position[E_AXIS];
        // Is this move an attempt to retract or recover?
        if ((echange < -MIN_RETRACT && !retracted[active_extruder]) || (echange > MIN_RETRACT && retracted[active_extruder])) {
          Mechanics.current_position[E_AXIS] = Mechanics.destination[E_AXIS]; // hide the slicer-generated retract/recover from calculations
          Mechanics.sync_plan_position_e();  // AND from the planner
          retract(!retracted[active_extruder]);
          return;
        }
      }
    #endif // FWRETRACT

    #if ENABLED(LASER)
      if (lfire) {
        if (parser.seen('S')) laser.intensity = parser.value_float();
        if (parser.seen('L')) laser.duration = parser.value_ulong();
        if (parser.seen('P')) laser.ppm = parser.value_float();
        if (parser.seen('D')) laser.diagnostics = parser.value_bool();
        if (parser.seen('B')) laser_set_mode(parser.value_int());

        laser.status = LASER_ON;
        laser.fired = LASER_FIRE_G1;
      }
    #endif

    #if IS_SCARA
      fast_move ? prepare_uninterpolated_move_to_destination() : Mechanics.prepare_move_to_destination();
    #else
      Mechanics.prepare_move_to_destination();
    #endif

    #if ENABLED(LASER)
      if (lfire) laser.status = LASER_OFF;
    #endif

  }
}

/**
 * G2: Clockwise Arc
 * G3: Counterclockwise Arc
 *
 * This command has two forms: IJ-form and R-form.
 *
 *  - I specifies an X offset. J specifies a Y offset.
 *    At least one of the IJ parameters is required.
 *    X and Y can be omitted to do a complete circle.
 *    The given XY is not error-checked. The arc ends
 *     based on the angle of the Mechanics.destination.
 *    Mixing I or J with R will throw an error.
 *
 *  - R specifies the radius. X or Y is required.
 *    Omitting both X and Y will throw an error.
 *    X or Y must differ from the current XY.
 *    Mixing R with I or J will throw an error.
 *
 *  Examples:
 *
 *    G2 I10           ; CW circle centered at X+10
 *    G3 X20 Y12 R14   ; CCW circle with r=14 ending at X20 Y12
 */
#if ENABLED(ARC_SUPPORT)

  inline void gcode_G2_G3(bool clockwise) {

    if (IsRunning()) {

      #if ENABLED(SF_ARC_FIX)
        const bool relative_mode_backup = relative_mode;
        relative_mode = true;
      #endif

      gcode_get_destination();

      #if ENABLED(LASER)
        if (parser.seen('S')) laser.intensity = parser.value_float();
        if (parser.seen('L')) laser.duration = parser.value_ulong();
        if (parser.seen('P')) laser.ppm = parser.value_float();
        if (parser.seen('D')) laser.diagnostics = parser.value_bool();
        if (parser.seen('B')) laser_set_mode(parser.value_int());

        laser.status = LASER_ON;
        laser.fired = LASER_FIRE_G1;
      #endif

      #if ENABLED(SF_ARC_FIX)
        relative_mode = relative_mode_backup;
      #endif

      float arc_offset[2] = { 0.0, 0.0 };
      if (parser.seen('R')) {
        const float r = parser.value_axis_units(X_AXIS),
                    x1 = Mechanics.current_position[X_AXIS], y1 = Mechanics.current_position[Y_AXIS],
                    x2 = Mechanics.destination[X_AXIS],      y2 = Mechanics.destination[Y_AXIS];
        if (r && (x2 != x1 || y2 != y1)) {
          const float e = clockwise ^ (r < 0) ? -1 : 1,           // clockwise -1/1, counterclockwise 1/-1
                      dx = x2 - x1, dy = y2 - y1,                 // X and Y differences
                      d = HYPOT(dx, dy),                          // Linear distance between the points
                      h = SQRT(sq(r) - sq(d * 0.5)),              // Distance to the arc pivot-point
                      mx = (x1 + x2) * 0.5, my = (y1 + y2) * 0.5, // Point between the two points
                      sx = -dy / d, sy = dx / d,                  // Slope of the perpendicular bisector
                      cx = mx + e * h * sx, cy = my + e * h * sy; // Pivot-point of the arc
          arc_offset[X_AXIS] = cx - x1;
          arc_offset[Y_AXIS] = cy - y1;
        }
      }
      else {
        if (parser.seen('I')) arc_offset[X_AXIS] = parser.value_axis_units(X_AXIS);
        if (parser.seen('J')) arc_offset[Y_AXIS] = parser.value_axis_units(Y_AXIS);
      }

      if (arc_offset[0] || arc_offset[1]) {
        // Send an arc to the planner
        plan_arc(Mechanics.destination, arc_offset, clockwise);
        refresh_cmd_timeout();
      }
      else {
        // Bad arguments
        SERIAL_LM(ER, MSG_ERR_ARC_ARGS);
      }

      #if ENABLED(LASER)
        laser.status = LASER_OFF;
      #endif
    }
  }

#endif // ARC_SUPPORT

/**
 * G4: Dwell S<seconds> or P<milliseconds>
 */
inline void gcode_G4() {
  millis_t dwell_ms = 0;

  if (parser.seen('P')) dwell_ms = parser.value_millis(); // milliseconds to wait
  if (parser.seen('S')) dwell_ms = parser.value_millis_from_seconds(); // seconds to wait

  stepper.synchronize();
  refresh_cmd_timeout();
  dwell_ms += previous_cmd_ms;  // keep track of when we started waiting

  if (!lcd_hasstatus()) LCD_MESSAGEPGM(MSG_DWELL);

  while (PENDING(millis(), dwell_ms)) idle();
}

#if ENABLED(G5_BEZIER)

  /**
   * Parameters interpreted according to:
   * http://linuxcnc.org/docs/2.6/html/gcode/gcode.html#sec:G5-Cubic-Spline
   * However I, J omission is not supported at this point; all
   * parameters can be omitted and default to zero.
   */

  /**
   * G5: Cubic B-spline
   */
  inline void gcode_G5() {
    if (IsRunning()) {

      gcode_get_destination();

      const float offset[] = {
        parser.seen('I') ? parser.value_axis_units(X_AXIS) : 0.0,
        parser.seen('J') ? parser.value_axis_units(Y_AXIS) : 0.0,
        parser.seen('P') ? parser.value_axis_units(X_AXIS) : 0.0,
        parser.seen('Q') ? parser.value_axis_units(Y_AXIS) : 0.0
      };

      plan_cubic_move(offset);
    }
  }
#endif

#if ENABLED(LASER) && ENABLED(LASER_RASTER)

  inline void gcode_G7() {

    if (parser.seen('L')) laser.raster_raw_length = parser.value_int();

    if (parser.seen('$')) {
      laser.raster_direction = parser.value_int();
      Mechanics.destination[Y_AXIS] = Mechanics.current_position[Y_AXIS] + (laser.raster_mm_per_pulse * laser.raster_aspect_ratio); // increment Y axis
    }

<<<<<<< HEAD
    if (parser.seen('@')) {
=======
    if (parser.seen('#')) {
>>>>>>> 212b773f
      laser.raster_direction = parser.value_int();
      #if ENABLED(LASER_RASTER_MANUAL_Y_FEED)
        Mechanics.destination[X_AXIS] = Mechanics.current_position[X_AXIS]; // Dont increment X axis
        Mechanics.destination[Y_AXIS] = Mechanics.current_position[Y_AXIS]; // Dont increment Y axis
      #else
        switch(laser.raster_direction) {
          case 0:
          case 1:
          case 4:
            Mechanics.destination[Y_AXIS] = Mechanics.current_position[Y_AXIS] + (laser.raster_mm_per_pulse * laser.raster_aspect_ratio); // increment Y axis
          break;	  
          case 2:
          case 3:
          case 5:
            Mechanics.destination[X_AXIS] = Mechanics.current_position[X_AXIS] + (laser.raster_mm_per_pulse * laser.raster_aspect_ratio); // increment X axis
          break;
        }
      #endif
    }

    if (parser.seen('D')) laser.raster_num_pixels = base64_decode(laser.raster_data, parser.string_arg + 1, laser.raster_raw_length);

    switch (laser.raster_direction) {
      case 0: // Negative X
        Mechanics.destination[X_AXIS] = Mechanics.current_position[X_AXIS] - (laser.raster_mm_per_pulse * laser.raster_num_pixels);
        if (laser.diagnostics) SERIAL_EM("Negative Horizontal Raster Line");
      break;
      case 1: // Positive X
        Mechanics.destination[X_AXIS] = Mechanics.current_position[X_AXIS] + (laser.raster_mm_per_pulse * laser.raster_num_pixels);
        if (laser.diagnostics) SERIAL_EM("Positive Horizontal Raster Line");
      break;
      case 2: // Negative Vertical
        Mechanics.destination[Y_AXIS] = Mechanics.current_position[Y_AXIS] - (laser.raster_mm_per_pulse * laser.raster_num_pixels);
        if (laser.diagnostics) SERIAL_EM("Negative Vertical Raster Line");
      break;
      case 3: // Positive Vertical
        Mechanics.destination[Y_AXIS] = Mechanics.current_position[Y_AXIS] + (laser.raster_mm_per_pulse * laser.raster_num_pixels);
        if (laser.diagnostics) SERIAL_EM("Positive Vertical Raster Line");
      break;
      case 4: // Negative X Positive Y 45deg
        Mechanics.destination[X_AXIS] = Mechanics.current_position[X_AXIS] - ((laser.raster_mm_per_pulse * laser.raster_num_pixels) * 0.707106);
        Mechanics.destination[Y_AXIS] = Mechanics.current_position[Y_AXIS] + ((laser.raster_mm_per_pulse * laser.raster_num_pixels) * 0.707106);
        if (laser.diagnostics) SERIAL_EM("Negative X Positive Y 45deg Raster Line");
      break;
      case 5: // Positive X Negarite Y 45deg
        Mechanics.destination[X_AXIS] = Mechanics.current_position[X_AXIS] + ((laser.raster_mm_per_pulse * laser.raster_num_pixels) * 0.707106);
        Mechanics.destination[Y_AXIS] = Mechanics.current_position[Y_AXIS] - ((laser.raster_mm_per_pulse * laser.raster_num_pixels) * 0.707106);
        if (laser.diagnostics) SERIAL_EM("Positive X Negarite Y 45deg Raster Line");
      break;
      default:
        if (laser.diagnostics) SERIAL_EM("Unknown direction");
      break;
    }

    laser.ppm = 1 / laser.raster_mm_per_pulse; // number of pulses per millimetre
    laser.duration = (1000000 / Mechanics.feedrate_mm_s) / laser.ppm; // (1 second in microseconds / (time to move 1mm in microseconds)) / (pulses per mm) = Duration of pulse, taking into account Mechanics.feedrate_mm_s as speed and ppm

    laser.mode = RASTER;
    laser.status = LASER_ON;
    laser.fired = RASTER;
    Mechanics.prepare_move_to_destination();
  }
#endif

#if ENABLED(FWRETRACT)

  /**
   * G10 - Retract filament according to settings of M207
   * G11 - Recover filament according to settings of M208
   */
  inline void gcode_G10_G11(bool doRetract = false) {
    #if EXTRUDERS > 1
      if (doRetract) {
        retracted_swap[active_extruder] = (parser.seen('S') && parser.value_bool()); // checks for swap retract argument
      }
    #endif
    retract(doRetract
     #if EXTRUDERS > 1
      , retracted_swap[active_extruder]
     #endif
    );
  }

#endif //FWRETRACT

#if ENABLED(NOZZLE_CLEAN_FEATURE)
  /**
   * G12: Clean the nozzle
   */
  inline void gcode_G12() {
    // Don't allow nozzle cleaning without homing first
    if (Mechanics.axis_unhomed_error()) { return; }

    const uint8_t pattern = parser.seen('P') ? parser.value_ushort() : 0,
                  strokes = parser.seen('S') ? parser.value_ushort() : NOZZLE_CLEAN_STROKES,
                  objects = parser.seen('T') ? parser.value_ushort() : NOZZLE_CLEAN_TRIANGLES;
    const float   radius  = parser.seen('R') ? parser.value_float()  : NOZZLE_CLEAN_CIRCLE_RADIUS;

    Nozzle::clean(pattern, strokes, radius, objects);
  }
#endif

#if ENABLED(INCH_MODE_SUPPORT)
  /**
   * G20: Set input mode to inches
   */
  inline void gcode_G20() { parser.set_input_linear_units(LINEARUNIT_INCH); }

  /**
   * G21: Set input mode to millimeters
   */
  inline void gcode_G21() { parser.set_input_linear_units(LINEARUNIT_MM); }
#endif

#if ENABLED(NOZZLE_PARK_FEATURE)
  /**
   * G27: Park the nozzle
   */
  inline void gcode_G27() {
    // Don't allow nozzle parking without homing first
    if (Mechanics.axis_unhomed_error()) { return; }
    Nozzle::park(parser.seen('P') ? parser.value_ushort() : 0);
  }
#endif // NOZZLE_PARK_FEATURE

#if ENABLED(DEBUG_LEVELING_FEATURE)

  void log_machine_info() {
    SERIAL_MSG("Machine Type: ");
    #if IS_DELTA
      SERIAL_EM("Delta");
    #elif IS_SCARA
      SERIAL_EM("SCARA");
    #elif IS_CORE
      SERIAL_EM("Core");
    #else
      SERIAL_EM("Cartesian");
    #endif

    SERIAL_MSG("Probe: ");
    #if ENABLED(PROBE_MANUALLY)
      SERIAL_EM("PROBE_MANUALLY");
    #elif ENABLED(Z_PROBE_FIX_MOUNTED)
      SERIAL_EM("Z_PROBE_FIX_MOUNTED");
    #elif ENABLED(BLTOUCH)
      SERIAL_EM("BLTOUCH");
    #elif ENABLED(Z_PROBE_SLED)
      SERIAL_EM("Z_PROBE_SLED");
    #elif ENABLED(Z_PROBE_ALLEN_KEY)
      SERIAL_EM("ALLEN KEY");
    #elif HAS_Z_SERVO_PROBE
      SERIAL_EM("SERVO PROBE");
    #else
      SERIAL_EM("NONE");
    #endif

    #if HAS_BED_PROBE
      SERIAL_MV("Probe Offset X:", X_PROBE_OFFSET_FROM_NOZZLE);
      SERIAL_MV(" Y:", Y_PROBE_OFFSET_FROM_NOZZLE);
      SERIAL_MV(" Z:", probe.z_offset);
      #if X_PROBE_OFFSET_FROM_NOZZLE > 0
        SERIAL_MSG(" (Right");
      #elif X_PROBE_OFFSET_FROM_NOZZLE < 0
        SERIAL_MSG(" (Left");
      #elif Y_PROBE_OFFSET_FROM_NOZZLE != 0
        SERIAL_MSG(" (Middle");
      #else
        SERIAL_MSG(" (Aligned With");
      #endif
      #if Y_PROBE_OFFSET_FROM_NOZZLE > 0
        SERIAL_MSG("-Back");
      #elif Y_PROBE_OFFSET_FROM_NOZZLE < 0
        SERIAL_MSG("-Front");
      #elif X_PROBE_OFFSET_FROM_NOZZLE != 0
        SERIAL_MSG("-Center");
      #endif
      if (probe.z_offset < 0)
        SERIAL_MSG(" & Below");
      else if (probe.z_offset > 0)
        SERIAL_MSG(" & Above");
      else
        SERIAL_MSG(" & Same Z as");
      SERIAL_EM(" Nozzle)");
    #endif

    #if HAS_ABL
      SERIAL_MSG("Auto Bed Leveling: ");
      #if ENABLED(AUTO_BED_LEVELING_LINEAR)
        SERIAL_MSG("LINEAR");
      #elif ENABLED(AUTO_BED_LEVELING_BILINEAR)
        SERIAL_MSG("BILINEAR");
      #elif ENABLED(AUTO_BED_LEVELING_3POINT)
        SERIAL_MSG("3POINT");
      #endif
      if (bedlevel.leveling_is_active()) {
        SERIAL_EM(" (enabled)");
        #if ABL_PLANAR
          const float diff[XYZ] = {
            Mechanics.get_axis_position_mm(X_AXIS) - Mechanics.current_position[X_AXIS],
            Mechanics.get_axis_position_mm(Y_AXIS) - Mechanics.current_position[Y_AXIS],
            Mechanics.get_axis_position_mm(Z_AXIS) - Mechanics.current_position[Z_AXIS]
          };
          SERIAL_MSG("ABL Adjustment X");
          if (diff[X_AXIS] > 0) SERIAL_CHR('+');
          SERIAL_VAL(diff[X_AXIS]);
          SERIAL_MSG(" Y");
          if (diff[Y_AXIS] > 0) SERIAL_CHR('+');
          SERIAL_VAL(diff[Y_AXIS]);
          SERIAL_MSG(" Z");
          if (diff[Z_AXIS] > 0) SERIAL_CHR('+');
          SERIAL_VAL(diff[Z_AXIS]);
        #elif ENABLED(AUTO_BED_LEVELING_BILINEAR)
          SERIAL_MV("ABL Adjustment Z", bedlevel.bilinear_z_offset(Mechanics.current_position));
        #endif
      }
      else
        SERIAL_MSG(" (disabled)");

      SERIAL_EOL();

    #elif ENABLED(MESH_BED_LEVELING)

      SERIAL_MSG("Mesh Bed Leveling");
      if (bedlevel.leveling_is_active()) {
        float lz = Mechanics.current_position[Z_AXIS];
        bedlevel.apply_leveling(Mechanics.current_position[X_AXIS], Mechanics.current_position[Y_AXIS], lz);
        SERIAL_EM(" (enabled)");
        SERIAL_MV("MBL Adjustment Z", lz);
      }
      else
        SERIAL_MSG(" (disabled)");

      SERIAL_EOL();

    #endif

  }

#endif // DEBUG_LEVELING_FEATURE

#if ENABLED(PROBE_MANUALLY)
  bool g29_in_progress = false;
  #if ENABLED(DELTA_AUTO_CALIBRATION_1)
    bool g33_in_progress = false;
  #endif
#else
  constexpr bool g29_in_progress = false;
  #if ENABLED(DELTA_AUTO_CALIBRATION_1)
    constexpr bool g33_in_progress = false;
  #endif
#endif

/**
 * G28: Home all axes according to settings
 *
 * Parameters
 *
 *  None  Home to all axes with no parameters.
 *        With QUICK_HOME enabled XY will home together, then Z.
 *
 * Cartesian parameters
 *
 *  X   Home to the X endstop
 *  Y   Home to the Y endstop
 *  Z   Home to the Z endstop
 *  B   Return to back point
 *
 */
inline void gcode_G28(const bool always_home_all) {

  #if ENABLED(DEBUG_LEVELING_FEATURE)
    if (DEBUGGING(LEVELING)) {
      SERIAL_EM(">>> gcode_G28");
      log_machine_info();
    }
  #endif

  #if HAS_POWER_SWITCH
    if (!powerManager.powersupply_on) powerManager.power_on(); // Power On if power is off
  #endif

  // Wait for planner moves to finish!
  stepper.synchronize();

  // Cancel the active G29 session
  #if ENABLED(PROBE_MANUALLY)
    g29_in_progress = false;
    #if ENABLED(DELTA_AUTO_CALIBRATION_1)
      // Cancel the active G30 session
      g33_in_progress = false;
    #endif
    #if HAS_NEXTION_MANUAL_BED
      LcdBedLevelOff();
    #endif
  #endif

  // Disable the leveling matrix before homing
  #if HAS_LEVELING
    bedlevel.set_bed_leveling_enabled(false);
  #endif

  // Always home with tool 0 active
  #if HOTENDS > 1
    const uint8_t old_tool_index = active_extruder;
    tool_change(0, 0, true);
  #endif

  #if ENABLED(DUAL_X_CARRIAGE)
    Mechanics.hotend_duplication_enabled = false;
  #endif

  setup_for_endstop_or_probe_move();
  #if ENABLED(DEBUG_LEVELING_FEATURE)
    if (DEBUGGING(LEVELING)) SERIAL_EM("> endstops.enable(true)");
  #endif
  endstops.enable(true); // Enable endstops for next homing move

  bool come_back = parser.seen('B');
  float lastpos[NUM_AXIS];
  float old_feedrate_mm_s;
  if (come_back) {
    old_feedrate_mm_s = Mechanics.feedrate_mm_s;
    COPY_ARRAY(lastpos, Mechanics.current_position);
  }

  Mechanics.Home(always_home_all);

  #if ENABLED(NPR2)
    if ((home_all) || (parser.seen('E'))) {
      Mechanics.set_destination_to_current();
      Mechanics.destination[E_AXIS] = -200;
      active_driver = active_extruder = 1;
      planner.buffer_line_kinematic(Mechanics.destination, COLOR_HOMERATE, active_extruder, active_driver);
      stepper.synchronize();
      old_color = 99;
      active_driver = active_extruder = 0;
      Mechanics.current_position[E_AXIS] = 0;
      Mechanics.sync_plan_position_e();
    }
  #endif

  endstops.not_homing();

  #if ENABLED(DELTA_HOME_TO_SAFE_ZONE)
    // move to a height where we can use the full xy-area
    Mechanics.do_blocking_move_to_z(Mechanics.delta_clip_start_height);
  #endif

  if (come_back) {
    Mechanics.feedrate_mm_s = Mechanics.homing_feedrate_mm_s[X_AXIS];
    COPY_ARRAY(Mechanics.destination, lastpos);
    Mechanics.prepare_move_to_destination();
    Mechanics.feedrate_mm_s = old_feedrate_mm_s;
  }

  #if ENABLED(NEXTION) && ENABLED(NEXTION_GFX)
    #if MECH(DELTA)
      gfx_clear((X_MAX_POS) * 2, (Y_MAX_POS) * 2, Z_MAX_POS);
      gfx_cursor_to(Mechanics.current_position[X_AXIS] + (X_MAX_POS), Mechanics.current_position[Y_AXIS] + (Y_MAX_POS), Mechanics.current_position[Z_AXIS]);
    #else
      gfx_clear(X_MAX_POS, Y_MAX_POS, Z_MAX_POS);
      gfx_cursor_to(Mechanics.current_position[X_AXIS], Mechanics.current_position[Y_AXIS], Mechanics.current_position[Z_AXIS]);
    #endif
  #endif

  clean_up_after_endstop_or_probe_move();

  stepper.synchronize();

  // Restore the active tool after homing
  #if HOTENDS > 1
    tool_change(old_tool_index, 0, true);
  #endif

  lcd_refresh();

  report_current_position();

  #if ENABLED(DEBUG_LEVELING_FEATURE)
    if (DEBUGGING(LEVELING)) SERIAL_EM("<<< gcode_G28");
  #endif

} // G28

void home_all_axes() { gcode_G28(true); }

#if HAS_PROBING_PROCEDURE
  void out_of_range_error(const char* p_edge) {
    SERIAL_MSG("?Probe ");
    SERIAL_PS(p_edge);
    SERIAL_EM(" position out of range.");
  }
#endif

#if ENABLED(MESH_BED_LEVELING) || ENABLED(PROBE_MANUALLY)

  #if ENABLED(PROBE_MANUALLY) && ENABLED(LCD_BED_LEVELING)
    extern bool lcd_wait_for_move;
  #endif

  inline void _manual_goto_xy(const float &x, const float &y) {
    const float old_feedrate_mm_s = Mechanics.feedrate_mm_s;

    #if MANUAL_PROBE_HEIGHT > 0
      Mechanics.feedrate_mm_s = Mechanics.homing_feedrate_mm_s[Z_AXIS];
      Mechanics.current_position[Z_AXIS] = LOGICAL_Z_POSITION(Z_MIN_POS) + MANUAL_PROBE_HEIGHT;
      #if MECH(DELTA)
        Mechanics.do_blocking_move_to_z(Mechanics.current_position[Z_AXIS], Mechanics.feedrate_mm_s);
      #else
        Mechanics.line_to_current_position();
      #endif
    #endif

    Mechanics.feedrate_mm_s = MMM_TO_MMS(XY_PROBE_SPEED);
    Mechanics.current_position[X_AXIS] = LOGICAL_X_POSITION(x);
    Mechanics.current_position[Y_AXIS] = LOGICAL_Y_POSITION(y);
    #if MECH(DELTA)
      Mechanics.do_blocking_move_to_xy(Mechanics.current_position[X_AXIS], Mechanics.current_position[Y_AXIS], Mechanics.feedrate_mm_s);
    #else
      Mechanics.line_to_current_position();
    #endif

    #if MANUAL_PROBE_HEIGHT > 0
      Mechanics.feedrate_mm_s = Mechanics.homing_feedrate_mm_s[Z_AXIS];
      Mechanics.current_position[Z_AXIS] = LOGICAL_Z_POSITION(Z_MIN_POS); // just slightly over the bed
      #if MECH(DELTA)
        Mechanics.do_blocking_move_to_z(Mechanics.current_position[Z_AXIS], Mechanics.feedrate_mm_s);
      #else
        Mechanics.line_to_current_position();
      #endif
    #endif

    Mechanics.feedrate_mm_s = old_feedrate_mm_s;
    stepper.synchronize();

    #if ENABLED(PROBE_MANUALLY) && ENABLED(LCD_BED_LEVELING)
      lcd_wait_for_move = false;
    #endif
  }

#endif // ENABLED(MESH_BED_LEVELING) || ENABLED(PROBE_MANUALLY)

#if ENABLED(MESH_BED_LEVELING)

  // Save 130 bytes with non-duplication of PSTR
  void say_not_entered() { SERIAL_EM(" not entered."); }

  /**
   * G29: Mesh-based Z probe, probes a grid and produces a
   *      mesh to compensate for variable bed height
   *
   * Parameters With MESH_BED_LEVELING:
   *
   *  S0              Produce a mesh report
   *  S1              Start probing mesh points
   *  S2              Probe the next mesh point
   *  S3 Xn Yn Zn.nn  Manually modify a single point
   *  S4 Zn.nn        Set z offset. Positive away from bed, negative closer to bed.
   *  S5              Reset and disable mesh
   *
   * The S0 report the points as below
   *
   *  +----> X-axis  1-n
   *  |
   *  |
   *  v Y-axis  1-n
   *
   */
  inline void gcode_G29() {

    static int mbl_probe_index = -1;
    #if HAS_SOFTWARE_ENDSTOPS
      static bool enable_soft_endstops;
    #endif

    const MeshLevelingState state = parser.seen('S') ? (MeshLevelingState)parser.value_byte() : MeshReport;
    if (!WITHIN(state, 0, 5)) {
      SERIAL_MSG("S out of range (0-5).");
      return;
    }

    int8_t px, py;

    switch (state) {
      case MeshReport:
        if (bedlevel.leveling_is_valid()) {
          SERIAL_EMT("State: ", bedlevel.leveling_is_active() ? MSG_ON : MSG_OFF);
          bedlevel.mbl_mesh_report();
        }
        else
          SERIAL_EM("Mesh bed leveling has no data.");
        break;

      case MeshStart:
        mbl.reset();
        mbl_probe_index = 0;
        enqueue_and_echo_commands_P(PSTR("G28\nG29 S2"));
        break;

      case MeshNext:
        if (mbl_probe_index < 0) {
          SERIAL_EM("Start mesh probing with \"G29 S1\" first.");
          return;
        }
        // For each G29 S2...
        if (mbl_probe_index == 0) {
          #if HAS_SOFTWARE_ENDSTOPS
            // For the initial G29 S2 save software endstop state
            enable_soft_endstops = endstops.soft_endstops_enabled;
          #endif
        }
        else {
          // For G29 S2 after adjusting Z.
          mbl.set_zigzag_z(mbl_probe_index - 1, Mechanics.current_position[Z_AXIS]);
          #if HAS_SOFTWARE_ENDSTOPS
            endstops.soft_endstops_enabled = enable_soft_endstops;
          #endif
        }
        // If there's another point to sample, move there with optional lift.
        if (mbl_probe_index < GRID_MAX_POINTS) {
          mbl.zigzag(mbl_probe_index, px, py);
          _manual_goto_xy(mbl.index_to_xpos[px], mbl.index_to_ypos[py]);

          #if HAS_SOFTWARE_ENDSTOPS
            // Disable software endstops to allow manual adjustment
            // If G29 is not completed, they will not be re-enabled
            endstops.soft_endstops_enabled = false;
          #endif

          mbl_probe_index++;
        }
        else {
          // One last "return to the bed" (as originally coded) at completion
          Mechanics.current_position[Z_AXIS] = LOGICAL_Z_POSITION(Z_MIN_POS) + MANUAL_PROBE_HEIGHT;
          Mechanics.line_to_current_position();
          stepper.synchronize();

          // After recording the last point, activate the mbl and home
          mbl_probe_index = -1;
          SERIAL_EM("Mesh probing done.");
          BUZZ(100, 659);
          BUZZ(100, 698);
          bedlevel.mesh_probing_done();
        }
        break;

      case MeshSet:
        if (parser.seen('X')) {
          px = parser.value_int() - 1;
          if (!WITHIN(px, 0, GRID_MAX_POINTS_X - 1)) {
            SERIAL_EM("X out of range (1-" STRINGIFY(GRID_MAX_POINTS_X) ").");
            return;
          }
        }
        else {
          SERIAL_CHR('X'); say_not_entered();
          return;
        }

        if (parser.seen('Y')) {
          py = parser.value_int() - 1;
          if (!WITHIN(py, 0, GRID_MAX_POINTS_Y - 1)) {
            SERIAL_EM("Y out of range (1-" STRINGIFY(GRID_MAX_POINTS_Y) ").");
            return;
          }
        }
        else {
          SERIAL_CHR('Y'); say_not_entered();
          return;
        }

        if (parser.seen('Z')) {
          mbl.z_values[px][py] = parser.value_axis_units(Z_AXIS);
        }
        else {
          SERIAL_CHR('Z'); say_not_entered();
          return;
        }
        break;

      case MeshSetZOffset:
        if (parser.seen('Z')) {
          mbl.z_offset = parser.value_axis_units(Z_AXIS);
        }
        else {
          SERIAL_CHR('Z'); say_not_entered();
          return;
        }
        break;

      case MeshReset:
        bedlevel.reset_bed_level();
        break;

    } // switch(state)

    report_current_position();
  }

#elif HAS_ABL

  #if ABL_GRID
    #if ENABLED(PROBE_Y_FIRST)
      #define PR_OUTER_VAR xCount
      #define PR_OUTER_END abl_grid_points_x
      #define PR_INNER_VAR yCount
      #define PR_INNER_END abl_grid_points_y
    #else
      #define PR_OUTER_VAR yCount
      #define PR_OUTER_END abl_grid_points_y
      #define PR_INNER_VAR xCount
      #define PR_INNER_END abl_grid_points_x
    #endif
  #endif

  /**
   * G29: Detailed Z-Probe, probes the bed at 3 or more points.
   *      Will fail if the printer has not been homed with G28.
   *
   * Enhanced G29 Auto Bed Levelling Probe Routine
   *
   *  D  Dry-Run mode. Just evaluate the bed Topology - Don't apply
   *     or alter the bed level data. Useful to check the topology
   *     after a first run of G29.
   *
   *  J  Jettison current bed leveling data
   *
   *  V  Set the verbose level (0-4). Example: "G29 V3"
   *
   * Parameters With LINEAR leveling only:
   *
   *  P  Set the size of the grid that will be probed (P x P points).
   *     Example: "G29 P4"
   *
   *  X  Set the X size of the grid that will be probed (X x Y points).
   *     Example: "G29 X7 Y5"
   *
   *  Y  Set the Y size of the grid that will be probed (X x Y points).
   *
   *  T  Generate a Bed Topology Report. Example: "G29 P5 T" for a detailed report.
   *     This is useful for manual bed leveling and finding flaws in the bed (to
   *     assist with part placement).
   *     Not supported by non-linear delta printer bed leveling.
   *
   * Parameters With LINEAR and BILINEAR leveling only:
   *
   *  S  Set the XY travel speed between probe points (in units/min)
   *
   *  F  Set the Front limit of the probing grid
   *  B  Set the Back limit of the probing grid
   *  L  Set the Left limit of the probing grid
   *  R  Set the Right limit of the probing grid
   *
   * Parameters with DEBUG_LEVELING_FEATURE only:
   *
   *  C  Make a totally fake grid with no actual probing.
   *     For use in testing when no probing is possible.
   *
   * Parameters with BILINEAR leveling only:
   *
   *  Z  Supply an additional Z probe offset
   *
   * Extra parameters with PROBE_MANUALLY:
   *
   *  To do manual probing simply repeat G29 until the procedure is complete.
   *  The first G29 accepts parameters. 'G29 Q' for status, 'G29 A' to abort.
   *
   *  Q  Query leveling and G29 state
   *
   *  A  Abort current leveling procedure
   *
   *  W  Write a mesh point. (Ignored during leveling.)
   *  X  Required X for mesh point
   *  Y  Required Y for mesh point
   *  Z  Required Z for mesh point
   *
   * Without PROBE_MANUALLY:
   *
   *  E  By default G29 will engage the Z probe, test the bed, then disengage.
   *     Include "E" to engage/disengage the Z probe for each sample.
   *     There's no extra effect if you have a fixed Z probe.
   *
   */
  inline void gcode_G29() {

    // G29 Q is also available if debugging
    #if ENABLED(DEBUG_LEVELING_FEATURE)
      const bool query = parser.seen('Q');
      const uint8_t old_debug_flags = mk_debug_flags;
      if (query) mk_debug_flags |= DEBUG_LEVELING;
      if (DEBUGGING(LEVELING)) {
        DEBUG_POS(">>> gcode_G29", Mechanics.current_position);
        log_machine_info();
      }
      mk_debug_flags = old_debug_flags;
      #if DISABLED(PROBE_MANUALLY)
        if (query) return;
      #endif
    #endif

    #if ENABLED(PROBE_MANUALLY)
      const bool seenA = parser.seen('A'), seenQ = parser.seen('Q'), no_action = seenA || seenQ;
    #endif

    #if ENABLED(DEBUG_LEVELING_FEATURE) && DISABLED(PROBE_MANUALLY)
      const bool faux = parser.seen('C') && parser.value_bool();
    #elif ENABLED(PROBE_MANUALLY)
      const bool faux = no_action;
    #else
      bool constexpr faux = false;
    #endif

    #if MECH(DELTA)
      if (!g29_in_progress) {
        // Homing
        home_all_axes();
        Mechanics.do_blocking_move_to_z(_Z_PROBE_DEPLOY_HEIGHT, Mechanics.homing_feedrate_mm_s[Z_AXIS]);
      }
    #else
      // Don't allow auto-levelling without homing first
      if (Mechanics.axis_unhomed_error()) return;
    #endif

    // Define local vars 'static' for manual probing, 'auto' otherwise
    #if ENABLED(PROBE_MANUALLY)
      #define ABL_VAR static
    #else
      #define ABL_VAR
    #endif

    ABL_VAR int verbose_level;
    ABL_VAR float xProbe, yProbe, measured_z;
    ABL_VAR bool dryrun, abl_should_enable;

    #if ENABLED(PROBE_MANUALLY) || ENABLED(AUTO_BED_LEVELING_LINEAR)
      ABL_VAR int abl_probe_index;
    #endif

    #if HAS_SOFTWARE_ENDSTOPS && ENABLED(PROBE_MANUALLY)
      ABL_VAR bool enable_soft_endstops = true;
    #endif

    #if ABL_GRID

      #if ENABLED(PROBE_MANUALLY)
        ABL_VAR uint8_t PR_OUTER_VAR;
        ABL_VAR  int8_t PR_INNER_VAR;
      #endif

      ABL_VAR int left_probe_bed_position, right_probe_bed_position, front_probe_bed_position, back_probe_bed_position;
      ABL_VAR float xGridSpacing = 0.0,
                    yGridSpacing = 0.0;

      #if ENABLED(AUTO_BED_LEVELING_LINEAR)
        ABL_VAR uint8_t abl_grid_points_x = GRID_MAX_POINTS_X,
                        abl_grid_points_y = GRID_MAX_POINTS_Y;
        ABL_VAR bool    do_topography_map;
      #else // Bilinear
        uint8_t constexpr abl_grid_points_x = GRID_MAX_POINTS_X,
                          abl_grid_points_y = GRID_MAX_POINTS_Y;
      #endif

      #if ENABLED(AUTO_BED_LEVELING_LINEAR) || ENABLED(PROBE_MANUALLY)
        #if ENABLED(AUTO_BED_LEVELING_LINEAR)
          ABL_VAR int abl2;
        #else // Bilinear
          int constexpr abl2 = GRID_MAX_POINTS;
        #endif
      #endif

      #if ENABLED(AUTO_BED_LEVELING_BILINEAR)

        ABL_VAR float zoffset;

      #elif ENABLED(AUTO_BED_LEVELING_LINEAR)

        ABL_VAR int indexIntoAB[GRID_MAX_POINTS_X][GRID_MAX_POINTS_Y];

        ABL_VAR float eqnAMatrix[GRID_MAX_POINTS * 3], // "A" matrix of the linear system of equations
                      eqnBVector[GRID_MAX_POINTS],     // "B" vector of Z points
                      mean;
      #endif

    #elif ENABLED(AUTO_BED_LEVELING_3POINT)

      int constexpr abl2 = 3;

      // Probe at 3 arbitrary points
      ABL_VAR vector_3 points[3] = {
        vector_3(ABL_PROBE_PT_1_X, ABL_PROBE_PT_1_Y, 0),
        vector_3(ABL_PROBE_PT_2_X, ABL_PROBE_PT_2_Y, 0),
        vector_3(ABL_PROBE_PT_3_X, ABL_PROBE_PT_3_Y, 0)
      };

    #endif // AUTO_BED_LEVELING_3POINT

    /**
     * On the initial G29 fetch command parameters.
     */
    if (!g29_in_progress) {

      #if ENABLED(PROBE_MANUALLY) || ENABLED(AUTO_BED_LEVELING_LINEAR)
        abl_probe_index = -1;
      #endif

      abl_should_enable = bedlevel.leveling_is_active();

      #if HAS_NEXTION_MANUAL_BED
        LcdBedLevelOn();
      #endif

      #if ENABLED(AUTO_BED_LEVELING_BILINEAR)

        if (parser.seen('W')) {
          if (!bedlevel.leveling_is_valid()) {
            SERIAL_LM(ER, "No bilinear grid");
            return;
          }

          const float z = parser.seen('Z') && parser.has_value() ? parser.value_float() : RAW_CURRENT_POSITION(Z);;
          if (!WITHIN(z, -10, 10)) {
            SERIAL_LM(ER, "Bad Z value");
            return;
          }

          const float x = parser.seen('X') && parser.has_value() ? parser.value_float() : NAN,
                      y = parser.seen('Y') && parser.has_value() ? parser.value_float() : NAN;
          int8_t      i = parser.seen('I') && parser.has_value() ? parser.value_byte() : -1,
                      j = parser.seen('J') && parser.has_value() ? parser.value_byte() : -1;

          if (!isnan(x) && !isnan(y)) {
            // Get nearest i / j from x / y
            i = (x - LOGICAL_X_POSITION(bedlevel.bilinear_start[X_AXIS]) + 0.5 * xGridSpacing) / xGridSpacing;
            j = (y - LOGICAL_Y_POSITION(bedlevel.bilinear_start[Y_AXIS]) + 0.5 * yGridSpacing) / yGridSpacing;
            i = constrain(i, 0, GRID_MAX_POINTS_X - 1);
            j = constrain(j, 0, GRID_MAX_POINTS_Y - 1);
          }
          if (WITHIN(i, 0, GRID_MAX_POINTS_X - 1) && WITHIN(j, 0, GRID_MAX_POINTS_Y)) {
            bedlevel.set_bed_leveling_enabled(false);
            bedlevel.z_values[i][j] = z;
            #if ENABLED(ABL_BILINEAR_SUBDIVISION)
              bedlevel.bed_level_virt_interpolate();
            #endif
            bedlevel.set_bed_leveling_enabled(abl_should_enable);
          }
          return;
        } // parser.seen('W')

      #endif

      #if HAS_LEVELING

        // Jettison bed leveling data
        if (parser.seen('J')) {
          bedlevel.reset_bed_level();
          return;
        }

      #endif

      verbose_level = parser.seen('V') && parser.has_value() ? parser.value_int() : 0;
      if (!WITHIN(verbose_level, 0, 4)) {
        SERIAL_EM("?(V)erbose Level is implausible (0-4).");
        return;
      }

      dryrun = (parser.seen('D') && parser.value_bool())
        #if ENABLED(PROBE_MANUALLY)
          || no_action
        #endif
      ;

      #if ENABLED(AUTO_BED_LEVELING_LINEAR)

        do_topography_map = verbose_level > 2 || parser.seen('T');

        // X and Y specify points in each direction, overriding the default
        // These values may be saved with the completed mesh
        abl_grid_points_x = parser.seen('X') ? parser.value_int() : GRID_MAX_POINTS_X;
        abl_grid_points_y = parser.seen('Y') ? parser.value_int() : GRID_MAX_POINTS_Y;
        if (parser.seen('P')) abl_grid_points_x = abl_grid_points_y = parser.value_int();

        if (abl_grid_points_x < 2 || abl_grid_points_y < 2) {
          SERIAL_EM("?Number of probe points is implausible (2 minimum).");
          return;
        }

        abl2 = abl_grid_points_x * abl_grid_points_y;

      #elif ENABLED(AUTO_BED_LEVELING_BILINEAR)

        zoffset = parser.seen('Z') ? parser.value_linear_units() : 0;

      #endif

      #if ABL_GRID

        bedlevel.xy_probe_feedrate_mm_s = MMM_TO_MMS(parser.seen('S') ? parser.value_linear_units() : XY_PROBE_SPEED);

        left_probe_bed_position   = parser.seen('L') ? (int)parser.value_linear_units() : LOGICAL_X_POSITION(LEFT_PROBE_BED_POSITION);
        right_probe_bed_position  = parser.seen('R') ? (int)parser.value_linear_units() : LOGICAL_X_POSITION(RIGHT_PROBE_BED_POSITION);
        front_probe_bed_position  = parser.seen('F') ? (int)parser.value_linear_units() : LOGICAL_Y_POSITION(FRONT_PROBE_BED_POSITION);
        back_probe_bed_position   = parser.seen('B') ? (int)parser.value_linear_units() : LOGICAL_Y_POSITION(BACK_PROBE_BED_POSITION);

        const bool left_out_l = left_probe_bed_position < LOGICAL_X_POSITION(MIN_PROBE_X),
                   left_out = left_out_l || left_probe_bed_position > right_probe_bed_position - (MIN_PROBE_EDGE),
                   right_out_r = right_probe_bed_position > LOGICAL_X_POSITION(MAX_PROBE_X),
                   right_out = right_out_r || right_probe_bed_position < left_probe_bed_position + MIN_PROBE_EDGE,
                   front_out_f = front_probe_bed_position < LOGICAL_Y_POSITION(MIN_PROBE_Y),
                   front_out = front_out_f || front_probe_bed_position > back_probe_bed_position - (MIN_PROBE_EDGE),
                   back_out_b = back_probe_bed_position > LOGICAL_Y_POSITION(MAX_PROBE_Y),
                   back_out = back_out_b || back_probe_bed_position < front_probe_bed_position + MIN_PROBE_EDGE;

        if (left_out || right_out || front_out || back_out) {
          if (left_out) {
            out_of_range_error(PSTR("(L)eft"));
            left_probe_bed_position = left_out_l ? LOGICAL_X_POSITION(MIN_PROBE_X) : right_probe_bed_position - (MIN_PROBE_EDGE);
          }
          if (right_out) {
            out_of_range_error(PSTR("(R)ight"));
            right_probe_bed_position = right_out_r ? LOGICAL_Y_POSITION(MAX_PROBE_X) : left_probe_bed_position + MIN_PROBE_EDGE;
          }
          if (front_out) {
            out_of_range_error(PSTR("(F)ront"));
            front_probe_bed_position = front_out_f ? LOGICAL_Y_POSITION(MIN_PROBE_Y) : back_probe_bed_position - (MIN_PROBE_EDGE);
          }
          if (back_out) {
            out_of_range_error(PSTR("(B)ack"));
            back_probe_bed_position = back_out_b ? LOGICAL_Y_POSITION(MAX_PROBE_Y) : front_probe_bed_position + MIN_PROBE_EDGE;
          }
          return;
        }

        // probe at the points of a lattice grid
        xGridSpacing = (right_probe_bed_position - left_probe_bed_position) / (abl_grid_points_x - 1);
        yGridSpacing = (back_probe_bed_position - front_probe_bed_position) / (abl_grid_points_y - 1);

      #endif // ABL_GRID

      if (verbose_level > 0) {
        SERIAL_EM("G29 Auto Bed Leveling");
        if (dryrun) SERIAL_EM("Running in DRY-RUN mode");
      }

      stepper.synchronize();

      // Disable auto bed leveling during G29
      bedlevel.abl_enabled = false;

      if (!dryrun) {
        // Re-orient the current position without leveling
        // based on where the steppers are positioned.
        Mechanics.set_current_from_steppers_for_axis(ALL_AXES);

        // Sync the planner to where the steppers stopped
        Mechanics.sync_plan_position();
      }

      if (!faux) setup_for_endstop_or_probe_move();

      #if HAS_BED_PROBE
        // Deploy the probe. Probe will raise if needed.
        if (probe.set_deployed(true)) {
          bedlevel.abl_enabled = abl_should_enable;
          return;
        }
      #endif

      #if ENABLED(AUTO_BED_LEVELING_BILINEAR)

        if ( xGridSpacing != bedlevel.bilinear_grid_spacing[X_AXIS]
          || yGridSpacing != bedlevel.bilinear_grid_spacing[Y_AXIS]
          || left_probe_bed_position != LOGICAL_X_POSITION(bedlevel.bilinear_start[X_AXIS])
          || front_probe_bed_position != LOGICAL_Y_POSITION(bedlevel.bilinear_start[Y_AXIS])
        ) {
          if (dryrun) {
            // Before reset bed level, re-enable to correct the position
            bedlevel.abl_enabled = abl_should_enable;
          }
          // Reset grid to 0.0 or "not probed". (Also disables ABL)
          bedlevel.reset_bed_level();

          // Initialize a grid with the given dimensions
          bedlevel.bilinear_grid_spacing[X_AXIS] = xGridSpacing;
          bedlevel.bilinear_grid_spacing[Y_AXIS] = yGridSpacing;
          bedlevel.bilinear_start[X_AXIS] = RAW_X_POSITION(left_probe_bed_position);
          bedlevel.bilinear_start[Y_AXIS] = RAW_Y_POSITION(front_probe_bed_position);

          // Can't re-enable (on error) until the new grid is written
          abl_should_enable = false;
        }

      #elif ENABLED(AUTO_BED_LEVELING_LINEAR)

        mean = 0.0;

      #endif // AUTO_BED_LEVELING_LINEAR

      #if ENABLED(AUTO_BED_LEVELING_3POINT)

        #if ENABLED(DEBUG_LEVELING_FEATURE)
          if (DEBUGGING(LEVELING)) SERIAL_EM("> 3-point Leveling");
        #endif

        // Probe at 3 arbitrary points
        points[0].z = points[1].z = points[2].z = 0;

      #endif // AUTO_BED_LEVELING_3POINT

    } // !g29_in_progress

    #if ENABLED(PROBE_MANUALLY)

      // For manual probing, get the next index to probe now.
      // On the first probe this will be incremented to 0.
      if (!no_action) {
        ++abl_probe_index;
        g29_in_progress = true;
      }

      // Abort current G29 procedure, go back to ABLStart
      if (seenA && g29_in_progress) {
        SERIAL_EM("Manual G29 aborted");
        #if HAS_SOFTWARE_ENDSTOPS
          endstops.soft_endstops_enabled = enable_soft_endstops;
        #endif
        bedlevel.abl_enabled = abl_should_enable;
        g29_in_progress = false;
        #if ENABLED(LCD_BED_LEVELING)
          lcd_wait_for_move = false;
        #endif
      }

      // Query G29 status
      if (verbose_level || seenQ) {
        SERIAL_MSG("Manual G29 ");
        if (g29_in_progress) {
          SERIAL_MV("point ", min(abl_probe_index + 1, abl2));
          SERIAL_EMV(" of ", abl2);
        }
        else
          SERIAL_EM("idle");
      }

      if (no_action) return;

      if (abl_probe_index == 0) {
        // For the initial G29 save software endstop state
        #if HAS_SOFTWARE_ENDSTOPS
          enable_soft_endstops = endstops.soft_endstops_enabled;
        #endif
      }
      else {
        // For G29 after adjusting Z.
        // Save the previous Z before going to the next point
        measured_z = Mechanics.current_position[Z_AXIS];

        #if ENABLED(AUTO_BED_LEVELING_LINEAR)

          mean += measured_z;
          eqnBVector[abl_probe_index] = measured_z;
          eqnAMatrix[abl_probe_index + 0 * abl2] = xProbe;
          eqnAMatrix[abl_probe_index + 1 * abl2] = yProbe;
          eqnAMatrix[abl_probe_index + 2 * abl2] = 1;

        #elif ENABLED(AUTO_BED_LEVELING_BILINEAR)

          bedlevel.z_values[xCount][yCount] = measured_z + zoffset;

          #if ENABLED(DEBUG_LEVELING_FEATURE)
            if (DEBUGGING(LEVELING)) {
              SERIAL_MV("Save X", xCount);
              SERIAL_MV(" Y", yCount);
              SERIAL_EMV(" Z", bedlevel.z_values[xCount][yCount]);
            }
          #endif

        #elif ENABLED(AUTO_BED_LEVELING_3POINT)

          points[abl_probe_index].z = measured_z;

        #endif
      }

      //
      // If there's another point to sample, move there with optional lift.
      //

      #if ABL_GRID

        // Skip any unreachable points
        while (abl_probe_index < abl2) {

          // Set xCount, yCount based on abl_probe_index, with zig-zag
          PR_OUTER_VAR = abl_probe_index / PR_INNER_END;
          PR_INNER_VAR = abl_probe_index - (PR_OUTER_VAR * PR_INNER_END);

          // Probe in reverse order for every other row/column
          bool zig = (PR_OUTER_VAR & 1); // != ((PR_OUTER_END) & 1);

          if (zig) PR_INNER_VAR = (PR_INNER_END - 1) - PR_INNER_VAR;

          const float xBase = xCount * xGridSpacing + left_probe_bed_position,
                      yBase = yCount * yGridSpacing + front_probe_bed_position;

          xProbe = FLOOR(xBase + (xBase < 0 ? 0 : 0.5));
          yProbe = FLOOR(yBase + (yBase < 0 ? 0 : 0.5));

          #if ENABLED(AUTO_BED_LEVELING_LINEAR)
            indexIntoAB[xCount][yCount] = abl_probe_index;
          #endif

          // Keep looping till a reachable point is found
          if (Mechanics.position_is_reachable_xy(xProbe, yProbe)) break;
          ++abl_probe_index;
        }

        // Is there a next point to move to?
        if (abl_probe_index < abl2) {
          _manual_goto_xy(xProbe, yProbe); // Can be used here too!
          #if HAS_SOFTWARE_ENDSTOPS
            // Disable software endstops to allow manual adjustment
            // If G29 is not completed, they will not be re-enabled
            endstops.soft_endstops_enabled = false;
          #endif
          return;
        }
        else {

          // Leveling done! Fall through to G29 finishing code below

          SERIAL_EM("Grid probing done.");

          // Re-enable software endstops, if needed
          #if HAS_SOFTWARE_ENDSTOPS
            endstops.soft_endstops_enabled = enable_soft_endstops;
          #endif
        }

      #elif ENABLED(AUTO_BED_LEVELING_3POINT)

        // Probe at 3 arbitrary points
        if (abl_probe_index < 3) {
          xProbe = LOGICAL_X_POSITION(points[abl_probe_index].x);
          yProbe = LOGICAL_Y_POSITION(points[abl_probe_index].y);
          #if HAS_SOFTWARE_ENDSTOPS
            // Disable software endstops to allow manual adjustment
            // If G29 is not completed, they will not be re-enabled
            endstops.soft_endstops_enabled = false;
          #endif
          return;
        }
        else {

          SERIAL_EM("3-point probing done.");
          g29_in_progress = false;

          // Re-enable software endstops, if needed
          #if HAS_SOFTWARE_ENDSTOPS
            endstops.soft_endstops_enabled = enable_soft_endstops;
          #endif

          if (!dryrun) {
            vector_3 planeNormal = vector_3::cross(points[0] - points[1], points[2] - points[1]).get_normal();
            if (planeNormal.z < 0) {
              planeNormal.x *= -1;
              planeNormal.y *= -1;
              planeNormal.z *= -1;
            }
            bedlevel.bed_level_matrix = matrix_3x3::create_look_at(planeNormal);

            // Can't re-enable (on error) until the new grid is written
            abl_should_enable = false;
          }

        }

      #endif // AUTO_BED_LEVELING_3POINT

    #else // !PROBE_MANUALLY

      const bool stow_probe_after_each = parser.seen('E');

      #if ABL_GRID

        bool zig = PR_OUTER_END & 1;  // Always end at RIGHT and BACK_PROBE_BED_POSITION

        for (uint8_t PR_OUTER_VAR = 0; PR_OUTER_VAR < PR_OUTER_END; PR_OUTER_VAR++) {

          int8_t inStart, inStop, inInc;

          if (zig) {
            inStart = 0;
            inStop = PR_INNER_END;
            inInc = 1;
          }
          else {
            inStart = PR_INNER_END - 1;
            inStop = -1;
            inInc = -1;
          }

          zig ^= true; // zag

          // Inner loop is Y with PROBE_Y_FIRST enabled
          for (int8_t PR_INNER_VAR = inStart; PR_INNER_VAR != inStop; PR_INNER_VAR += inInc) {

            float xBase = left_probe_bed_position + xGridSpacing * xCount,
                  yBase = front_probe_bed_position + yGridSpacing * yCount;

            xProbe = FLOOR(xBase + (xBase < 0 ? 0 : 0.5));
            yProbe = FLOOR(yBase + (yBase < 0 ? 0 : 0.5));

            #if ENABLED(AUTO_BED_LEVELING_LINEAR)
              indexIntoAB[xCount][yCount] = ++abl_probe_index; // 0...
            #endif

            #if IS_KINEMATIC
              // Avoid probing outside the round or hexagonal area
              if (!Mechanics.position_is_reachable_by_probe_xy(xProbe, yProbe)) continue;
            #endif

            measured_z = faux ? 0.001 * random(-100, 101) : probe.check_pt(xProbe, yProbe, stow_probe_after_each, verbose_level);

            if (isnan(measured_z)) {
              bedlevel.abl_enabled = abl_should_enable;
              return;
            }

            #if ENABLED(AUTO_BED_LEVELING_LINEAR)

              mean += measured_z;
              eqnBVector[abl_probe_index] = measured_z;
              eqnAMatrix[abl_probe_index + 0 * abl2] = xProbe;
              eqnAMatrix[abl_probe_index + 1 * abl2] = yProbe;
              eqnAMatrix[abl_probe_index + 2 * abl2] = 1;

            #elif ENABLED(AUTO_BED_LEVELING_BILINEAR)

              bedlevel.z_values[xCount][yCount] = measured_z + zoffset;

            #endif

            abl_should_enable = false;
            idle();

          } // inner
        } // outer

      #elif ENABLED(AUTO_BED_LEVELING_3POINT)

        // Probe at 3 arbitrary points

        for (uint8_t i = 0; i < 3; ++i) {
          // Retain the last probe position
          xProbe = LOGICAL_X_POSITION(points[i].x);
          yProbe = LOGICAL_Y_POSITION(points[i].y);
          measured_z = faux ? 0.001 * random(-100, 101) : probe.check_pt(xProbe, yProbe, stow_probe_after_each, verbose_level);
          if (isnan(measured_z)) {
            bedlevel.abl_enabled = abl_should_enable;
            return;
          }
          points[i].z = measured_z;
        }

        if (!dryrun) {
          vector_3 planeNormal = vector_3::cross(points[0] - points[1], points[2] - points[1]).get_normal();
          if (planeNormal.z < 0) {
            planeNormal.x *= -1;
            planeNormal.y *= -1;
            planeNormal.z *= -1;
          }
          bedlevel.bed_level_matrix = matrix_3x3::create_look_at(planeNormal);

          // Can't re-enable (on error) until the new grid is written
          abl_should_enable = false;
        }

      #endif // AUTO_BED_LEVELING_3POINT

      // Raise to _Z_PROBE_DEPLOY_HEIGHT. Stow the probe.
      if (probe.set_deployed(false)) {
        bedlevel.abl_enabled = abl_should_enable;
        return;
      }

    #endif // !PROBE_MANUALLY

    //
    // G29 Finishing Code
    //
    // Unless this is a dry run, auto bed leveling will
    // definitely be enabled after this point.
    //
    // If code above wants to continue leveling, it should
    // return or loop before this point.
    //

    // Restore state after probing
    if (!faux) clean_up_after_endstop_or_probe_move();

    #if ENABLED(DEBUG_LEVELING_FEATURE)
      if (DEBUGGING(LEVELING)) DEBUG_POS("> probing complete", Mechanics.current_position);
    #endif

    #if ENABLED(PROBE_MANUALLY)
      g29_in_progress = false;
      #if ENABLED(LCD_BED_LEVELING)
        lcd_wait_for_move = false;
      #endif
    #endif

    // Calculate leveling, print reports, correct the position
    #if ENABLED(AUTO_BED_LEVELING_BILINEAR)

      if (!dryrun) bedlevel.extrapolate_unprobed_bed_level();
      bedlevel.print_bilinear_leveling_grid();

      bedlevel.refresh_bed_level();

      #if ENABLED(ABL_BILINEAR_SUBDIVISION)
        bedlevel.bed_level_virt_print();
      #endif

    #elif ENABLED(AUTO_BED_LEVELING_LINEAR)

      // For LINEAR leveling calculate matrix, print reports, correct the position

      /**
       * solve the plane equation ax + by + d = z
       * A is the matrix with rows [x y 1] for all the probed points
       * B is the vector of the Z positions
       * the normal vector to the plane is formed by the coefficients of the
       * plane equation in the standard form, which is Vx*x+Vy*y+Vz*z+d = 0
       * so Vx = -a Vy = -b Vz = 1 (we want the vector facing towards positive Z
       */
      float plane_equation_coefficients[3];
      qr_solve(plane_equation_coefficients, abl2, 3, eqnAMatrix, eqnBVector);

      mean /= abl2;

      if (verbose_level) {
        SERIAL_MV("Eqn coefficients: a: ", plane_equation_coefficients[0], 8);
        SERIAL_MV(" b: ", plane_equation_coefficients[1], 8);
        SERIAL_EMV(" d: ", plane_equation_coefficients[2], 8);
        if (verbose_level > 2)
          SERIAL_EMV("Mean of sampled points: ", mean, 8);
      }

      // Create the matrix but don't correct the position yet
      if (!dryrun) {
        bedlevel.bed_level_matrix = matrix_3x3::create_look_at(
          vector_3(-plane_equation_coefficients[0], -plane_equation_coefficients[1], 1)
        );
      }

      // Show the Topography map if enabled
      if (do_topography_map) {
        SERIAL_EM(" Bed Height Topography:");
        SERIAL_EM("   +--- BACK --+");
        SERIAL_EM("   |           |");
        SERIAL_EM(" L |    (+)    | R");
        SERIAL_EM(" E |           | I");
        SERIAL_EM(" F | (-) N (+) | G");
        SERIAL_EM(" T |           | H");
        SERIAL_EM("   |    (-)    | T");
        SERIAL_EM("   |           |");
        SERIAL_EM("   O-- FRONT --+");
        SERIAL_EM(" (0,0)");

        float min_diff = 999;

        for (int8_t yy = abl_grid_points_y - 1; yy >= 0; yy--) {
          for (uint8_t xx = 0; xx < abl_grid_points_x; xx++) {
            int ind = indexIntoAB[xx][yy];
            float diff = eqnBVector[ind] - mean,
                  x_tmp = eqnAMatrix[ind + 0 * abl2],
                  y_tmp = eqnAMatrix[ind + 1 * abl2],
                  z_tmp = 0;

            apply_rotation_xyz(bedlevel.bed_level_matrix, x_tmp, y_tmp, z_tmp);

            NOMORE(min_diff, eqnBVector[ind] - z_tmp);

            if (diff >= 0.0)
              SERIAL_MSG(" +");   // Include + for column alignment
            else
              SERIAL_CHR(' ');
            SERIAL_VAL(diff, 5);
          } // xx
          SERIAL_EOL();
        } // yy
        SERIAL_EOL();

        if (verbose_level > 3) {
          SERIAL_EM("\nCorrected Bed Height vs. Bed Topology:");

          for (int8_t yy = abl_grid_points_y - 1; yy >= 0; yy--) {
            for (uint8_t xx = 0; xx < abl_grid_points_x; xx++) {
              int ind = indexIntoAB[xx][yy];
              float x_tmp = eqnAMatrix[ind + 0 * abl2],
                    y_tmp = eqnAMatrix[ind + 1 * abl2],
                    z_tmp = 0;

              apply_rotation_xyz(bedlevel.bed_level_matrix, x_tmp, y_tmp, z_tmp);

              float diff = eqnBVector[ind] - z_tmp - min_diff;
              if (diff >= 0.0)
                SERIAL_MSG(" +");   // Include + for column alignment
              else
                SERIAL_CHR(' ');
              SERIAL_VAL(diff, 5);
            } // xx
            SERIAL_EOL();
          } // yy
          SERIAL_EOL();
        }
      } // do_topography_map

    #endif // AUTO_BED_LEVELING_LINEAR_GRID

    #if ABL_PLANAR

      // For LINEAR and 3POINT leveling correct the current position

      if (verbose_level > 0)
        bedlevel.bed_level_matrix.debug("\n\nBed Level Correction Matrix:");

      if (!dryrun) {
        //
        // Correct the current XYZ position based on the tilted plane.
        //

        #if ENABLED(DEBUG_LEVELING_FEATURE)
          if (DEBUGGING(LEVELING)) DEBUG_POS("G29 uncorrected XYZ", Mechanics.current_position);
        #endif

        float converted[XYZ];
        COPY_ARRAY(converted, Mechanics.current_position);

        bedlevel.abl_enabled = true;
        bedlevel.unapply_leveling(converted); // use conversion machinery
        bedlevel.abl_enabled = false;
 
        // Use the last measured distance to the bed, if possible
        if ( NEAR(Mechanics.current_position[X_AXIS], xProbe - (X_PROBE_OFFSET_FROM_NOZZLE))
          && NEAR(Mechanics.current_position[Y_AXIS], yProbe - (Y_PROBE_OFFSET_FROM_NOZZLE))
        ) {
          float simple_z = Mechanics.current_position[Z_AXIS] - measured_z;
          #if ENABLED(DEBUG_LEVELING_FEATURE)
            if (DEBUGGING(LEVELING)) {
              SERIAL_MV("Z from Probe:", simple_z);
              SERIAL_MV("  Matrix:", converted[Z_AXIS]);
              SERIAL_EMV("  Discrepancy:", simple_z - converted[Z_AXIS]);
            }
          #endif
          converted[Z_AXIS] = simple_z;
        }

        // The rotated XY and corrected Z are now current_position
        COPY_ARRAY(Mechanics.current_position, converted);

        #if ENABLED(DEBUG_LEVELING_FEATURE)
          if (DEBUGGING(LEVELING)) DEBUG_POS("G29 corrected XYZ", Mechanics.current_position);
        #endif
      }

    #elif ENABLED(AUTO_BED_LEVELING_BILINEAR)

      if (!dryrun) {
        #if ENABLED(DEBUG_LEVELING_FEATURE)
          if (DEBUGGING(LEVELING)) SERIAL_EMV("G29 uncorrected Z:", Mechanics.current_position[Z_AXIS]);
        #endif

        // Unapply the offset because it is going to be immediately applied
        // and cause compensation movement in Z. (Just like bedlevel.unapply_leveling)
        Mechanics.current_position[Z_AXIS] -= bedlevel.bilinear_z_offset(Mechanics.current_position);

        #if ENABLED(DEBUG_LEVELING_FEATURE)
          if (DEBUGGING(LEVELING)) SERIAL_EMV(" corrected Z:", Mechanics.current_position[Z_AXIS]);
        #endif
      }

    #endif // ABL_PLANAR

    #if ENABLED(Z_PROBE_END_SCRIPT)
      #if ENABLED(DEBUG_LEVELING_FEATURE)
        if (DEBUGGING(LEVELING)) {
          SERIAL_MSG("Z Probe End Script: ");
          SERIAL_EM(Z_PROBE_END_SCRIPT);
        }
      #endif
      enqueue_and_echo_commands_P(PSTR(Z_PROBE_END_SCRIPT));
      stepper.synchronize();
    #endif

    #if HAS_NEXTION_MANUAL_BED
      LcdBedLevelOff();
    #endif

    #if ENABLED(DEBUG_LEVELING_FEATURE)
      if (DEBUGGING(LEVELING)) SERIAL_EM("<<< gcode_G29");
    #endif

    report_current_position();

    KEEPALIVE_STATE(IN_HANDLER);

    // Auto Bed Leveling is complete! Enable if possible.
    bedlevel.abl_enabled = dryrun ? abl_should_enable : true;

    if (bedlevel.abl_enabled)
      Mechanics.sync_plan_position();

  }

#endif // HAS_ABL

#if HAS_BED_PROBE

  /**
   * G30: Do a single Z probe at the current XY
   * Usage:
   *    G30 <X#> <Y#> <S#> <U#>
   *      X = Probe X position (default=current probe position)
   *      Y = Probe Y position (default=current probe position)
   *      S = <bool> Stows the probe if 1 (default=1)
   *      Z = <bool> with a non-zero value will apply the result to current delta_height (ONLY DELTA)
   *      U = <bool> with a non-zero value will apply the result to current probe.z_offset (ONLY DELTA)
   */
  inline void gcode_G30() {
    const float xpos = parser.seen('X') ? parser.value_linear_units() : Mechanics.current_position[X_AXIS] + X_PROBE_OFFSET_FROM_NOZZLE,
                ypos = parser.seen('Y') ? parser.value_linear_units() : Mechanics.current_position[Y_AXIS] + Y_PROBE_OFFSET_FROM_NOZZLE;

    // Don't allow G30 without homing first
    if (Mechanics.axis_unhomed_error()) return;

    if (!Mechanics.position_is_reachable_by_probe_xy(xpos, ypos)) return;

    // Disable leveling so the planner won't mess with us
    #if HAS_LEVELING
      bedlevel.set_bed_leveling_enabled(false);
    #endif

    setup_for_endstop_or_probe_move();

    const float measured_z = probe.check_pt(xpos, ypos, !parser.seen('S') || parser.value_bool(), 1);

    if (!isnan(measured_z)) {
      SERIAL_MV(MSG_BED_LEVELING_Z, FIXFLOAT(measured_z), 3);
      SERIAL_MV(MSG_BED_LEVELING_X, FIXFLOAT(xpos), 3);
      SERIAL_MV(MSG_BED_LEVELING_Y, FIXFLOAT(ypos), 3);
    }

    #if IS_DELTA
      if (parser.seen('Z') && parser.value_bool()) {
        Mechanics.delta_height -= measured_z;
        Mechanics.recalc_delta_settings();
        SERIAL_MV("  New delta height = ", Mechanics.delta_height, 3);
      }
      else if (parser.seen('U') && parser.value_bool()) {
        probe.z_offset += endstops.soft_endstop_min[Z_AXIS] - measured_z;
        SERIAL_MV("  New Z probe offset = ", probe.z_offset, 3);
      }
    #endif

    SERIAL_EOL();

    clean_up_after_endstop_or_probe_move();

    report_current_position();
  }

  #if ENABLED(Z_PROBE_SLED)

    /**
     * G31: Deploy the Z probe
     */
    inline void gcode_G31() { probe.set_deployed(true); }

    /**
     * G32: Stow the Z probe
     */
    inline void gcode_G32() { probe.set_deployed(false); }

  #endif // Z_PROBE_SLED

#endif // HAS_BED_PROBE

#if ENABLED(DELTA_AUTO_CALIBRATION_1)

  /**
   * G33: Delta AutoCalibration Algorithm of Minor Squares based on DC42 RepRapFirmware 7 points
   * Usage:
   *    G33 <Fn> <Pn> <Q>
   *      F = Num Factors 3 or 4 or 6 or 7
   *        The input vector contains the following parameters in this order:
   *          X, Y and Z endstop adjustments
   *          Delta radius
   *          X tower position adjustment and Y tower position adjustment
   *          Diagonal rod length adjustment
   *      P = Num probe points 7 or 10
   *      Q = Debugging
   */
  inline void gcode_G33() {

    // G33 Q is also available if debugging
    #if ENABLED(DEBUG_LEVELING_FEATURE)
      const bool query = parser.seen('Q');
      const uint8_t old_debug_flags = mk_debug_flags;
      if (query) mk_debug_flags |= DEBUG_LEVELING;
      if (DEBUGGING(LEVELING)) {
        DEBUG_POS(">>> gcode_G33", Mechanics.current_position);
        log_machine_info();
      }
      mk_debug_flags = old_debug_flags;
      #if DISABLED(PROBE_MANUALLY)
        if (query) return;
      #endif
    #endif

    // Define local vars 'static' for manual probing, 'auto' otherwise
    #if ENABLED(PROBE_MANUALLY)
      #define ABL_VAR static
    #else
      #define ABL_VAR
    #endif

    const uint8_t   MaxCalibrationPoints = 10;

    ABL_VAR uint8_t probe_index,
                    numFactors,
                    numPoints;

    ABL_VAR float   xBedProbePoints[MaxCalibrationPoints],
                    yBedProbePoints[MaxCalibrationPoints],
                    zBedProbePoints[MaxCalibrationPoints],
                    initialSumOfSquares,
                    expectedRmsError;
    ABL_VAR char    rply[50];

    #if HAS_SOFTWARE_ENDSTOPS
      ABL_VAR bool enable_soft_endstops = true;
    #endif

    const bool stow = parser.seen('S') ? parser.value_bool() : true;

    /**
     * On the initial G33 fetch command parameters.
     */
    if (!g33_in_progress) {

      numFactors = parser.seen('F') ? constrain(parser.value_int(), 3, 7) : 7;
      numPoints  = parser.seen('P') ? constrain(parser.value_int(), 7, 10) : 7;

      stepper.synchronize();
      #if HAS_LEVELING
        bedlevel.reset_bed_level(); // After calibration bed-level data is no longer valid
      #endif
      #if HOTENDS > 1
        const uint8_t old_tool_index = active_extruder;
        tool_change(0, 0, true);
      #endif
      setup_for_endstop_or_probe_move();

      endstops.enable(true);
      Mechanics.Home();
      endstops.not_homing();

      Mechanics.do_blocking_move_to_z(_Z_PROBE_DEPLOY_HEIGHT, Mechanics.homing_feedrate_mm_s[Z_AXIS]);
      stepper.synchronize();  // wait until the machine is idle

      SERIAL_MV("Starting Auto Calibration ", numPoints);
      SERIAL_MV(" points and ", numFactors);
      SERIAL_EM(" Factors");
      LCD_MESSAGEPGM(MSG_DELTA_AUTO_CALIBRATE);
      probe_index = 0;
      #if HAS_NEXTION_MANUAL_BED
        LcdBedLevelOn();
      #endif
    }

    #if ENABLED(PROBE_MANUALLY)

      // Query G33 status
      if (parser.seen('Q')) {
        if (!g33_in_progress)
          SERIAL_EM("Manual G30 idle");
        else {
          SERIAL_MV("Manual G30 point ", probe_index + 1);
          SERIAL_EMV(" of ", numPoints);
        }
        return;
      }

      // Fall through to probe the first point
      g33_in_progress = true;

      if (probe_index == 0) {
        // For the initial G30 save software endstop state
        #if HAS_SOFTWARE_ENDSTOPS
          enable_soft_endstops = endstops.soft_endstops_enabled;
        #endif
      }
      else {
        // Save the previous Z before going to the next point
        zBedProbePoints[probe_index - 1] = Mechanics.current_position[Z_AXIS];
      }

      // Is there a next point to move to?
      if (probe_index < 6) {
        xBedProbePoints[probe_index] = Mechanics.delta_print_radius * sin((2 * M_PI * probe_index) / 6);
        yBedProbePoints[probe_index] = Mechanics.delta_print_radius * cos((2 * M_PI * probe_index) / 6);
      }
      if (numPoints >= 10) {
        if (probe_index >= 6 && probe_index < 9) {
          xBedProbePoints[probe_index] = (Mechanics.delta_print_radius / 2) * sin((2 * M_PI * (probe_index - 6)) / 3);
          yBedProbePoints[probe_index] = (Mechanics.delta_print_radius / 2) * cos((2 * M_PI * (probe_index - 6)) / 3);
        }
        else if (probe_index >= 9) {
          xBedProbePoints[9] = 0.0;
          yBedProbePoints[9] = 0.0;
        }
      }
      else {
        if (probe_index >= 6) {
          xBedProbePoints[6] = 0.0;
          yBedProbePoints[6] = 0.0;
        }
      }

      // Is there a next point to move to?
      if (probe_index < numPoints) {
        _manual_goto_xy(xBedProbePoints[probe_index], yBedProbePoints[probe_index]); // Can be used here too!
        ++probe_index;
        #if HAS_SOFTWARE_ENDSTOPS
          // Disable software endstops to allow manual adjustment
          // If G29 is not completed, they will not be re-enabled
          endstops.soft_endstops_enabled = false;
        #endif
        return;
      }
      else {
        // Then calibration is done!
        // G33 finishing code goes here

        // After recording the last point, activate abl
        SERIAL_EM("Calibration probing done.");
        g33_in_progress = false;

        // Re-enable software endstops, if needed
        #if HAS_SOFTWARE_ENDSTOPS
          endstops.soft_endstops_enabled = enable_soft_endstops;
        #endif
      }

    #else

      for (probe_index = 0; probe_index < 6; probe_index++) {
        xBedProbePoints[probe_index] = Mechanics.delta_probe_radius * sin((2 * M_PI * probe_index) / 6);
        yBedProbePoints[probe_index] = Mechanics.delta_probe_radius * cos((2 * M_PI * probe_index) / 6);
        zBedProbePoints[probe_index] = probe.check_pt(xBedProbePoints[probe_index], yBedProbePoints[probe_index], false, 4);
      }
      if (numPoints >= 10) {
        for (probe_index = 6; probe_index < 9; probe_index++) {
          xBedProbePoints[probe_index] = (Mechanics.delta_probe_radius / 2) * sin((2 * M_PI * (probe_index - 6)) / 3);
          yBedProbePoints[probe_index] = (Mechanics.delta_probe_radius / 2) * cos((2 * M_PI * (probe_index - 6)) / 3);
          zBedProbePoints[probe_index] = probe.check_pt(xBedProbePoints[probe_index], yBedProbePoints[probe_index], false, 4);
        }
        xBedProbePoints[9] = 0.0;
        yBedProbePoints[9] = 0.0;
        zBedProbePoints[9] = probe.check_pt(0.0, 0.0, true, 4);
      }
      else {
        xBedProbePoints[6] = 0.0;
        yBedProbePoints[6] = 0.0;
        zBedProbePoints[6] = probe.check_pt(0.0, 0.0, true, 4);
      }

    #endif

    // convert delta_endstop_adj;
    Mechanics.Convert_endstop_adj();

    float probeMotorPositions[MaxCalibrationPoints][ABC],
          corrections[MaxCalibrationPoints];

    initialSumOfSquares = 0.0;

    // Transform the probing points to motor endpoints and store them in a matrix, so that we can do multiple iterations using the same data
    for (uint8_t i = 0; i < numPoints; ++i) {
      corrections[i] = 0.0;
      float machinePos[ABC];
      float xp = xBedProbePoints[i], yp = yBedProbePoints[i];

      xp -= X_PROBE_OFFSET_FROM_NOZZLE;
      yp -= Y_PROBE_OFFSET_FROM_NOZZLE;
      machinePos[A_AXIS] = xp;
      machinePos[B_AXIS] = yp;
      machinePos[C_AXIS] = 0.0;

      Mechanics.Transform(machinePos);

      for (uint8_t axis = 0; axis < ABC; axis++)
        probeMotorPositions[i][axis] = Mechanics.delta[axis];

      initialSumOfSquares += sq(zBedProbePoints[i]);
    }

    // Do 1 or more Newton-Raphson iterations
    uint8_t iteration = 0;

    do {
      iteration++;

      float derivativeMatrix[MaxCalibrationPoints][numFactors],
            normalMatrix[numFactors][numFactors + 1];

      for (uint8_t i = 0; i < numPoints; i++) {
        for (uint8_t j = 0; j < numFactors; j++) {
          derivativeMatrix[i][j] =
            Mechanics.ComputeDerivative(j, probeMotorPositions[i][A_AXIS], probeMotorPositions[i][B_AXIS], probeMotorPositions[i][C_AXIS]);
        }
      }

      for (uint8_t i = 0; i < numFactors; i++) {
        for (uint8_t j = 0; j < numFactors; j++) {
          float temp = derivativeMatrix[0][i] * derivativeMatrix[0][j];
          for (uint8_t k = 1; k < numPoints; k++) {
            temp += derivativeMatrix[k][i] * derivativeMatrix[k][j];
          }
          normalMatrix[i][j] = temp;
        }
        float temp = derivativeMatrix[0][i] * -(zBedProbePoints[0] + corrections[0]);
        for (uint8_t k = 1; k < numPoints; k++) {
          temp += derivativeMatrix[k][i] * -(zBedProbePoints[k] + corrections[k]);
        }
        normalMatrix[i][numFactors] = temp;
      }

      // Perform Gauss-Jordan elimination on a N x (N+1) matrix.
      // Returns a pointer to the solution vector.
      for (uint8_t i = 0; i < numFactors; i++) {
        // Swap the rows around for stable Gauss-Jordan elimination
        float vmax = abs(normalMatrix[i][i]);
        for (uint8_t j = i + 1; j < numFactors; j++) {
          const float rmax = abs(normalMatrix[j][i]);
          if (rmax > vmax) {
            // Swap 2 rows of a matrix
            if (i != j) {
              for (uint8_t k = 0; k < numFactors + 1; k++) {
                const float temp = normalMatrix[i][k];
                normalMatrix[i][k] = normalMatrix[j][k];
                normalMatrix[j][k] = temp;
              }
            }
            vmax = rmax;
          }
        }

        // Use row i to eliminate the ith element from previous and subsequent rows
        float v = normalMatrix[i][i];
        for (uint8_t j = 0; j < i; j++)	{
          float factor = normalMatrix[j][i] / v;
          normalMatrix[j][i] = 0.0;
          for (uint8_t k = i + 1; k <= numFactors; k++) {
            normalMatrix[j][k] -= normalMatrix[i][k] * factor;
          }
        }

        for (uint8_t j = i + 1; j < numFactors; j++) {
          float factor = normalMatrix[j][i] / v;
          normalMatrix[j][i] = 0.0;
          for (uint8_t k = i + 1; k <= numFactors; k++) {
            normalMatrix[j][k] -= normalMatrix[i][k] * factor;
          }
        }
      }

      float solution[numFactors];
      for (uint8_t i = 0; i < numFactors; i++)
        solution[i] = normalMatrix[i][numFactors] / normalMatrix[i][i];
      Mechanics.Adjust(numFactors, solution);

      // Calculate the expected probe heights using the new parameters
      float expectedResiduals[MaxCalibrationPoints];
      float sumOfSquares = 0.0;

      for (int8_t i = 0; i < numPoints; i++) {
        LOOP_XYZ(axis) probeMotorPositions[i][axis] += solution[axis];
        float newPosition[ABC];
        Mechanics.InverseTransform(probeMotorPositions[i][A_AXIS], probeMotorPositions[i][B_AXIS], probeMotorPositions[i][C_AXIS], newPosition);
        corrections[i] = newPosition[Z_AXIS];
        expectedResiduals[i] = zBedProbePoints[i] + newPosition[Z_AXIS];
        sumOfSquares += sq(expectedResiduals[i]);
      }

      expectedRmsError = SQRT(sumOfSquares / numPoints);

    } while (iteration < 2);

    // convert delta_endstop_adj;
    Mechanics.Convert_endstop_adj();

    SERIAL_MV("Calibrated ", numFactors);
    SERIAL_MV(" factors using ", numPoints);
    SERIAL_MV(" points, deviation before ", SQRT(initialSumOfSquares / numPoints), 4);
    SERIAL_MV(" after ", expectedRmsError, 4);
    SERIAL_EOL();

    Mechanics.recalc_delta_settings();

    SERIAL_MV("Endstops X", Mechanics.delta_endstop_adj[A_AXIS], 3);
    SERIAL_MV(" Y", Mechanics.delta_endstop_adj[B_AXIS], 3);
    SERIAL_MV(" Z", Mechanics.delta_endstop_adj[C_AXIS], 3);
    SERIAL_MV(" height ", endstops.soft_endstop_max[C_AXIS], 3);
    SERIAL_MV(" diagonal rod ", Mechanics.delta_diagonal_rod, 3);
    SERIAL_MV(" delta radius ", Mechanics.delta_radius, 3);
    SERIAL_MV(" Towers radius correction A", Mechanics.delta_tower_radius_adj[A_AXIS], 2);
    SERIAL_MV(" B", Mechanics.delta_tower_radius_adj[B_AXIS], 2);
    SERIAL_MV(" C", Mechanics.delta_tower_radius_adj[C_AXIS], 2);
    SERIAL_EOL();

    endstops.enable(true);
    Mechanics.Home();
    endstops.not_homing();

    #if ENABLED(DELTA_HOME_TO_SAFE_ZONE)
      Mechanics.do_blocking_move_to_z(Mechanics.delta_clip_start_height);
    #endif
    clean_up_after_endstop_or_probe_move();
    #if HOTENDS > 1
      tool_change(old_tool_index, 0, true);
    #endif

    #if HAS_NEXTION_MANUAL_BED
      LcdBedLevelOff();
    #endif

  }

#elif ENABLED(DELTA_AUTO_CALIBRATION_2)

  /**
   * G33: Delta AutoCalibration Algorithm based on Thinkyhead Marlin
   *       Calibrate height, endstops, delta radius, and tower angles.
   *
   * Parameters:
   *
   *   Pn Number of probe points:
   *
   *      P1     Probe center and set height only.
   *      P2     Probe center and towers. Set height, endstops, and delta radius.
   *      P3     Probe all positions: center, towers and opposite towers. Set all.
   *      P4-P7  Probe all positions at different locations and average them.
   *
   *   T   Don't calibrate tower angle corrections
   *
   *   Cn.nn Calibration precision; when omitted calibrates to maximum precision
   *
   *   Vn Verbose level:
   *
   *      V0  Dry-run mode. Report settings and probe results. No calibration.
   *      V1  Report settings
   *      V2  Report settings and probe results
   *
   *   E   Engage the probe for each point
   */

  void print_signed_float(const char * const prefix, const float &f) {
    SERIAL_MSG("  ");
    SERIAL_PS(prefix);
    SERIAL_CHR(':');
    if (f >= 0) SERIAL_CHR('+');
    SERIAL_VAL(f, 2);
  }

  inline void gcode_G33() {

    const int8_t probe_points = parser.seen('P') ? parser.value_int() : 4;
    if (!WITHIN(probe_points, 1, 7)) {
      SERIAL_EM("?(P)oints is implausible (1-7).");
      return;
    }

    const int8_t verbose_level = parser.seen('V') ? parser.value_byte() : 1;
    if (!WITHIN(verbose_level, 0, 2)) {
      SERIAL_EM("?(V)erbose Level is implausible (0-2).");
      return;
    }

    const float calibration_precision = parser.seen('C') ? parser.value_float() : 0.0;
    if (calibration_precision < 0) {
      SERIAL_EM("?(C)alibration precision is implausible (>0).");
      return;
    }

    const bool  towers_set = !parser.seen('T'),
                stow_after_each       = parser.seen('E') && parser.value_bool(),
                _1p_calibration       = probe_points == 1,
                _4p_calibration       = probe_points == 2,
                _4p_towers_points     = _4p_calibration && towers_set,
                _4p_opposite_points   = _4p_calibration && !towers_set,
                _7p_calibration       = probe_points >= 3,
                _7p_half_circle       = probe_points == 3,
                _7p_double_circle     = probe_points == 5,
                _7p_triple_circle     = probe_points == 6,
                _7p_quadruple_circle  = probe_points == 7,
                _7p_multi_circle      = _7p_double_circle || _7p_triple_circle || _7p_quadruple_circle,
                _7p_intermed_points   = _7p_calibration && !_7p_half_circle;

    const static char save_message[] PROGMEM = "Save with M500 and/or copy to configuration_delta.h";
    int8_t iterations = 0;
    float test_precision,
          zero_std_dev = (verbose_level ? 999.0 : 0.0), // 0.0 in dry-run mode : forced end
          zero_std_dev_old = zero_std_dev,
          e_old[XYZ] = {
            Mechanics.delta_endstop_adj[A_AXIS],
            Mechanics.delta_endstop_adj[B_AXIS],
            Mechanics.delta_endstop_adj[C_AXIS]
          },
          dr_old = Mechanics.delta_radius,
          zh_old = Mechanics.delta_height,
          alpha_old = Mechanics.delta_tower_radius_adj[A_AXIS],
          beta_old = Mechanics.delta_tower_radius_adj[B_AXIS];

    SERIAL_EM("G33 Auto Calibrate");

    stepper.synchronize();
    #if HAS_LEVELING
      bedlevel.reset_bed_level(); // After calibration bed-level data is no longer valid
    #endif
    #if HOTENDS > 1
      const uint8_t old_tool_index = active_extruder;
      tool_change(0, 0, true);
    #endif
    setup_for_endstop_or_probe_move();
    endstops.enable(true);
    Mechanics.Home();
    endstops.not_homing();
    probe.set_deployed(true);

    //Mechanics.do_blocking_move_to_z(_Z_PROBE_DEPLOY_HEIGHT, Mechanics.homing_feedrate_mm_s[Z_AXIS]);
    //stepper.synchronize();  // wait until the machine is idle

    // print settings

    SERIAL_MSG("Checking... AC");
    if (verbose_level == 0) SERIAL_MSG(" (DRY-RUN)");
    SERIAL_EOL();
    LCD_MESSAGEPGM(MSG_DELTA_CHECKING);

    SERIAL_MV(".Height:", Mechanics.delta_height, 2);
    if (!_1p_calibration) {
      print_signed_float(PSTR("  Ex"), Mechanics.delta_endstop_adj[A_AXIS]);
      print_signed_float(PSTR("Ey"), Mechanics.delta_endstop_adj[B_AXIS]);
      print_signed_float(PSTR("Ez"), Mechanics.delta_endstop_adj[C_AXIS]);
      SERIAL_MV("    Radius:", Mechanics.delta_radius, 2);
    }
    SERIAL_EOL();
    if (_7p_calibration && towers_set) {
      SERIAL_MSG(".Tower angle:   ");
      print_signed_float(PSTR("Tx"), Mechanics.delta_tower_radius_adj[A_AXIS]);
      print_signed_float(PSTR("Ty"), Mechanics.delta_tower_radius_adj[B_AXIS]);
      print_signed_float(PSTR("Tz"), Mechanics.delta_tower_radius_adj[C_AXIS]);
      SERIAL_EOL();
    }

    do {

      float z_at_pt[13] = { 0 }, S1 = 0.0, S2 = 0.0;
      int16_t N = 0;

      test_precision = zero_std_dev_old != 999.0 ? (zero_std_dev + zero_std_dev_old) / 2 : zero_std_dev;

      iterations++;

      if (!_7p_half_circle && !_7p_triple_circle) { // probe the center
        z_at_pt[0] += probe.check_pt(0.0, 0.0, stow_after_each, 1);
      }
      if (_7p_calibration) { // probe extra center points
        for (int8_t axis = _7p_multi_circle ? 11 : 9; axis > 0; axis -= _7p_multi_circle ? 2 : 4) {
          const float a = RADIANS(180 + 30 * axis), r = Mechanics.delta_probe_radius * 0.1;
          z_at_pt[0] += probe.check_pt(cos(a) * r, sin(a) * r, stow_after_each, 1);
        }
        z_at_pt[0] /= float(_7p_double_circle ? 7 : probe_points);
      }
      if (!_1p_calibration) {  // probe the radius
        bool zig_zag = true;
        const uint8_t start = _4p_opposite_points ? 3 : 1,
                       step = _4p_calibration ? 4 : _7p_half_circle ? 2 : 1;
        for (uint8_t axis = start; axis < 13; axis += step) {
          const float offset_circles = _7p_quadruple_circle ? (zig_zag ? 1.5 : 1.0) :
                                       _7p_triple_circle    ? (zig_zag ? 1.0 : 0.5) :
                                       _7p_double_circle    ? (zig_zag ? 0.5 : 0.0) : 0;
          for (float circles = -offset_circles ; circles <= offset_circles; circles++) {
            const float a = RADIANS(180 + 30 * axis),
                        r = Mechanics.delta_probe_radius * (1 + circles * (zig_zag ? 0.1 : -0.1));
            z_at_pt[axis] += probe.check_pt(cos(a) * r, sin(a) * r, stow_after_each, 1);
          }
          zig_zag = !zig_zag;
          z_at_pt[axis] /= (2 * offset_circles + 1);
        }
      }
      if (_7p_intermed_points) { // average intermediates to tower and opposites
        for (uint8_t axis = 1; axis <= 11; axis += 2)
          z_at_pt[axis] = (z_at_pt[axis] + (z_at_pt[axis + 1] + z_at_pt[(axis + 10) % 12 + 1]) / 2.0) / 2.0;
      }

      S1 += z_at_pt[0];
      S2 += sq(z_at_pt[0]);
      N++;
      if (!_1p_calibration) { // std dev from zero plane
        for (uint8_t axis = (_4p_opposite_points ? 3 : 1); axis < 13; axis += (_4p_calibration ? 4 : 2)) {
          S1 += z_at_pt[axis];
          S2 += sq(z_at_pt[axis]);
          N++;
        }
      }
      zero_std_dev_old = zero_std_dev;
      zero_std_dev = round(SQRT(S2 / N) * 1000.0) / 1000.0 + 0.00001;

      if (iterations == 1) Mechanics.delta_height = zh_old; // reset height after 1st probe change

      // Solve matrices

      if (zero_std_dev < test_precision && zero_std_dev > calibration_precision) {
        COPY_ARRAY(e_old, Mechanics.delta_endstop_adj);
        dr_old = Mechanics.delta_radius;
        zh_old = Mechanics.delta_height;
        alpha_old = Mechanics.delta_tower_radius_adj[A_AXIS];
        beta_old = Mechanics.delta_tower_radius_adj[B_AXIS];

        float e_delta[XYZ] = { 0.0 }, r_delta = 0.0, t_alpha = 0.0, t_beta = 0.0;
        const float r_diff = Mechanics.delta_radius - Mechanics.delta_probe_radius,
                    h_factor = 1.00 + r_diff * 0.001,                          // 1.02 for r_diff = 20mm
                    r_factor = -(1.75 + 0.005 * r_diff + 0.001 * sq(r_diff)),  // 2.25 for r_diff = 20mm
                    a_factor = 100.0 / Mechanics.delta_probe_radius;               // 1.25 for cal_rd = 80mm

        #define ZP(N,I) ((N) * z_at_pt[I])
        #define Z1000(I) ZP(1.00, I)
        #define Z1050(I) ZP(h_factor, I)
        #define Z0700(I) ZP(h_factor * 2.0 / 3.00, I)
        #define Z0350(I) ZP(h_factor / 3.00, I)
        #define Z0175(I) ZP(h_factor / 6.00, I)
        #define Z2250(I) ZP(r_factor, I)
        #define Z0750(I) ZP(r_factor / 3.00, I)
        #define Z0375(I) ZP(r_factor / 6.00, I)
        #define Z0444(I) ZP(a_factor * 4.0 / 9.0, I)
        #define Z0888(I) ZP(a_factor * 8.0 / 9.0, I)

        switch (probe_points) {
          case 1:
            test_precision = 0.00;
            LOOP_XYZ(i) e_delta[i] = Z1000(0);
            break;

          case 2:
            if (towers_set) {
              e_delta[X_AXIS] = Z1050(0) + Z0700(1) - Z0350(5) - Z0350(9);
              e_delta[Y_AXIS] = Z1050(0) - Z0350(1) + Z0700(5) - Z0350(9);
              e_delta[Z_AXIS] = Z1050(0) - Z0350(1) - Z0350(5) + Z0700(9);
              r_delta         = Z2250(0) - Z0750(1) - Z0750(5) - Z0750(9);
            }
            else {
              e_delta[X_AXIS] = Z1050(0) - Z0700(7) + Z0350(11) + Z0350(3);
              e_delta[Y_AXIS] = Z1050(0) + Z0350(7) - Z0700(11) + Z0350(3);
              e_delta[Z_AXIS] = Z1050(0) + Z0350(7) + Z0350(11) - Z0700(3);
              r_delta         = Z2250(0) - Z0750(7) - Z0750(11) - Z0750(3);
            }
            break;

          default:
            e_delta[X_AXIS] = Z1050(0) + Z0350(1) - Z0175(5) - Z0175(9) - Z0350(7) + Z0175(11) + Z0175(3);
            e_delta[Y_AXIS] = Z1050(0) - Z0175(1) + Z0350(5) - Z0175(9) + Z0175(7) - Z0350(11) + Z0175(3);
            e_delta[Z_AXIS] = Z1050(0) - Z0175(1) - Z0175(5) + Z0350(9) + Z0175(7) + Z0175(11) - Z0350(3);
            r_delta         = Z2250(0) - Z0375(1) - Z0375(5) - Z0375(9) - Z0375(7) - Z0375(11) - Z0375(3);
            
            if (towers_set) {
              t_alpha = Z0444(1) - Z0888(5) + Z0444(9) + Z0444(7) - Z0888(11) + Z0444(3);
              t_beta  = Z0888(1) - Z0444(5) - Z0444(9) + Z0888(7) - Z0444(11) - Z0444(3);
            }
            break;
        }

        LOOP_XYZ(axis) Mechanics.delta_endstop_adj[axis] += e_delta[axis];
        Mechanics.delta_radius += r_delta;
        Mechanics.delta_tower_radius_adj[A_AXIS] += t_alpha;
        Mechanics.delta_tower_radius_adj[B_AXIS] += t_beta;

        // adjust delta_height and endstops by the max amount
        const float z_temp = MAX3(Mechanics.delta_endstop_adj[A_AXIS], Mechanics.delta_endstop_adj[B_AXIS], Mechanics.delta_endstop_adj[C_AXIS]);
        Mechanics.delta_height -= z_temp;
        LOOP_XYZ(i) Mechanics.delta_endstop_adj[i] -= z_temp;

        Mechanics.recalc_delta_settings();
      }
      else if(zero_std_dev >= test_precision) {   // step one back
        COPY_ARRAY(Mechanics.delta_endstop_adj, e_old);
        Mechanics.delta_radius = dr_old;
        Mechanics.delta_height = zh_old;
        Mechanics.delta_tower_radius_adj[A_AXIS] = alpha_old;
        Mechanics.delta_tower_radius_adj[B_AXIS] = beta_old;

        Mechanics.recalc_delta_settings();
      }

      // print report
      if (verbose_level != 1) {
        SERIAL_MSG(".    ");
        print_signed_float(PSTR("c"), z_at_pt[0]);
        if (_4p_towers_points || _7p_calibration) {
          print_signed_float(PSTR("   x"), z_at_pt[1]);
          print_signed_float(PSTR(" y"), z_at_pt[5]);
          print_signed_float(PSTR(" z"), z_at_pt[9]);
        }
        if (!_4p_opposite_points) SERIAL_EOL();
        if ((_4p_opposite_points) || _7p_calibration) {
          if (_7p_calibration) {
            SERIAL_CHR('.');
            SERIAL_SP(13);
          }
          print_signed_float(PSTR("  yz"), z_at_pt[7]);
          print_signed_float(PSTR("zx"), z_at_pt[11]);
          print_signed_float(PSTR("xy"), z_at_pt[3]);
          SERIAL_EOL();
        }
      }
      if (test_precision != 0.0) {
        if (zero_std_dev >= test_precision || zero_std_dev <= calibration_precision) {  // end iterations
          SERIAL_MSG("Calibration OK");
          SERIAL_SP(36);
          if (zero_std_dev >= test_precision)
            SERIAL_MSG("rolling back.");
          else
            SERIAL_MV("std dev:", zero_std_dev, 3);
          SERIAL_EOL();
          LCD_MESSAGEPGM(MSG_DELTA_AUTO_CALIBRATE_OK);
        }
        else {
          char mess[15] = "No convergence";
          if (iterations < 31)
            sprintf_P(mess, PSTR("Iteration:%02i"), (int)iterations);
          SERIAL_TXT(mess);
          SERIAL_SP(38);
          SERIAL_EMV("std dev:", zero_std_dev, 3);
          lcd_setstatus(mess);
        }
        SERIAL_MV(".Height:", Mechanics.delta_height, 2);
        if (!_1p_calibration) {
          print_signed_float(PSTR("  Ex"), Mechanics.delta_endstop_adj[A_AXIS]);
          print_signed_float(PSTR("Ey"), Mechanics.delta_endstop_adj[B_AXIS]);
          print_signed_float(PSTR("Ez"), Mechanics.delta_endstop_adj[C_AXIS]);
          SERIAL_MV("    Radius:", Mechanics.delta_radius, 2);
        }
        SERIAL_EOL();
        if (_7p_calibration && towers_set) {
          SERIAL_MSG(".Tower angle :  ");
          print_signed_float(PSTR("Tx"), Mechanics.delta_tower_radius_adj[A_AXIS]);
          print_signed_float(PSTR("Ty"), Mechanics.delta_tower_radius_adj[B_AXIS]);
          print_signed_float(PSTR("Tz"), Mechanics.delta_tower_radius_adj[C_AXIS]);
          SERIAL_EOL();
        }
        if (zero_std_dev >= test_precision || zero_std_dev <= calibration_precision) {
          SERIAL_PS(save_message);
          SERIAL_EOL();
        }
      }
      else {
        if (verbose_level == 0) {
          SERIAL_MSG("End DRY-RUN");
          SERIAL_SP(39);
          SERIAL_EMV("std dev:", zero_std_dev, 3);
        }
        else {
          SERIAL_MSG("Calibration OK");
          LCD_MESSAGEPGM(MSG_DELTA_AUTO_CALIBRATE_OK);
          SERIAL_PS(save_message);
          SERIAL_EOL();
        }
      }

      stepper.synchronize();

      // Homing
      endstops.enable(true);
      Mechanics.Home();
      endstops.not_homing();

    } while (zero_std_dev < test_precision && zero_std_dev > calibration_precision && iterations < 31);

    #if ENABLED(DELTA_HOME_TO_SAFE_ZONE)
      Mechanics.do_blocking_move_to_z(Mechanics.delta_clip_start_height);
    #endif
    probe.set_deployed(false);
    clean_up_after_endstop_or_probe_move();
    #if HOTENDS > 1
      tool_change(old_tool_index, 0, true);
    #endif
  }

#elif ENABLED(DELTA_AUTO_CALIBRATION_3)

  /**
   * G33: Delta AutoCalibration Algorithm based on Rich Cattell Marlin
   * Usage:
   *    G33 <An> <En> <Rn> <In> <Dn> <Tn>
   *      A = Autocalibration +- precision
   *      E = Adjust Endstop +- precision
   *      R = Adjust Endstop & Delta Radius +- precision
   *      I = Adjust Tower
   *      D = Adjust Diagonal Rod
   *      T = Adjust Tower Radius
   */
  inline void gcode_G33() {

    // Homing
    home_all_axes();

    Mechanics.do_blocking_move_to_z(_Z_PROBE_DEPLOY_HEIGHT, Mechanics.homing_feedrate_mm_s[Z_AXIS]);

    stepper.synchronize();  // wait until the machine is idle

    SERIAL_EM("Starting Auto Calibration...");
    LCD_MESSAGEPGM("Auto Calibration...");

    ac_prec = ((parser.seen('A') || parser.seen('E') || parser.seen('R')) && parser.has_value()) ? constrain(parser.value_float(), 0.01, 1) : AUTOCALIBRATION_PRECISION;

    SERIAL_MV("Calibration precision: +/-", ac_prec, 2);
    SERIAL_EM(" mm");

    // Probe all points
    bed_probe_all();

    // Show calibration report      
    calibration_report();

    if (parser.seen('E')) {
      SERIAL_EM("Calibration Endstop.");
      int iteration = 0;
      do {
        iteration ++;
        SERIAL_EMV("Iteration: ", iteration);

        SERIAL_EM("Checking/Adjusting Endstop offsets");
        adj_endstops();

        bed_probe_all();
        calibration_report();
      } while (FABS(bed_level_x) > ac_prec
            or FABS(bed_level_y) > ac_prec
            or FABS(bed_level_z) > ac_prec);

      SERIAL_EM("Endstop adjustment complete");
    }

    if (parser.seen('R')) {
      SERIAL_EM("Calibration Endstop & Delta Radius.");
      int iteration = 0;
      do {
        iteration ++;
        SERIAL_EMV("Iteration: ", iteration);

        SERIAL_EM("Checking/Adjusting Endstop offsets");
        adj_endstops();

        bed_probe_all();
        calibration_report();

        SERIAL_EM("Checking delta radius");
        adj_deltaradius();

      } while (FABS(bed_level_c) > ac_prec
            or FABS(bed_level_x) > ac_prec
            or FABS(bed_level_y) > ac_prec
            or FABS(bed_level_z) > ac_prec);

      SERIAL_EM("Endstop & Delta Radius adjustment complete");
    }

    if (parser.seen('I')) {
      SERIAL_EMV("Adjusting Tower Delta for tower", parser.value_byte());
      adj_tower_delta(parser.value_byte());
      SERIAL_EM("Tower Delta adjustment complete");
    }

    if (parser.seen('D')) {
      SERIAL_EM("Adjusting Diagonal Rod Length");
      adj_diagrod_length();
      SERIAL_EM("Diagonal Rod Length adjustment complete");
    }

    if (parser.seen('T')) {
      SERIAL_EMV("Adjusting Tower Radius for tower", parser.value_byte());
      adj_tower_radius(parser.value_byte());
      SERIAL_EM("Tower Radius adjustment complete");
    }

    if (parser.seen('A')) {
      SERIAL_EM("Calibration All.");
      int iteration = 0;
      bool dr_adjusted;

      do {
        do {
          iteration ++;
          SERIAL_EMV("Iteration: ", iteration);

          SERIAL_EM("Checking/Adjusting endstop offsets");
          adj_endstops();

          bed_probe_all();
          calibration_report();

          if (FABS(bed_level_c) > ac_prec) {
            SERIAL_EM("Checking delta radius");
            dr_adjusted = adj_deltaradius();
          }
          else
            dr_adjusted = false;

          #if ENABLED(DEBUG_LEVELING_FEATURE)
            if (DEBUGGING(LEVELING)) {
              SERIAL_EMV("bed_level_c = ", bed_level_c, 4);
              SERIAL_EMV("bed_level_x = ", bed_level_x, 4);
              SERIAL_EMV("bed_level_y = ", bed_level_y, 4);
              SERIAL_EMV("bed_level_z = ", bed_level_z, 4);
            }
          #endif

        } while (FABS(bed_level_c) > ac_prec
              or FABS(bed_level_x) > ac_prec
              or FABS(bed_level_y) > ac_prec
              or FABS(bed_level_z) > ac_prec
              or dr_adjusted);

        if  (FABS(bed_level_ox) > ac_prec
          or FABS(bed_level_oy) > ac_prec
          or FABS(bed_level_oz) > ac_prec) {
          SERIAL_EM("Checking for tower geometry errors..");
          if (fix_tower_errors() != 0 ) {
            // Tower positions have been changed .. home to endstops
            SERIAL_EM("Tower Positions changed .. Homing");
            home_all_axes();
            probe.raise(_Z_PROBE_DEPLOY_HEIGHT);
          }
          else {
            SERIAL_EM("Checking Diagonal Rod Length");
            if (adj_diagrod_length() != 0) { 
              // If diagonal rod length has been changed .. home to endstops
              SERIAL_EM("Diagonal Rod Length changed .. Homing");
              home_all_axes();
              probe.raise(_Z_PROBE_DEPLOY_HEIGHT);
            }
          }
          bed_probe_all();
          calibration_report();
        }

        #if ENABLED(DEBUG_LEVELING_FEATURE)
          if (DEBUGGING(LEVELING)) {
            SERIAL_EMV("bed_level_c = ", bed_level_c, 4);
            SERIAL_EMV("bed_level_x = ", bed_level_x, 4);
            SERIAL_EMV("bed_level_y = ", bed_level_y, 4);
            SERIAL_EMV("bed_level_z = ", bed_level_z, 4);
            SERIAL_EMV("bed_level_ox = ", bed_level_ox, 4);
            SERIAL_EMV("bed_level_oy = ", bed_level_oy, 4);
            SERIAL_EMV("bed_level_oz = ", bed_level_oz, 4);
          }
        #endif
      } while(FABS(bed_level_c) > ac_prec
           or FABS(bed_level_x) > ac_prec
           or FABS(bed_level_y) > ac_prec
           or FABS(bed_level_z) > ac_prec
           or FABS(bed_level_ox) > ac_prec
           or FABS(bed_level_oy) > ac_prec
           or FABS(bed_level_oz) > ac_prec);

      SERIAL_EM("Autocalibration Complete");
    }

    probe.set_deployed(false);

    // reset LCD alert message
    lcd_reset_alert_level();

    clean_up_after_endstop_or_probe_move();

    #if ENABLED(DEBUG_LEVELING_FEATURE)
      if (DEBUGGING(LEVELING)) SERIAL_EM("<<< gcode_G33");
    #endif

    report_current_position();
    KEEPALIVE_STATE(IN_HANDLER);
  }

#endif // DELTA_AUTO_CALIBRATION_1, DELTA_AUTO_CALIBRATION_2 or DELTA_AUTO_CALIBRATION_3

#if ENABLED(G38_PROBE_TARGET)

  static bool G38_run_probe() {

    bool G38_pass_fail = false;

    // Get direction of move and retract
    float retract_mm[XYZ];
    LOOP_XYZ(i) {
      float dist = Mechanics.destination[i] - Mechanics.current_position[i];
      retract_mm[i] = FABS(dist) < G38_MINIMUM_MOVE ? 0 : Mechanics.home_bump_mm((AxisEnum)i) * (dist > 0 ? -1 : 1);
    }

    stepper.synchronize();  // wait until the machine is idle

    // Move until Mechanics.destination reached or target hit
    endstops.enable(true);
    G38_move = true;
    G38_endstop_hit = false;
    Mechanics.prepare_move_to_destination();
    stepper.synchronize();
    G38_move = false;

    endstops.hit_on_purpose();
    Mechanics.set_current_from_steppers_for_axis(ALL_AXES);
    Mechanics.sync_plan_position();

    // Only do remaining moves if target was hit
    if (G38_endstop_hit) {

      G38_pass_fail = true;

      // Move away by the retract distance
      Mechanics.set_destination_to_current();
      LOOP_XYZ(i) Mechanics.destination[i] += retract_mm[i];
      endstops.enable(false);
      Mechanics.prepare_move_to_destination();
      stepper.synchronize();

      Mechanics.feedrate_mm_s /= 4;

      // Bump the target more slowly
      LOOP_XYZ(i) Mechanics.destination[i] -= retract_mm[i] * 2;

      endstops.enable(true);
      G38_move = true;
      Mechanics.prepare_move_to_destination();
      stepper.synchronize();
      G38_move = false;

      Mechanics.set_current_from_steppers_for_axis(ALL_AXES);
      Mechanics.sync_plan_position();
    }

    endstops.hit_on_purpose();
    endstops.not_homing();
    return G38_pass_fail;
  }

  /**
   * G38.2 - probe toward workpiece, stop on contact, signal error if failure
   * G38.3 - probe toward workpiece, stop on contact
   *
   * Like G28 except uses Z min endstop for all axes
   */
  inline void gcode_G38(bool is_38_2) {
    // Get X Y Z E F
    gcode_get_destination();

    setup_for_endstop_or_probe_move();

    // If any axis has enough movement, do the move
    LOOP_XYZ(i)
      if (FABS(Mechanics.destination[i] - Mechanics.current_position[i]) >= G38_MINIMUM_MOVE) {
        if (!parser.seen('F')) Mechanics.feedrate_mm_s = Mechanics.homing_feedrate_mm_s[i];
        // If G38.2 fails throw an error
        if (!G38_run_probe() && is_38_2) {
          SERIAL_LM(ER, "Failed to reach target");
        }
        break;
      }

    clean_up_after_endstop_or_probe_move();
  }

#endif // G38_PROBE_TARGET

/**
 * G60:  save current position
 *        S<slot> specifies memory slot # (0-based) to save into (default 0)
 */
inline void gcode_G60() {
  uint8_t slot = 0;
  if (parser.seen('S')) slot = parser.value_byte();

  if (slot >= NUM_POSITON_SLOTS) {
    SERIAL_LMV(ER, MSG_INVALID_POS_SLOT, (int)NUM_POSITON_SLOTS);
    return;
  } 
  COPY_ARRAY(Mechanics.stored_position[slot], Mechanics.current_position);
  pos_saved = true;

  SERIAL_MSG(MSG_SAVED_POS);
  SERIAL_MV(" S", slot);
  SERIAL_MV("<-X:", Mechanics.stored_position[slot][X_AXIS]);
  SERIAL_MV(" Y:", Mechanics.stored_position[slot][Y_AXIS]);
  SERIAL_MV(" Z:", Mechanics.stored_position[slot][Z_AXIS]);
  SERIAL_EMV(" E:", Mechanics.stored_position[slot][E_AXIS]);
}

/**
 * G61:  Apply/restore saved coordinates to the active extruder.
 *        X Y Z E - Value to add at stored coordinates.
 *        F<speed> - Set Feedrate.
 *        S<slot> specifies memory slot # (0-based) to save into (default 0).
 */
inline void gcode_G61() {
  if (!pos_saved) return;

  uint8_t slot = 0;
  if (parser.seen('S')) slot = parser.value_byte();

  if (slot >= NUM_POSITON_SLOTS) {
    SERIAL_LMV(ER, MSG_INVALID_POS_SLOT, (int)NUM_POSITON_SLOTS);
    return;
  }

  SERIAL_MSG(MSG_RESTORING_POS);
  SERIAL_MV(" S", slot);
  SERIAL_MSG("->");

  if (parser.seen('F') && parser.value_linear_units() > 0.0)
    Mechanics.feedrate_mm_s = MMM_TO_MMS(parser.value_linear_units());

  LOOP_XYZE(i) {
    if (parser.seen(axis_codes[i])) {
      Mechanics.destination[i] = parser.value_axis_units((AxisEnum)i) + Mechanics.stored_position[slot][i];
    }
    else {
      Mechanics.destination[i] = Mechanics.current_position[i];
    }
    SERIAL_MV(" ", axis_codes[i]);
    SERIAL_MV(":", Mechanics.destination[i]);
  }
  SERIAL_EOL();

  // finish moves
  Mechanics.prepare_move_to_destination();
  stepper.synchronize();
}

/**
 * G92: Set current position to given X Y Z E
 */
inline void gcode_G92() {
  bool didXYZ = false,
       didE = parser.seen('E');

  if (!didE) stepper.synchronize();

  LOOP_XYZE(i) {
    if (parser.seen(axis_codes[i])) {
      #if IS_SCARA
        Mechanics.current_position[i] = parser.value_axis_units((AxisEnum)i);
        if (i != E_AXIS) didXYZ = true;
      #else
        #if ENABLED(WORKSPACE_OFFSETS)
          const float p = Mechanics.current_position[i];
        #endif
        float v = parser.value_axis_units((AxisEnum)i);

        Mechanics.current_position[i] = v;

        if (i != E_AXIS) {
          didXYZ = true;
          #if ENABLED(WORKSPACE_OFFSETS)
            Mechanics.position_shift[i] += v - p; // Offset the coordinate space
            endstops.update_software_endstops((AxisEnum)i);
          #endif
        }
      #endif
    }
  }
  if (didXYZ)
    Mechanics.sync_plan_position();
  else if (didE)
    Mechanics.sync_plan_position_e();

  report_current_position();
}

#if HAS(RESUME_CONTINUE)

  /**
   * M0: Unconditional stop - Wait for user button press on LCD
   * M1: Conditional stop   - Wait for user button press on LCD
   */
  inline void gcode_M0_M1() {
    const char * const args = parser.string_arg;

    millis_t ms = 0;
    bool hasP = false, hasS = false;
    if (parser.seen('P')) {
      ms = parser.value_millis(); // milliseconds to wait
      hasP = ms > 0;
    }
    if (parser.seen('S')) {
      ms = parser.value_millis_from_seconds(); // seconds to wait
      hasS = ms > 0;
    }

    #if ENABLED(ULTIPANEL)

      if (!hasP && !hasS && *args != '\0')
        lcd_setstatus(args, true);
      else {
        LCD_MESSAGEPGM(MSG_USERWAIT);
        #if ENABLED(LCD_PROGRESS_BAR) && PROGRESS_MSG_EXPIRE > 0
          dontExpireStatus();
        #endif
      }

    #else

      if (!hasP && !hasS && *args != '\0')
        SERIAL_LV(ECHO, args);

    #endif

    wait_for_user = true;
    KEEPALIVE_STATE(PAUSED_FOR_USER);

    stepper.synchronize();
    refresh_cmd_timeout();

    if (ms > 0) {
      ms += previous_cmd_ms;  // wait until this time for a click
      while (PENDING(millis(), ms) && wait_for_user) idle();
    }
    else {
      #if ENABLED(ULTIPANEL)
        if (lcd_detected()) {
          while (wait_for_user) idle();
          IS_SD_PRINTING ? LCD_MESSAGEPGM(MSG_RESUMING) : LCD_MESSAGEPGM(WELCOME_MSG);
        }
      #else
        while (wait_for_user) idle();
      #endif
    }

    wait_for_user = false;
    KEEPALIVE_STATE(IN_HANDLER);
  }
#endif // HAS_RESUME_CONTINUE

#if HAS_MULTI_MODE

  /**
   * M3: Setting laser beam or fire laser - CNC clockwise speed
   * M4: Turn on laser beam or CNC counter clockwise speed
   *      S - Laser intensity or CNC speed
   *      L - Laser Duration
   *      P - PPM
   *      D - Diagnostic
   *      B - Set mode
   */
  inline void gcode_M3_M4(bool clockwise) {
    stepper.synchronize();

    switch (printer_mode) {

      #if ENABLED(LASER)
        case PRINTER_MODE_LASER: {
          if (IsRunning()) {
            if (parser.seen('S')) laser.intensity = parser.value_float();
            if (parser.seen('L')) laser.duration = parser.value_ulong();
            if (parser.seen('P')) laser.ppm = parser.value_float();
            if (parser.seen('D')) laser.diagnostics = parser.value_bool();
            if (parser.seen('B')) laser_set_mode(parser.value_int());
          }

          laser.status = LASER_ON;
          laser.fired = LASER_FIRE_SPINDLE;

        }
        break;
      #endif

      #if ENABLED(CNCROUTER)
        case PRINTER_MODE_CNC:
          if (parser.seen('S')) setCNCRouterSpeed(parser.value_ulong(), clockwise);
        break;
      #endif

      default: break; // other tools

    } // printer_mode

    Mechanics.prepare_move_to_destination();
  }

  /**
   * M5: Turn off laser beam - CNC off
   */
  inline void gcode_M5() {
    stepper.synchronize();

    switch (printer_mode) {
    
      #if ENABLED(LASER)
        case PRINTER_MODE_LASER: {
          if (laser.status != LASER_OFF) {
            laser.status = LASER_OFF;
            laser.mode = CONTINUOUS;
            laser.duration = 0;

            if (laser.diagnostics)
              SERIAL_EM("Laser M5 called and laser OFF");
          }
        }
        break;
      #endif

      #if ENABLED(CNCROUTER)
        case PRINTER_MODE_CNC:
          disable_cncrouter();
        break;
      #endif

      default: break; // other tools

    } // printer_mode

    Mechanics.prepare_move_to_destination();

  }

  #if ENABLED(CNCROUTER)
    /*
     * M6: CNC tool change
     */
    inline void gcode_M6() { tool_change_cnc(CNC_M6_TOOL_ID); }
  #endif

#endif // HAS_MULTI_MODE

/**
 * M17: Enable power on all stepper motors
 */
inline void gcode_M17() {
  LCD_MESSAGEPGM(MSG_NO_MOVE);
  stepper.enable_all_steppers();
}

#if HAS_SDSUPPORT

  /**
   * M20: List SD card to serial output
   */
  inline void gcode_M20() {
    SERIAL_EM(MSG_BEGIN_FILE_LIST);
    card.ls();
    SERIAL_EM(MSG_END_FILE_LIST);
  }

  /**
   * M21: Init SD Card
   */
  inline void gcode_M21() {
    card.mount();
  }

  /**
   * M22: Release SD Card
   */
  inline void gcode_M22() {
    card.unmount();
  }

  /**
   * M23: Select a file
   */
  inline void gcode_M23() {
    card.selectFile(parser.string_arg);
  }

  /**
   * M24: Start or Resume SD Print
   */
  inline void gcode_M24() {
    #if ENABLED(PARK_HEAD_ON_PAUSE)
      resume_print();
    #endif

    card.startFileprint();
    print_job_counter.start();
    #if HAS_POWER_CONSUMPTION_SENSOR
      startpower = power_consumption_hour;
    #endif
  }

  /**
   * M25: Pause SD Print
   */
  inline void gcode_M25() {
    card.pauseSDPrint();
    print_job_counter.pause();
    SERIAL_LM(REQUEST_PAUSE, "SD pause");

    #if ENABLED(PARK_HEAD_ON_PAUSE)
      enqueue_and_echo_commands_P(PSTR("M125")); // Must be enqueued with pauseSDPrint set to be last in the buffer
    #endif
  }

  /**
   * M26: Set SD Card file index
   */
  inline void gcode_M26() {
    if (card.cardOK && parser.seen('S'))
      card.setIndex(parser.value_long());
  }

  /**
   * M27: Get SD Card status
   */
  inline void gcode_M27() {
    card.printStatus();
  }

  /**
   * M28: Start SD Write
   */
  inline void gcode_M28() {
    card.startWrite(parser.string_arg, false);
  }

  /**
   * M29: Stop SD Write
   * Processed in write to file routine above
   */
  inline void gcode_M29() {
    // card.saving = false;
  }

  /**
   * M30 <filename>: Delete SD Card file
   */
  inline void gcode_M30() {
    if (card.cardOK) {
      card.closeFile();
      card.deleteFile(parser.string_arg);
    }
  }

#endif // SDSUPPORT

/**
 * M31: Get the time since the start of SD Print (or last M109)
 */
inline void gcode_M31() {
  char buffer[21];
  duration_t elapsed = print_job_counter.duration();
  elapsed.toString(buffer);
  lcd_setstatus(buffer);

  SERIAL_LMT(ECHO, MSG_PRINT_TIME, buffer);
}

#if HAS_SDSUPPORT

  /**
   * M32: Make Directory
   */
  inline void gcode_M32() {
    if (card.cardOK) {
      card.makeDirectory(parser.string_arg);
      card.mount();
    }
  }

  /**
   * M33: Close File and store location in restart.gcode
   */
  inline void gcode_M33() {
    stopSDPrint(true);
  }

  /**
   * M34: Select file and start SD print
   */
  inline void gcode_M34() {
    if (card.sdprinting)
      stepper.synchronize();

    if (card.cardOK) {
      char* namestartpos = (strchr(parser.string_arg, '@'));
      if (namestartpos == NULL) {
        namestartpos = parser.string_arg ; // default name position
      }
      else
        namestartpos++; // to skip the '@'

      SERIAL_MV("Open file: ", namestartpos);
      SERIAL_EM(" and start print.");
      card.selectFile(namestartpos);
      if (parser.seen('S')) card.setIndex(parser.value_long());

      Mechanics.feedrate_mm_s       = 20.0; // 20 units/sec
      Mechanics.feedrate_percentage = 100;  // 100% Mechanics.feedrate_mm_s
      card.startFileprint();
      print_job_counter.start();
      #if HAS_POWER_CONSUMPTION_SENSOR
        startpower = power_consumption_hour;
      #endif
    }
  }

  #if ENABLED(NEXTION)
    /**
     * M35: Upload Firmware to Nextion from SD
     */
    inline void gcode_M35() {
      UploadNewFirmware();
    }
  #endif

#endif // SDSUPPORT

/**
 * M42: Change pin status via GCode
 *
 *  P<pin>  Pin number (LED if omitted)
 *  S<byte> Pin status from 0 - 255
 */
inline void gcode_M42() {
  if (!parser.seen('S')) return;

  int pin_status = parser.value_int();
  if (!WITHIN(pin_status, 0, 255)) return;

  int pin_number = parser.seen('P') ? parser.value_int() : LED_PIN;
  if (pin_number < 0) return;

  if (pin_is_protected(pin_number)) {
    SERIAL_LM(ER, MSG_ERR_PROTECTED_PIN);
    return;
  }

  pinMode(pin_number, OUTPUT);
  digitalWrite(pin_number, pin_status);
  analogWrite(pin_number, pin_status);

  #if FAN_COUNT > 0
    switch (pin_number) {
      #if HAS_FAN0
        case FAN_PIN: fanSpeeds[0] = pin_status; break;
      #endif
      #if HAS_FAN1
        case FAN1_PIN: fanSpeeds[1] = pin_status; break;
      #endif
      #if HAS_FAN2
        case FAN2_PIN: fanSpeeds[2] = pin_status; break;
      #endif
      #if HAS_FAN3
        case FAN3_PIN: fanSpeeds[3] = pin_status; break;
      #endif
    }
  #endif
}

#if ENABLED(PINS_DEBUGGING)

  #include "utility/pinsdebug.h"

  inline void toggle_pins() {
    const bool  I_flag  = parser.seen('I') && parser.value_bool();
    const int   repeat  = parser.seen('R') ? parser.value_int() : 1,
                start   = parser.seen('S') ? parser.value_int() : 0,
                end     = parser.seen('E') ? parser.value_int() : NUM_DIGITAL_PINS - 1,
                wait    = parser.seen('W') ? parser.value_int() : 500;

    for (uint8_t pin = start; pin <= end; pin++) {

      if (!I_flag && pin_is_protected(pin)) {
        SERIAL_MV("Sensitive Pin: ", pin);
        SERIAL_EM(" untouched.");
      }
      else {
        SERIAL_MV("Pulsing Pin: ", pin);
        pinMode(pin, OUTPUT);
        for (int16_t j = 0; j < repeat; j++) {
          digitalWrite(pin, 0);
          safe_delay(wait);
          digitalWrite(pin, 1);
          safe_delay(wait);
          digitalWrite(pin, 0);
          safe_delay(wait);
        }
      }
      SERIAL_EOL();
    }
    SERIAL_EM("Done");
  } // toggle_pins

  inline void servo_probe_test(){
    #if !(NUM_SERVOS >= 1 && HAS_SERVO_0)
      SERIAL_LM(ER, "SERVO not setup");
    #elif !HAS_Z_SERVO_PROBE
      SERIAL_LM(ER, "Z_ENDSTOP_SERVO_NR not setup");
    #else

      const uint8_t probe_index = parser.seen('P') ? parser.value_byte() : Z_ENDSTOP_SERVO_NR;

      SERIAL_EM("Servo probe test");
      SERIAL_EMV(".  Using index:  ", probe_index);
      SERIAL_EMV(".  Deploy angle: ", z_servo_angle[0]);
      SERIAL_EMV(".  Stow angle:   ", z_servo_angle[1]);

      bool probe_inverting;

      #if HAS_Z_PROBE_PIN

        #define PROBE_TEST_PIN Z_PROBE_PIN

        SERIAL_EMV("Probe uses Z_MIN_PROBE_PIN: ", PROBE_TEST_PIN);
        SERIAL_EM(".  Uses Z_PROBE_ENDSTOP_INVERTING (ignores Z_MIN_ENDSTOP_INVERTING)");
        SERIAL_MSG(".  Z_PROBE_ENDSTOP_INVERTING: ");

        #if Z_PROBE_ENDSTOP_INVERTING
          SERIAL_EM("true");
        #else
          SERIAL_EM("false");
        #endif

        probe_inverting = Z_PROBE_ENDSTOP_INVERTING;

      #elif HAS_Z_MIN

        #define PROBE_TEST_PIN Z_MIN_PIN

        SERIAL_EMV("Probe uses Z_MIN pin: ", PROBE_TEST_PIN);
        SERIAL_EM(".  Uses Z_MIN_ENDSTOP_INVERTING (ignores Z_PROBE_ENDSTOP_INVERTING)");
        SERIAL_MSG(".  Z_MIN_ENDSTOP_INVERTING: ");

        #if Z_MIN_ENDSTOP_INVERTING
          SERIAL_EM("true");
        #else
          SERIAL_EM("false");
        #endif

        probe_inverting = Z_MIN_ENDSTOP_INVERTING;

      #endif

      SERIAL_EM("Deploy & stow 4 times");
      SET_INPUT_PULLUP(PROBE_TEST_PIN);
      bool deploy_state, stow_state;
      for (uint8_t i = 0; i < 4; i++) {
        servo[probe_index].move(z_servo_angle[0]); // deploy
        safe_delay(500);
        deploy_state = digitalRead(PROBE_TEST_PIN);
        servo[probe_index].move(z_servo_angle[1]); // stow
        safe_delay(500);
        stow_state = digitalRead(PROBE_TEST_PIN);
      }
      if (probe_inverting != deploy_state) SERIAL_EM("WARNING - INVERTING setting probably backwards");

      refresh_cmd_timeout();

      if (deploy_state != stow_state) {
        SERIAL_EM("BLTouch clone detected");
        if (deploy_state) {
          SERIAL_EM(".  DEPLOYED state: HIGH (logic 1)");
          SERIAL_EM(".  STOWED (triggered) state: LOW (logic 0)");
        }
        else {
          SERIAL_EM(".  DEPLOYED state: LOW (logic 0)");
          SERIAL_EM(".  STOWED (triggered) state: HIGH (logic 1)");
        }
        #if ENABLED(BLTOUCH)
          SERIAL_EM("ERROR: BLTOUCH enabled - set this device up as a Z Servo Probe with inverting as true.");
        #endif

      }
      else {                                       // measure active signal length
        servo[probe_index].move(z_servo_angle[0]); // deploy
        safe_delay(500);
        SERIAL_EM("please trigger probe");
        uint16_t probe_counter = 0;

        // Allow 30 seconds max for operator to trigger probe
        for (uint16_t j = 0; j < 500 * 30 && probe_counter == 0 ; j++) {

          safe_delay(2);

          if (0 == j % (500 * 1)) // keep cmd_timeout happy
            refresh_cmd_timeout();

          if (deploy_state != digitalRead(PROBE_TEST_PIN)) { // probe triggered

            for (probe_counter = 1; probe_counter < 50 && (deploy_state != digitalRead(PROBE_TEST_PIN)); probe_counter ++)
              safe_delay(2);

            if (probe_counter == 50)
              SERIAL_EM("Z Servo Probe detected");   // >= 100mS active time
            else if (probe_counter >= 2 )
              SERIAL_EMV("BLTouch compatible probe detected - pulse width (+/- 4mS): ", probe_counter * 2 );   // allow 4 - 100mS pulse
            else
              SERIAL_EM("noise detected - please re-run test");   // less than 2mS pulse

            servo[probe_index].move(z_servo_angle[1]); // stow

          } // pulse detected

        } // for loop waiting for trigger

        if (probe_counter == 0) SERIAL_EM("trigger not detected");

      } // measure active signal length

    #endif

  } // servo_probe_test

  /**
   * M43: Pin debug - report pin state, watch pins, toggle pins and servo probe test/report
   *
   *  M43         - report name and state of pin(s)
   *                  P<pin>  Pin to read or watch. If omitted, reads all pins.
   *                  I       Flag to ignore MK4duo's pin protection.
   *
   *  M43 W       - Watch pins -reporting changes- until reset, click, or M108.
   *                  P<pin>  Pin to read or watch. If omitted, read/watch all pins.
   *                  I       Flag to ignore MK4duo's pin protection.
   *
   *  M43 E<bool> - Enable / disable background endstop monitoring
   *                  - Machine continues to operate
   *                  - Reports changes to endstops
   *                  - Toggles LED when an endstop changes
   *                  - Can not reliably catch the 5mS pulse from BLTouch type probes
   *
   *  M43 T       - Toggle pin(s) and report which pin is being toggled
   *                  S<pin>  - Start Pin number.   If not given, will default to 0
   *                  L<pin>  - End Pin number.   If not given, will default to last pin defined for this board
   *                  I       - Flag to ignore MK4duo's pin protection.   Use with caution!!!!
   *                  R       - Repeat pulses on each pin this number of times before continueing to next pin
   *                  W       - Wait time (in miliseconds) between pulses.  If not given will default to 500
   *
   *  M43 S       - Servo probe test
   *                  P<index> - Probe index (optional - defaults to 0)
   */
  inline void gcode_M43() {

    if (parser.seen('T')) {   // must be first ot else it's "S" and "E" parameters will execute endstop or servo test
      toggle_pins();
      return;
    }

    // Enable or disable endstop monitoring
    if (parser.seen('E')) {
      endstop_monitor_flag = parser.value_bool();
      SERIAL_MSG("endstop monitor ");
      SERIAL_TXT(endstop_monitor_flag ? "en" : "dis");
      SERIAL_EM("abled");
      return;
    }

    if (parser.seen('S')) {
      servo_probe_test();
      return;
    }

    // Get the range of pins to test or watch
    const uint8_t first_pin = parser.seen('P') ? parser.value_byte() : 0,
                  last_pin = parser.seen('P') ? first_pin : NUM_DIGITAL_PINS - 1;

    if (first_pin > last_pin) return;

    const bool ignore_protection = parser.seen('I') && parser.value_bool();

    // Watch until click, M108, or reset
    if (parser.seen('W') && parser.value_bool()) { // watch digital pins
      SERIAL_EM("Watching pins");
      byte pin_state[last_pin - first_pin + 1];
      for (int8_t pin = first_pin; pin <= last_pin; pin++) {
        if (pin_is_protected(pin) && !ignore_protection) continue;
        pinMode(pin, INPUT_PULLUP);
        // if (IS_ANALOG(pin))
        //   pin_state[pin - first_pin] = analogRead(pin - analogInputToDigitalPin(0)); // int16_t pin_state[...]
        // else
          pin_state[pin - first_pin] = digitalRead(pin);
      }

      #if HAS(RESUME_CONTINUE)
        wait_for_user = true;
        KEEPALIVE_STATE(PAUSED_FOR_USER);
      #endif

      for(;;) {
        for (int8_t pin = first_pin; pin <= last_pin; pin++) {
          if (pin_is_protected(pin)) continue;
          byte val;
          // if (IS_ANALOG(pin))
          //   val = analogRead(pin - analogInputToDigitalPin(0)); // int16_t val
          // else
            val = digitalRead(pin);
          if (val != pin_state[pin - first_pin]) {
            report_pin_state(pin);
            pin_state[pin - first_pin] = val;
          }
        }

        #if HAS(RESUME_CONTINUE)
          if (!wait_for_user) {
            KEEPALIVE_STATE(IN_HANDLER);
            break;
          }
        #endif

        safe_delay(500);
      }
      return;
    }

    // Report current state of selected pin(s)
    for (uint8_t pin = first_pin; pin <= last_pin; pin++)
      report_pin_state_extended(pin, ignore_protection);
  }

#endif // PINS_DEBUGGING

#if ENABLED(Z_MIN_PROBE_REPEATABILITY_TEST)

  /**
   * M48: Z-Probe repeatability measurement function.
   *
   * Usage:
   *   M48 <P#> <X#> <Y#> <V#> <E> <L#> <S>
   *     P = Number of sampled points (4-50, default 10)
   *     X = Sample X position
   *     Y = Sample Y position
   *     V = Verbose level (0-4, default=1)
   *     E = Engage probe for each reading
   *     L = Number of legs of movement before probe
   *     S = Schizoid (Or Star if you prefer)
   *  
   * This function assumes the bed has been homed.  Specifically, that a G28 command
   * as been issued prior to invoking the M48 Z-Probe repeatability measurement function.
   * Any information generated by a prior G29 Bed leveling command will be lost and need to be
   * regenerated.
   */
  inline void gcode_M48() {

    if (Mechanics.axis_unhomed_error()) return;

    int8_t verbose_level = parser.seen('V') ? parser.value_byte() : 1;
    if (!WITHIN(verbose_level, 0, 4)) {
      SERIAL_LM(ER, "?Verbose Level not plausible (0-4).");
      return;
    }

    if (verbose_level > 0)
      SERIAL_EM("M48 Z-Probe Repeatability Test");

    int8_t n_samples = parser.seen('P') ? parser.value_byte() : 10;
    if (!WITHIN(n_samples, 4, 50)) {
      SERIAL_LM(ER, "?Sample size not plausible (4-50).");
      return;
    }

    float X_current = Mechanics.current_position[X_AXIS],
          Y_current = Mechanics.current_position[Y_AXIS];

    bool stow_probe_after_each = parser.seen('E');

    float X_probe_location = parser.seen('X') ? parser.value_linear_units() : X_current + X_PROBE_OFFSET_FROM_NOZZLE;
    float Y_probe_location = parser.seen('Y') ? parser.value_linear_units() : Y_current + Y_PROBE_OFFSET_FROM_NOZZLE;

    #if NOMECH(DELTA)
      if (!WITHIN(X_probe_location, LOGICAL_X_POSITION(MIN_PROBE_X), LOGICAL_X_POSITION(MAX_PROBE_X))) {
        out_of_range_error(PSTR("X"));
        return;
      }
      if (!WITHIN(Y_probe_location, LOGICAL_Y_POSITION(MIN_PROBE_Y), LOGICAL_Y_POSITION(MAX_PROBE_Y))) {
        out_of_range_error(PSTR("Y"));
        return;
      }
    #else
      if (!Mechanics.position_is_reachable_by_probe_xy(X_probe_location, Y_probe_location)) {
        SERIAL_LM(ER, "? (X,Y) location outside of probeable radius.");
        return;
      }
    #endif

    bool seen_L = parser.seen('L');
    uint8_t n_legs = seen_L ? parser.value_byte() : 0;
    if (n_legs > 15) {
      SERIAL_LM(ER, "?Number of legs in movement not plausible (0-15).");
      return;
    }
    if (n_legs == 1) n_legs = 2;

    bool schizoid_flag = parser.seen('S');
    if (schizoid_flag && !seen_L) n_legs = 7;

    /**
     * Now get everything to the specified probe point So we can safely do a
     * probe to get us close to the bed.  If the Z-Axis is far from the bed,
     * we don't want to use that as a starting point for each probe.
     */
    if (verbose_level > 2)
      SERIAL_EM("Positioning the probe...");

    // Disable bed level correction in M48 because we want the raw data when we probe
    #if HAS_LEVELING
      const bool was_enabled = bedlevel.leveling_is_active();
      bedlevel.set_bed_leveling_enabled(false);
    #endif

    setup_for_endstop_or_probe_move();

    // Move to the first point, deploy, and probe
    const float t = probe.check_pt(X_probe_location, Y_probe_location, stow_probe_after_each, verbose_level);
    if (isnan(t)) return;

    randomSeed(millis());

    double mean = 0.0, sigma = 0.0, min = 99999.9, max = -99999.9, sample_set[n_samples];

    for (uint8_t n = 0; n < n_samples; n++) {
      if (n_legs) {
        int dir = (random(0, 10) > 5.0) ? -1 : 1;  // clockwise or counter clockwise
        float angle = random(0.0, 360.0),
              radius = random(
                #if MECH(DELTA)
                  Mechanics.delta_probe_radius / 8, Mechanics.delta_probe_radius / 3
                #else
                  5, X_MAX_LENGTH / 8
                #endif
              );

        if (verbose_level > 3) {
          SERIAL_MV("Starting radius: ", radius);
          SERIAL_MV("   angle: ", angle);
          SERIAL_MSG(" Direction: ");
          if (dir > 0) SERIAL_MSG("Counter-");
          SERIAL_EM("Clockwise");
        }

        for (uint8_t l = 0; l < n_legs - 1; l++) {
          double delta_angle;

          if (schizoid_flag)
            // The points of a 5 point star are 72 degrees apart.  We need to
            // skip a point and go to the next one on the star.
            delta_angle = dir * 2.0 * 72.0;

          else
            // If we do this line, we are just trying to move further
            // around the circle.
            delta_angle = dir * (float) random(25, 45);

          angle += delta_angle;

          while (angle > 360.0)   // We probably do not need to keep the angle between 0 and 2*PI, but the
            angle -= 360.0;       // Arduino documentation says the trig functions should not be given values
          while (angle < 0.0)     // outside of this range.   It looks like they behave correctly with
            angle += 360.0;       // numbers outside of the range, but just to be safe we clamp them.

          X_current = X_probe_location - (X_PROBE_OFFSET_FROM_NOZZLE) + cos(RADIANS(angle)) * radius;
          Y_current = Y_probe_location - (Y_PROBE_OFFSET_FROM_NOZZLE) + sin(RADIANS(angle)) * radius;

          #if MECH(DELTA)
            // If we have gone out too far, we can do a simple fix and scale the numbers
            // back in closer to the origin.
            while (!Mechanics.position_is_reachable_by_probe_xy(X_current, Y_current)) {
              X_current *= 0.8;
              Y_current *= 0.8;
              if (verbose_level > 3) {
                SERIAL_MV("Pulling point towards center:", X_current);
                SERIAL_EMV(", ", Y_current);
              }
            }
          #else
            X_current = constrain(X_current, X_MIN_POS, X_MAX_POS);
            Y_current = constrain(Y_current, Y_MIN_POS, Y_MAX_POS);
          #endif
          if (verbose_level > 3) {
            SERIAL_MSG("Going to:");
            SERIAL_MV(" x: ", X_current);
            SERIAL_MV(" y: ", Y_current);
            SERIAL_EMV("  z: ", Mechanics.current_position[Z_AXIS]);
          }
          Mechanics.do_blocking_move_to_xy(X_current, Y_current);
        } // n_legs loop
      } // n_legs

      // Probe a single point
      sample_set[n] = probe.check_pt(X_probe_location, Y_probe_location, stow_probe_after_each, 0);

      /**
       * Get the current mean for the data points we have so far
       */
      double sum = 0.0;
      for (uint8_t j = 0; j <= n; j++) sum += sample_set[j];
      mean = sum / (n + 1);

      NOMORE(min, sample_set[n]);
      NOLESS(max, sample_set[n]);

      /**
       * Now, use that mean to calculate the standard deviation for the
       * data points we have so far
       */
      sum = 0.0;
      for (uint8_t j = 0; j <= n; j++)
        sum += sq(sample_set[j] - mean);

      sigma = SQRT(sum / (n + 1));
      if (verbose_level > 0) {
        if (verbose_level > 1) {
          SERIAL_VAL(n + 1);
          SERIAL_MV(" of ", (int)n_samples);
          SERIAL_MV(": z: ", sample_set[n], 3);
          if (verbose_level > 2) {
            SERIAL_MV(" mean: ", mean, 4);
            SERIAL_MV(" sigma: ", sigma, 6);
            SERIAL_MV(" min: ", min, 3);
            SERIAL_MV(" max: ", max, 3);
            SERIAL_MV(" range: ", max - min, 3);
          }
          SERIAL_EOL();
        }
      }

    }  // End of probe loop

    if (probe.set_deployed(false)) return;

    SERIAL_EM("Finished!");

    if (verbose_level > 0) {
      SERIAL_MV("Mean: ", mean, 6);
      SERIAL_MV(" Min: ", min, 3);
      SERIAL_MV(" Max: ", max, 3);
      SERIAL_MV(" Range: ", max - min, 3);
      SERIAL_EOL();
    }

    SERIAL_EMV("Standard Deviation: ", sigma, 6);
    SERIAL_EOL();

    clean_up_after_endstop_or_probe_move();

    // Re-enable bed level correction if it had been on
    #if HAS_LEVELING
      bedlevel.set_bed_leveling_enabled(was_enabled);
    #endif

    report_current_position();
  }

#endif // Z_MIN_PROBE_REPEATABILITY_TEST

#if HAS_POWER_CONSUMPTION_SENSOR
  /**
   * M70 - Power consumption sensor calibration
   *
   * Z - Calibrate zero current offset
   * A - Isert readed DC Current value (Ampere)
   * W - Insert readed AC Wattage value (Watt)
   */
  inline void gcode_M70() {
    if(parser.seen('Z')) {
      SERIAL_EMV("Actual POWER_ZERO:", POWER_ZERO, 7);
      SERIAL_EMV("New POWER_ZERO:", raw_analog2voltage(), 7);
      SERIAL_EM("Insert new calculated values into the FW and call \"M70 A\" for the next calibration step.");
    }
    else if(parser.seen('A')) {
      SERIAL_EMV("Actual POWER_ERROR:", POWER_ERROR, 7);
      SERIAL_EMV("New POWER_ERROR:", analog2error(parser.value_float()), 7);
      SERIAL_EM("Insert new calculated values into the FW and call \"M70 W\" for the last calibration step.");
    }
    else if(parser.seen('W')) {
      SERIAL_EMV("Actual POWER_EFFICIENCY:", POWER_EFFICIENCY, 7);
      SERIAL_EMV("New POWER_EFFICIENCY:", analog2efficiency(parser.value_float()), 7);
      SERIAL_EM("Insert new calculated values into the FW and then ACS712 it should be calibrated correctly.");
    }
  }
#endif

/**
 * M75: Start print timer
 */
inline void gcode_M75() { print_job_counter.start(); }

/**
 * M76: Pause print timer
 */
inline void gcode_M76() { print_job_counter.pause(); }

/**
 * M77: Stop print timer
 */
inline void gcode_M77() { print_job_counter.stop(); }

/**
 * M78: Show print statistics
 */
inline void gcode_M78() {
  // "M78 S78" will reset the statistics
  if (parser.seen('S') && parser.value_int() == 78)
    print_job_counter.initStats();
  else print_job_counter.showStats();
}

#if HAS_POWER_SWITCH
  /**
   * M80   : Turn on Power Supply
   * M80 S : Report the current state and exit
   */
  inline void gcode_M80() {

    // S: Report the current power supply state and exit
    if (parser.seen('S')) {
      SERIAL_PS(powerManager.powersupply_on ? PSTR("PS:1\n") : PSTR("PS:0\n"));
      return;
    }

    powerManager.power_on();

    // If you have a switch on suicide pin, this is useful
    // if you want to start another print with suicide feature after
    // a print without suicide...
    #if HAS(SUICIDE)
      OUT_WRITE(SUICIDE_PIN, HIGH);
    #endif

    #if ENABLED(HAVE_TMC2130)
      delay(100);
      tmc2130_init(); // Settings only stick when the driver has power
    #endif

    LCD_MESSAGEPGM(WELCOME_MSG);

    #if ENABLED(LASER) && ENABLED(LASER_PERIPHERALS)
      laser_peripherals_on();
      laser_wait_for_peripherals();
    #endif
  }
#endif // HAS_POWER_SWITCH

/**
 * M81: Turn off Power, including Power Supply, if there is one.
 *
 *      This code should ALWAYS be available for EMERGENCY SHUTDOWN!
 */
inline void gcode_M81() {
  thermalManager.disable_all_heaters();
  thermalManager.disable_all_coolers();
  stepper.finish_and_disable();
  #if FAN_COUNT > 0
    #if FAN_COUNT > 1
      FAN_LOOP() fanSpeeds[f] = 0;
    #else
      fanSpeeds[0] = 0;
    #endif
  #endif

  #if ENABLED(LASER)
    laser_extinguish();
    #if ENABLED(LASER_PERIPHERALS)
      laser_peripherals_off();
    #endif
  #endif

  #if ENABLED(CNCROUTER)
    disable_cncrouter();
  #endif

  safe_delay(1000); // Wait 1 second before switching off

  #if HAS(SUICIDE)
    stepper.synchronize();
    suicide();
  #elif HAS_POWER_SWITCH
    powerManager.power_off();
  #endif

  LCD_MESSAGEPGM(MACHINE_NAME " " MSG_OFF ".");

}

/**
 * M82: Set E codes absolute (default)
 */
inline void gcode_M82() { axis_relative_modes[E_AXIS] = false; }

/**
 * M83: Set E codes relative while in Absolute Coordinates (G90) mode
 */
inline void gcode_M83() { axis_relative_modes[E_AXIS] = true; }

/**
 * M18, M84: Disable stepper motors
 */
inline void gcode_M18_M84() {
  if (parser.seen('S')) {
    stepper_inactive_time = parser.value_millis_from_seconds();
  }
  else {
    bool all_axis = !((parser.seen('X')) || (parser.seen('Y')) || (parser.seen('Z')) || (parser.seen('E')));
    if (all_axis) {
      stepper.finish_and_disable();
    }
    else {
      stepper.synchronize();
      if (parser.seen('X')) disable_X();
      if (parser.seen('Y')) disable_Y();
      if (parser.seen('Z')) disable_Z();
      #if E0_ENABLE_PIN != X_ENABLE_PIN && E1_ENABLE_PIN != Y_ENABLE_PIN // Only enable on boards that have seperate ENABLE_PINS
        if (parser.seen('E')) {
          stepper.disable_e_steppers();
        }
      #endif
    }
  }
}

/**
 * M85: Set inactivity shutdown timer with parameter S<seconds>. To disable set zero (default)
 */
inline void gcode_M85() {
  if (parser.seen('S')) max_inactive_time = parser.value_millis_from_seconds();
}

/**
 * M92: Set axis steps-per-unit for one or more axes, X, Y, Z, and E.
 *      (Follows the same syntax as G92)
 *
 *      With multiple extruders use T to specify which one.
 */
inline void gcode_M92() {

  GET_TARGET_EXTRUDER(92);

  LOOP_XYZE(i) {
    if (parser.seen(axis_codes[i])) {
      if (i == E_AXIS) {
        const float value = parser.value_per_axis_unit((AxisEnum)(E_AXIS + TARGET_EXTRUDER));
        if (value < 20.0) {
          float factor = Mechanics.axis_steps_per_mm[E_AXIS + TARGET_EXTRUDER] / value; // increase e constants if M92 E14 is given for netfab.
          Mechanics.max_jerk[E_AXIS + TARGET_EXTRUDER] *= factor;
          Mechanics.max_feedrate_mm_s[E_AXIS + TARGET_EXTRUDER] *= factor;
          Mechanics.max_acceleration_steps_per_s2[E_AXIS + TARGET_EXTRUDER] *= factor;
        }
        Mechanics.axis_steps_per_mm[E_AXIS + TARGET_EXTRUDER] = value;
      }
      else {
        Mechanics.axis_steps_per_mm[i] = parser.value_per_axis_unit((AxisEnum)i);
      }
    }
  }
  Mechanics.refresh_positioning();
}

#if ENABLED(ZWOBBLE)
  /**
   * M96: Print ZWobble value
   */
  inline void gcode_M96() {
    Mechanics.report_zwobble();
  }

  /**
   * M97: Set ZWobble value
   */
  inline void gcode_M97() {
    float zVal = -1.0, hVal = -1.0, lVal = -1.0;

    if (parser.seen('A')) Mechanics.set_zwobble_amplitude(parser.value_float());
    if (parser.seen('W')) Mechanics.set_zwobble_period(parser.value_float());
    if (parser.seen('P')) Mechanics.set_zwobble_phase(parser.value_float());
    if (parser.seen('Z')) zVal = parser.value_float();
    if (parser.seen('H')) hVal = parser.value_float();
    if (parser.seen('L')) lVal = parser.value_float();
    if (zVal >= 0 && hVal >= 0) Mechanics.set_zwobble_sample(zVal, hVal);
    if (zVal >= 0 && lVal >= 0) Mechanics.set_zwobble_scaledsample(zVal, lVal);
    if (lVal >  0 && hVal >  0) Mechanics.set_zwobble_scalingfactor(hVal / lVal);
  }
#endif // ZWOBBLE

#if ENABLED(HYSTERESIS)

  /**
   * M98: Print Hysteresis value
   */
  inline void gcode_M98() {
    Mechanics.report_hysteresis();
  }

  /**
   * M99: Set Hysteresis value
   */
  inline void gcode_M99() {
    LOOP_XYZE(i) {
      if (parser.seen(axis_codes[i]))
        Mechanics.set_hysteresis_axis(i, parser.value_float());
    }
  }
#endif // HYSTERESIS

#if HAS_TEMP_HOTEND

  /**
   * M104: Set hotend temperature
   */
  inline void gcode_M104() {

    GET_TARGET_EXTRUDER(104);

    if (DEBUGGING(DRYRUN)) return;

    #if ENABLED(SINGLENOZZLE)
      if (TARGET_EXTRUDER != active_extruder) return;
    #endif

    if (parser.seen('S')) {
      const int16_t temp = parser.value_celsius();
      thermalManager.setTargetHotend(temp, TARGET_EXTRUDER);

      #if ENABLED(DUAL_X_CARRIAGE)
        if (Mechanics.dual_x_carriage_mode == DXC_DUPLICATION_MODE && TARGET_EXTRUDER == 0)
          thermalManager.setTargetHotend(temp ? temp + Mechanics.duplicate_hotend_temp_offset : 0, 1);
      #endif

      if (temp > thermalManager.degHotend(TARGET_EXTRUDER))
        lcd_status_printf_P(0, PSTR("H%i %s"), TARGET_EXTRUDER, MSG_HEATING);
    }

    #if ENABLED(AUTOTEMP)
      planner.autotemp_M104_M109();
    #endif

  }

#endif

/**
 * M105: Read hot end and bed temperature
 */
inline void gcode_M105() {

  GET_TARGET_HOTEND(105);

  #if HAS_TEMP_HOTEND || HAS_TEMP_BED || HAS_TEMP_CHAMBER || HAS_TEMP_COOLER || ENABLED(FLOWMETER_SENSOR) || (ENABLED(CNCROUTER) && ENABLED(FAST_PWM_CNCROUTER))
    SERIAL_STR(OK);
    #if HAS_TEMP_HOTEND || HAS_TEMP_BED
      print_heaterstates();
    #endif
    #if HAS_TEMP_CHAMBER
      print_chamberstate();
    #endif
    #if HAS_TEMP_COOLER
      print_coolerstate();
    #endif
    #if ENABLED(FLOWMETER_SENSOR)
      print_flowratestate();
    #endif
    #if ENABLED(CNCROUTER) && ENABLED(FAST_PWM_CNCROUTER)
      print_cncspeed();
    #endif
    #if ENABLED(ARDUINO_ARCH_SAM) && !MB(RADDS)
      print_MCUstate();
    #endif
  #else // HASNT(TEMP_0) && HASNT(TEMP_BED)
    SERIAL_LM(ER, MSG_ERR_NO_THERMISTORS);
  #endif

  SERIAL_EOL();
}

#if FAN_COUNT > 0

  #if ENABLED(FAN_MIN_PWM)
    #define CALC_FAN_SPEED() (speed ? ( FAN_MIN_PWM + (speed * (255 - FAN_MIN_PWM)) / 255 ) : 0)
  #else
    #define CALC_FAN_SPEED() speed
  #endif

  /**
   * M106: Set Fan Speed
   *
   *  S<int>   Speed between 0-255
   *  P<index> Fan index, if more than one fan
   */
  inline void gcode_M106() {
    uint8_t speed = parser.seen('S') ? parser.value_ushort() : 255,
            fan   = parser.seen('P') ? parser.value_ushort() : 0;

    if (fan >= FAN_COUNT || fanSpeeds[fan] == speed)
      return;

    #if ENABLED(FAN_KICKSTART_TIME)
      if (fanKickstart == 0 && speed > fanSpeeds[fan] && speed < 85) {
        if (fanSpeeds[fan]) fanKickstart = FAN_KICKSTART_TIME / 100;
        else                fanKickstart = FAN_KICKSTART_TIME / 25;
      }
    #endif

    fanSpeeds[fan] = CALC_FAN_SPEED();
  }

  /**
   * M107: Fan Off
   */
  inline void gcode_M107() { 
    uint16_t p = parser.seen('P') ? parser.value_ushort() : 0;
    if (p < FAN_COUNT) fanSpeeds[p] = 0;
  }

#endif // FAN_COUNT > 0

#if DISABLED(EMERGENCY_PARSER)
  /**
   * M108: Cancel heatup and wait for the hotend and bed, this G-code is asynchronously handled in the get_serial_commands() parser
   */
  inline void gcode_M108() { wait_for_heatup = false; }
#endif

#if HAS_TEMP_HOTEND

  /**
   * M109: Sxxx Wait for hotend(s) to reach temperature. Waits only when heating.
   *       Rxxx Wait for hotend(s) to reach temperature. Waits when heating and cooling.
   */
  inline void gcode_M109() {

    GET_TARGET_EXTRUDER(109);
    if (DEBUGGING(DRYRUN)) return;

    #if ENABLED(SINGLENOZZLE)
      if (TARGET_EXTRUDER != active_extruder) return;
    #endif

    const bool no_wait_for_cooling = parser.seen('S');
    if (no_wait_for_cooling || parser.seen('R')) {
      const int16_t temp = parser.value_celsius();
      thermalManager.setTargetHotend(temp, TARGET_EXTRUDER);

      #if ENABLED(DUAL_X_CARRIAGE)
        if (Mechanics.dual_x_carriage_mode == DXC_DUPLICATION_MODE && TARGET_EXTRUDER == 0)
          thermalManager.setTargetHotend(temp ? temp + Mechanics.duplicate_hotend_temp_offset : 0, 1);
      #endif

      if (thermalManager.isHeatingHotend(TARGET_EXTRUDER))
        lcd_status_printf_P(0, PSTR("H%i %s"), TARGET_EXTRUDER, MSG_HEATING);
    }

    #if ENABLED(AUTOTEMP)
      planner.autotemp_M104_M109();
    #endif

    wait_heater(no_wait_for_cooling);
  }

#endif

/**
 * M110: Set Current Line Number
 */
inline void gcode_M110() {
  if (parser.seen('N')) gcode_LastN = parser.value_long();
}

/**
 * M111: Debug mode Repetier Host compatibile
 */
inline void gcode_M111() {
  mk_debug_flags = parser.seen('S') ? parser.value_byte() : (uint8_t) DEBUG_NONE;

  const static char str_debug_1[]   PROGMEM = MSG_DEBUG_ECHO;
  const static char str_debug_2[]   PROGMEM = MSG_DEBUG_INFO;
  const static char str_debug_4[]   PROGMEM = MSG_DEBUG_ERRORS;
  const static char str_debug_8[]   PROGMEM = MSG_DEBUG_DRYRUN;
  const static char str_debug_16[]  PROGMEM = MSG_DEBUG_COMMUNICATION;
  #if ENABLED(DEBUG_LEVELING_FEATURE)
    const static char str_debug_32[] PROGMEM = MSG_DEBUG_LEVELING;
  #endif

  const static char* const debug_strings[] PROGMEM = {
    str_debug_1, str_debug_2, str_debug_4, str_debug_8, str_debug_16,
    #if ENABLED(DEBUG_LEVELING_FEATURE)
      str_debug_32
    #endif
  };

  SERIAL_SM(ECHO, MSG_DEBUG_PREFIX);
  if (mk_debug_flags) {
    uint8_t comma = 0;
    for (uint8_t i = 0; i < COUNT(debug_strings); i++) {
      if (TEST(mk_debug_flags, i)) {
        if (comma++) SERIAL_CHR(',');
        SERIAL_PS((char*)pgm_read_word(&(debug_strings[i])));
      }
    }
  }
  else {
    SERIAL_MSG(MSG_DEBUG_OFF);
  }
  SERIAL_EOL();
}

#if DISABLED(EMERGENCY_PARSER)
  /**
   * M112: Emergency Stop
   */
  inline void gcode_M112() { kill(PSTR(MSG_KILLED)); }
#endif

#if ENABLED(HOST_KEEPALIVE_FEATURE)
  /**
   * M113: Get or set Host Keepalive interval (0 to disable)
   *
   *   S<seconds> Optional. Set the keepalive interval.
   */
  inline void gcode_M113() {
    if (parser.seen('S')) {
      host_keepalive_interval = parser.value_byte();
      NOMORE(host_keepalive_interval, 60);
    }
    else {
      SERIAL_EMV("M113 S", (unsigned long)host_keepalive_interval);
    }
  }
#endif

/**
 * M114: Report current position to host
 */
inline void gcode_M114() {

  if (parser.seen('D')) {
    report_current_position_detail();
    return;
  }

  stepper.synchronize();
  report_current_position();
}

/**
 * M115: Capabilities string
 */
inline void gcode_M115() {
  SERIAL_EM(MSG_M115_REPORT);

  #if ENABLED(EXTENDED_CAPABILITIES_REPORT)

    // EEPROM (M500, M501)
    #if ENABLED(EEPROM_SETTINGS)
      SERIAL_LM(CAP, "EEPROM:1");
    #else
      SERIAL_LM(CAP, "EEPROM:0");
    #endif

    // AUTOREPORT_TEMP (M155)
    #if ENABLED(AUTO_REPORT_TEMPERATURES)
      SERIAL_LM(CAP, "AUTOREPORT_TEMP:1");
    #else
      SERIAL_LM(CAP, "AUTOREPORT_TEMP:0");
    #endif

    // PROGRESS (M530 S L, M531 <file>, M532 X L)
    SERIAL_LM(CAP, "PROGRESS:1");

    // AUTOLEVEL (G29)
    #if HAS_ABL
      SERIAL_LM(CAP, "AUTOLEVEL:1");
    #else
      SERIAL_LM(CAP, "AUTOLEVEL:0");
    #endif

    // Z_PROBE (G30)
    #if HAS_BED_PROBE
      SERIAL_LM(CAP, "Z_PROBE:1");
    #else
      SERIAL_LM(CAP, "Z_PROBE:0");
    #endif

    // MESH_REPORT (M320 V, M420 V)
    #if HAS_LEVELING
      SERIAL_LM(CAP, "LEVELING_DATA:1");
    #else
      SERIAL_LM(CAP, "LEVELING_DATA:0");
    #endif

    // SOFTWARE_POWER (M80)
    #if HAS_POWER_SWITCH
      SERIAL_LM(CAP, "SOFTWARE_POWER:1");
    #else
      SERIAL_LM(CAP, "SOFTWARE_POWER:0");
    #endif

    // TOGGLE_LIGHTS (M355)
    #if HAS_CASE_LIGHT
      SERIAL_LM(CAP, "TOGGLE_LIGHTS:1");
    #else
      SERIAL_LM(CAP, "TOGGLE_LIGHTS:0");
    #endif

    // EMERGENCY_PARSER (M108, M112, M410)
    #if ENABLED(EMERGENCY_PARSER)
      SERIAL_LM(CAP, "EMERGENCY_PARSER:1");
    #else
      SERIAL_LM(CAP, "EMERGENCY_PARSER:0");
    #endif

  #endif // EXTENDED_CAPABILITIES_REPORT
}

/**
 * M117: Set LCD Status Message
 */
inline void gcode_M117() { lcd_setstatus(parser.string_arg); }

/**
 * M118: Output to Host the message text
 */
inline void gcode_M118() { SERIAL_LT(ECHO, parser.string_arg); }

/**
 * M119: Output endstop states to serial output
 */
inline void gcode_M119() { endstops.M119(); }

/**
 * M120: Enable endstops and set non-homing endstop state to "enabled"
 */
inline void gcode_M120() { endstops.enable_globally(true); }

/**
 * M121: Disable endstops and set non-homing endstop state to "disabled"
 */
inline void gcode_M121() { endstops.enable_globally(false); }

/**
 * M122: Enable, Disable, and/or Report software endstops
 *
 * Usage: M122 S1 to enable, M122 S0 to disable, M122 alone for report
 */
inline void gcode_M122() {
  #if HAS_SOFTWARE_ENDSTOPS
    if (parser.seen('S')) endstops.soft_endstops_enabled = parser.value_bool();
    SERIAL_SM(ECHO, MSG_SOFT_ENDSTOPS);
    SERIAL_PS(endstops.soft_endstops_enabled ? PSTR(MSG_ON) : PSTR(MSG_OFF));
  #else
    SERIAL_MSG(MSG_SOFT_ENDSTOPS);
    SERIAL_MSG(MSG_OFF);
  #endif
  SERIAL_MSG(MSG_SOFT_MIN);
  SERIAL_MV(    MSG_X, endstops.soft_endstop_min[X_AXIS]);
  SERIAL_MV(" " MSG_Y, endstops.soft_endstop_min[Y_AXIS]);
  SERIAL_MV(" " MSG_Z, endstops.soft_endstop_min[Z_AXIS]);
  SERIAL_MSG(MSG_SOFT_MAX);
  SERIAL_MV(    MSG_X, endstops.soft_endstop_max[X_AXIS]);
  SERIAL_MV(" " MSG_Y, endstops.soft_endstop_max[Y_AXIS]);
  SERIAL_MV(" " MSG_Z, endstops.soft_endstop_max[Z_AXIS]);
  SERIAL_EOL();
}

#if ENABLED(PARK_HEAD_ON_PAUSE)

  /**
   * M125: Store current position and move to pause park position.
   *       Called on pause (by M25) to prevent material leaking onto the
   *       object. On resume (M24) the head will be moved back and the
   *       print will resume.
   *
   *       If MK4duo is compiled without SD Card support, M125 can be
   *       used directly to pause the print and move to park position,
   *       resuming with a button click or M108.
   *
   *    L = override retract length
   *    X = override X
   *    Y = override Y
   *    Z = override Z raise
   */
  inline void gcode_M125() {

    // Initial retract before move to pause park position
    const float retract = parser.seen('L') ? parser.value_axis_units(E_AXIS) : 0
      #if ENABLED(PAUSE_PARK_RETRACT_LENGTH) && PAUSE_PARK_RETRACT_LENGTH > 0
        - (PAUSE_PARK_RETRACT_LENGTH)
      #endif
    ;

    // Lift Z axis
    const float z_lift = parser.seen('Z') ? parser.value_linear_units() :
      #if ENABLED(PAUSE_PARK_Z_ADD) && PAUSE_PARK_Z_ADD > 0
        PAUSE_PARK_Z_ADD
      #else
        0
      #endif
    ;

    // Move XY axes to pause park position or given position
    const float x_pos = parser.seen('X') ? parser.value_linear_units() : 0
      #ifdef PAUSE_PARK_X_POS
        + PAUSE_PARK_X_POS
      #endif
    ;
    const float y_pos = parser.seen('Y') ? parser.value_linear_units() : 0
      #ifdef PAUSE_PARK_Y_POS
        + PAUSE_PARK_Y_POS
      #endif
    ;

    #if HOTENDS > 1 && DISABLED(DUAL_X_CARRIAGE)
      if (active_extruder > 0) {
        if (!parser.seen('X')) x_pos += hotend_offset[X_AXIS][active_extruder];
        if (!parser.seen('Y')) y_pos += hotend_offset[Y_AXIS][active_extruder];
      }
    #endif

    const bool job_running = print_job_counter.isRunning();

    if (pause_print(retract, 0, z_lift, x_pos, y_pos)) {
      if (!IS_SD_PRINTING) {
        // Wait for lcd click or M108
        wait_for_filament_reload();

        // Return to print position and continue
        resume_print();

        if (job_running) print_job_counter.start();
      }
    }
  }

#endif // PARK_HEAD_ON_PAUSE

#if ENABLED(BARICUDA)
  #if HAS_HEATER_1
    /**
     * M126: Heater 1 valve open
     */
    inline void gcode_M126() { baricuda_valve_pressure = parser.seen('S') ? parser.value_byte() : 255; }
    /**
     * M127: Heater 1 valve close
     */
    inline void gcode_M127() { baricuda_valve_pressure = 0; }
  #endif

  #if HAS_HEATER_2
    /**
     * M128: Heater 2 valve open
     */
    inline void gcode_M128() { baricuda_e_to_p_pressure = parser.seen('S') ? parser.value_byte() : 255; }
    /**
     * M129: Heater 2 valve close
     */
    inline void gcode_M129() { baricuda_e_to_p_pressure = 0; }
  #endif
#endif // BARICUDA

#if HAS_TEMP_BED
  /**
   * M140: Set Bed temperature
   */
  inline void gcode_M140() {
    if (DEBUGGING(DRYRUN)) return;
    if (parser.seen('S')) thermalManager.setTargetBed(parser.value_celsius());
  }
#endif

#if HAS_TEMP_CHAMBER
  /**
   * M141: Set Chamber temperature
   */
  inline void gcode_M141() {
    if (DEBUGGING(DRYRUN)) return;
    if (parser.seen('S')) thermalManager.setTargetChamber(parser.value_celsius());
  }
#endif

#if HAS_TEMP_COOLER
  /**
   * M142: Set Cooler temperature
   */
  inline void gcode_M142() {
    if (DEBUGGING(DRYRUN)) return;
    if (parser.seen('S')) thermalManager.setTargetCooler(parser.value_celsius());
  }
#endif

#if ENABLED(ULTIPANEL) && HAS_TEMP_0

  /**
   * M145: Set the heatup state for a material in the LCD menu
   *   S<material> (0=PLA, 1=ABS, 2=GUM)
   *   H<hotend temp>
   *   B<bed temp>
   *   F<fan speed>
   */
  inline void gcode_M145() {
    uint8_t material = parser.seen('S') ? (uint8_t)parser.value_int() : 0;
    if (material >= COUNT(lcd_preheat_hotend_temp)) {
      SERIAL_LM(ER, MSG_ERR_MATERIAL_INDEX);
    }
    else {
      int v;
      if (parser.seen('H')) {
        v = parser.value_int();
        #if HEATER_0_MAXTEMP
          lcd_preheat_hotend_temp[material] = constrain(v, HEATER_0_MINTEMP, HEATER_0_MAXTEMP - 15);
        #endif
      }
      if (parser.seen('F')) {
        v = parser.value_int();
        lcd_preheat_fan_speed[material] = constrain(v, 0, 255);
      }
      #if HAS_TEMP_BED
        if (parser.seen('B')) {
          v = parser.value_int();
          lcd_preheat_bed_temp[material] = constrain(v, BED_MINTEMP, BED_MAXTEMP - 15);
        }
      #endif
    }
  }

#endif

#if ENABLED(TEMPERATURE_UNITS_SUPPORT)
  /**
   * M149: Set temperature units
   */
  inline void gcode_M149() {
         if (parser.seen('C')) set_input_temp_units(TEMPUNIT_C);
    else if (parser.seen('K')) set_input_temp_units(TEMPUNIT_K);
    else if (parser.seen('F')) set_input_temp_units(TEMPUNIT_F);
  }
#endif

#if HAS_COLOR_LEDS

  /**
   * M150: Set Status LED Color - Use R-U-B-W for R-G-B-W
   *
   * Always sets all 3 or 4 components. If a component is left out, set to 0.
   *
   * Examples:
   *
   *   M150 R255       ; Turn LED red
   *   M150 R255 U127  ; Turn LED orange (PWM only)
   *   M150            ; Turn LED off
   *   M150 R U B      ; Turn LED white
   *   M150 W          ; Turn LED white using a white LED
   *
   */
  inline void gcode_M150() {
    set_led_color(
      parser.seen('R') ? (parser.has_value() ? parser.value_byte() : 255) : 0,
      parser.seen('U') ? (parser.has_value() ? parser.value_byte() : 255) : 0,
      parser.seen('B') ? (parser.has_value() ? parser.value_byte() : 255) : 0
      #if ENABLED(RGBW_LED)
        , parser.seen('W') ? (parser.has_value() ? parser.value_byte() : 255) : 0
      #endif
    );
  }

#endif // HAS_COLOR_LEDS

#if ENABLED(AUTO_REPORT_TEMPERATURES) && (HAS_TEMP_HOTEND || HAS_TEMP_BED)

  static uint8_t auto_report_temp_interval;
  static millis_t next_temp_report_ms;

  /**
   * M155: Set temperature auto-report interval. M155 S<seconds>
   */
  inline void gcode_M155() {
    if (parser.seen('S')) {
      auto_report_temp_interval = parser.value_byte();
      NOMORE(auto_report_temp_interval, 60);
      next_temp_report_ms = millis() + 1000UL * auto_report_temp_interval;
    }
  }

  inline void auto_report_temperatures() {
    if (auto_report_temp_interval && ELAPSED(millis(), next_temp_report_ms)) {
      next_temp_report_ms = millis() + 1000UL * auto_report_temp_interval;
      print_heaterstates();

      #if ENABLED(ARDUINO_ARCH_SAM) && !MB(RADDS)
        print_MCUstate();
      #endif

      SERIAL_EOL();
    }
  }

#endif // AUTO_REPORT_TEMPERATURES

#if ENABLED(COLOR_MIXING_EXTRUDER)
  /**
   * M163: Set a single mix factor for a mixing extruder
   *       This is called "weight" by some systems.
   *
   *   S[index]   The channel index to set
   *   P[float]   The mix value
   *
   */
  inline void gcode_M163() {
    int mix_index = parser.seen('S') ? parser.value_int() : 0;
    if (mix_index < MIXING_STEPPERS) {
      float mix_value = parser.seen('P') ? parser.value_float() : 0.0;
      NOLESS(mix_value, 0.0);
      mixing_factor[mix_index] = RECIPROCAL(mix_value);
    }
  }

  #if MIXING_VIRTUAL_TOOLS  > 1
    /**
     * M164: Store the current mix factors as a virtual tools.
     *
     *   S[index]   The virtual tools to store
     *
     */
    inline void gcode_M164() {
      int tool_index = parser.seen('S') ? parser.value_int() : 0;
      if (tool_index < MIXING_VIRTUAL_TOOLS) {
        normalize_mix();
        for (uint8_t i = 0; i < MIXING_STEPPERS; i++) {
          mixing_virtual_tool_mix[tool_index][i] = mixing_factor[i];
        }
      }
    }
  #endif

  /**
   * M165: Set multiple mix factors for a mixing extruder.
   *       Factors that are left out will be set to 0.
   *       All factors together must add up to 1.0.
   *
   *   A[factor] Mix factor for extruder stepper 1
   *   B[factor] Mix factor for extruder stepper 2
   *   C[factor] Mix factor for extruder stepper 3
   *   D[factor] Mix factor for extruder stepper 4
   *   H[factor] Mix factor for extruder stepper 5
   *   I[factor] Mix factor for extruder stepper 6
   *
   */
  inline void gcode_M165() { gcode_get_mix(); }
#endif  // COLOR_MIXING_EXTRUDER

#if HAS_TEMP_BED
  /**
   * M190: Sxxx Wait for bed current temp to reach target temp. Waits only when heating
   *       Rxxx Wait for bed current temp to reach target temp. Waits when heating and cooling
   */
  inline void gcode_M190() {
    if (DEBUGGING(DRYRUN)) return;

    LCD_MESSAGEPGM(MSG_BED_HEATING);
    const bool no_wait_for_cooling = parser.seen('S');
    if (no_wait_for_cooling || parser.seen('R'))
      thermalManager.setTargetBed(parser.value_celsius());

    wait_bed(no_wait_for_cooling);
  }
#endif // HAS_TEMP_BED

#if HAS_TEMP_CHAMBER
  /**
   * M191: Sxxx Wait for chamber current temp to reach target temp. Waits only when heating
   *       Rxxx Wait for chamber current temp to reach target temp. Waits when heating and cooling
   */
  inline void gcode_M191() {
    if (DEBUGGING(DRYRUN)) return;

    LCD_MESSAGEPGM(MSG_CHAMBER_HEATING);
    bool no_wait_for_cooling = parser.seen('S');
    if (no_wait_for_cooling || parser.seen('R')) thermalManager.setTargetChamber(parser.value_celsius());

    wait_chamber(no_wait_for_cooling);
  }
#endif // HAS_TEMP_CHAMBER

#if HAS_TEMP_COOLER
  /**
   * M192: Sxxx Wait for cooler current temp to reach target temp. Waits only when heating
   *       Rxxx Wait for cooler current temp to reach target temp. Waits when heating and cooling
   */
  inline void gcode_M192() {
    if (DEBUGGING(DRYRUN)) return;

    LCD_MESSAGEPGM(MSG_COOLER_COOLING);
    bool no_wait_for_heating = parser.seen('S');
    if (no_wait_for_heating || parser.seen('R')) thermalManager.setTargetCooler(parser.value_celsius());

    wait_cooler(no_wait_for_heating);
  }
#endif

/**
 * M200: Set filament diameter and set E axis units to cubic units
 *
 *    T<extruder> - Optional extruder number. Current extruder if omitted.
 *    D<linear> - Diameter of the filament. Use "D0" to switch back to linear units on the E axis.
 */
inline void gcode_M200() {

  GET_TARGET_EXTRUDER(200);

  if (parser.seen('D')) {
    // setting any extruder filament size disables volumetric on the assumption that
    // slicers either generate in extruder values as cubic mm or as as filament feeds
    // for all extruders
    volumetric_enabled = (parser.value_linear_units() != 0.0);
    if (volumetric_enabled) {
      filament_size[TARGET_EXTRUDER] = parser.value_linear_units();
      // make sure all extruders have some sane value for the filament size
      for (int i = 0; i < EXTRUDERS; i++)
        if (!filament_size[i]) filament_size[i] = DEFAULT_NOMINAL_FILAMENT_DIA;
    }
  }
  else {
    // reserved for setting filament diameter via UFID or filament measuring device
    return;
  }

  calculate_volumetric_multipliers();
}

/**
 * M201: Set max acceleration in units/s^2 for print moves (M201 X1000 Y1000)
 *
 *       With multiple extruders use T to specify which one.
 */
inline void gcode_M201() {

  GET_TARGET_EXTRUDER(201);

  LOOP_XYZE(i) {
    if (parser.seen(axis_codes[i])) {
      const uint8_t a = i + (i == E_AXIS ? TARGET_EXTRUDER : 0);
      Mechanics.max_acceleration_mm_per_s2[a] = parser.value_axis_units((AxisEnum)a);
    }
  }
  // steps per sq second need to be updated to agree with the units per sq second (as they are what is used in the planner)
  Mechanics.reset_acceleration_rates();
}

#if 0 // Not used for Sprinter/grbl gen6
  inline void gcode_M202() {
    LOOP_XYZE(i) {
      if(parser.seen(axis_codes[i])) axis_travel_steps_per_sqr_second[i] = parser.value_axis_units((AxisEnum)i) * Mechanics.axis_steps_per_mm[i];
    }
  }
#endif

/**
 * M203: Set maximum feedrate that your machine can sustain (M203 X200 Y200 Z300 E10000) in units/sec
 *
 *       With multiple extruders use T to specify which one.
 */
inline void gcode_M203() {

  GET_TARGET_EXTRUDER(203);

  LOOP_XYZE(i) {
    if (parser.seen(axis_codes[i])) {
      const uint8_t a = i + (i == E_AXIS ? TARGET_EXTRUDER : 0);
      Mechanics.max_feedrate_mm_s[a] = parser.value_axis_units((AxisEnum)a);
    }
  }
}

/**
 * M204: Set planner.accelerations in units/sec^2 (M204 P1200 T0 R3000 V3000)
 *
 *    P     = Printing moves
 *    T* R  = Retract only (no X, Y, Z) moves
 *    V     = Travel (non printing) moves
 *
 *  Also sets minimum segment time in ms (B20000) to prevent buffer under-runs and M20 minimum Mechanics.feedrate_mm_s
 */
inline void gcode_M204() {

  GET_TARGET_EXTRUDER(204);

  if (parser.seen('S')) {  // Kept for legacy compatibility. Should NOT BE USED for new developments.
    Mechanics.travel_acceleration = Mechanics.acceleration = parser.value_linear_units();
    SERIAL_EMV("Setting Print and Travel acceleration: ", Mechanics.acceleration );
  }
  if (parser.seen('P')) {
    Mechanics.acceleration = parser.value_linear_units();
    SERIAL_EMV("Setting Print acceleration: ", Mechanics.acceleration );
  }
  if (parser.seen('R')) {
    Mechanics.retract_acceleration[TARGET_EXTRUDER] = parser.value_linear_units();
    SERIAL_EMV("Setting Retract acceleration: ", Mechanics.retract_acceleration[TARGET_EXTRUDER]);
  }
  if (parser.seen('V')) {
    Mechanics.travel_acceleration = parser.value_linear_units();
    SERIAL_EMV("Setting Travel acceleration: ", Mechanics.travel_acceleration );
  }
}

/**
 * M205: Set Advanced Settings
 *
 *    S = Min Feed Rate (units/s)
 *    V = Min Travel Feed Rate (units/s)
 *    B = Min Segment Time (µs)
 *    X = Max X Jerk (units/sec^2)
 *    Y = Max Y Jerk (units/sec^2)
 *    Z = Max Z Jerk (units/sec^2)
 *    E = Max E Jerk (units/sec^2)
 */
inline void gcode_M205() {

  GET_TARGET_EXTRUDER(205);

  if (parser.seen('S')) Mechanics.min_feedrate_mm_s = parser.value_linear_units();
  if (parser.seen('V')) Mechanics.min_travel_feedrate_mm_s = parser.value_linear_units();
  if (parser.seen('B')) Mechanics.min_segment_time = parser.value_millis();
  if (parser.seen('X')) Mechanics.max_jerk[X_AXIS] = parser.value_linear_units();
  if (parser.seen('Y')) Mechanics.max_jerk[Y_AXIS] = parser.value_linear_units();
  if (parser.seen('Z')) Mechanics.max_jerk[Z_AXIS] = parser.value_linear_units();
  if (parser.seen('E')) Mechanics.max_jerk[E_AXIS + TARGET_EXTRUDER] = parser.value_linear_units();
}

#if ENABLED(WORKSPACE_OFFSETS)

  /**
   * M206: Set Additional Homing Offset (X Y Z). SCARA aliases T=X, P=Y
   */
  inline void gcode_M206() {
    LOOP_XYZ(i) {
      if (parser.seen(axis_codes[i])) {
        set_home_offset((AxisEnum)i, parser.value_linear_units());
      }
    }
    #if MECH(MORGAN_SCARA)
      if (parser.seen('T')) set_home_offset(X_AXIS, parser.value_linear_units()); // Theta
      if (parser.seen('P')) set_home_offset(Y_AXIS, parser.value_linear_units()); // Psi
    #endif

    Mechanics.sync_plan_position();
    report_current_position();
  }

#endif // ENABLED(WORKSPACE_OFFSETS)

#if ENABLED(FWRETRACT)
  /**
   * M207: Set firmware retraction values
   *
   *   S[+units]    retract_length
   *   W[+units]    retract_length_swap (multi-extruder)
   *   F[units/min] retract_feedrate_mm_s
   *   Z[units]     retract_zlift
   */
  inline void gcode_M207() {
    if (parser.seen('S')) retract_length = parser.value_axis_units(E_AXIS);
    if (parser.seen('F')) retract_feedrate_mm_s = MMM_TO_MMS(parser.value_axis_units(E_AXIS));
    if (parser.seen('Z')) retract_zlift = parser.value_linear_units();
    #if EXTRUDERS > 1
      if (parser.seen('W')) retract_length_swap = parser.value_axis_units(E_AXIS);
    #endif
  }

  /**
   * M208: Set firmware un-retraction values
   *
   *   S[+units]    retract_recover_length (in addition to M207 S*)
   *   W[+units]    retract_recover_length_swap (multi-extruder)
   *   F[units/min] retract_recover_feedrate_mm_s
   */
  inline void gcode_M208() {
    if (parser.seen('S')) retract_recover_length = parser.value_axis_units(E_AXIS);
    if (parser.seen('F')) retract_recover_feedrate_mm_s = MMM_TO_MMS(parser.value_axis_units(E_AXIS));
    #if EXTRUDERS > 1
      if (parser.seen('W')) retract_recover_length_swap = parser.value_axis_units(E_AXIS);
    #endif
  }

  /**
   * M209: Enable automatic retract (M209 S1)
   *   For slicers that don't support G10/11, reversed extrude-only
   *   moves will be classified as retraction.
   */
  inline void gcode_M209() {
    if (parser.seen('S')) {
      autoretract_enabled = parser.value_bool();
      for (int i = 0; i < EXTRUDERS; i++) retracted[i] = false;
    }
  }
#endif // FWRETRACT

/**
 * M218 - set hotend offset (in linear units)
 *
 *   T<tool>
 *   X<xoffset>
 *   Y<yoffset>
 *   Z<zoffset>
 */
inline void gcode_M218() {

  GET_TARGET_HOTEND(218);
  if (TARGET_EXTRUDER == 0) return;

  if (parser.seen('X')) hotend_offset[X_AXIS][TARGET_EXTRUDER] = parser.value_linear_units();
  if (parser.seen('Y')) hotend_offset[Y_AXIS][TARGET_EXTRUDER] = parser.value_linear_units();
  if (parser.seen('Z')) hotend_offset[Z_AXIS][TARGET_EXTRUDER] = parser.value_linear_units();

  SERIAL_SM(ECHO, MSG_HOTEND_OFFSET);
  HOTEND_LOOP() {
    SERIAL_MV(" ", hotend_offset[X_AXIS][h]);
    SERIAL_MV(",", hotend_offset[Y_AXIS][h]);
    SERIAL_MV(",", hotend_offset[Z_AXIS][h]);
  }
  SERIAL_EOL();
}

/**
 * M220: Set speed percentage factor, aka "Feed Rate" (M220 S95)
 */
inline void gcode_M220() {
  if (parser.seen('S')) Mechanics.feedrate_percentage = parser.value_int();
}

/**
 * M221: Set extrusion percentage (M221 T0 S95)
 */
inline void gcode_M221() {

  GET_TARGET_EXTRUDER(221);
  if (parser.seen('S')) flow_percentage[TARGET_EXTRUDER] = parser.value_int();
}

/**
 * M222: Set density extrusion percentage (M222 T0 S95)
 */
inline void gcode_M222() {

  GET_TARGET_EXTRUDER(222);

  if (parser.seen('S')) {
    density_percentage[TARGET_EXTRUDER] = parser.value_int();
    #if ENABLED(RFID_MODULE)
      RFID522.RfidData[TARGET_EXTRUDER].data.density = density_percentage[TARGET_EXTRUDER];
    #endif
  }
}

/**
 * M226: Wait until the specified pin reaches the state required (M226 P<pin> S<state>)
 */
inline void gcode_M226() {
  if (parser.seen('P')) {
    int pin_number = parser.value_int(),
        pin_state = parser.seen('S') ? parser.value_int() : -1; // required pin state - default is inverted

    if (pin_state >= -1 && pin_state <= 1 && pin_number > -1 && !pin_is_protected(pin_number)) {

      int target = LOW;

      stepper.synchronize();

      pinMode(pin_number, INPUT);
      switch(pin_state) {
        case 1:
          target = HIGH;
          break;
        case 0:
          target = LOW;
          break;
        case -1:
          target = !digitalRead(pin_number);
          break;
      }

      while(digitalRead(pin_number) != target) idle();

    } // pin_state -1 0 1 && pin_number > -1
  } // parser.seen('P')
}

#if HAS_CHDK || HAS_PHOTOGRAPH
  /**
   * M240: Trigger a camera
   */
  inline void gcode_M240() {
    #if HAS_CHDK
       OUT_WRITE(CHDK_PIN, HIGH);
       chdkHigh = millis();
       chdkActive = true;
    #elif HAS_PHOTOGRAPH
      const uint8_t NUM_PULSES = 16;
      const float PULSE_LENGTH = 0.01524;
      for (int i = 0; i < NUM_PULSES; i++) {
        WRITE(PHOTOGRAPH_PIN, HIGH);
        HAL::delayMilliseconds(PULSE_LENGTH);
        WRITE(PHOTOGRAPH_PIN, LOW);
        HAL::delayMilliseconds(PULSE_LENGTH);
      }
      HAL::delayMilliseconds(7.33);
      for (int i = 0; i < NUM_PULSES; i++) {
        WRITE(PHOTOGRAPH_PIN, HIGH);
        HAL::delayMilliseconds(PULSE_LENGTH);
        WRITE(PHOTOGRAPH_PIN, LOW);
        HAL::delayMilliseconds(PULSE_LENGTH);
      }
    #endif // HASNT(CHDK) && HAS_PHOTOGRAPH
  }
#endif // HAS_CHDK || PHOTOGRAPH_PIN

#if HAS(LCD_CONTRAST)
  /**
   * M250: Read and optionally set the LCD contrast
   */
  inline void gcode_M250() {
    if (parser.seen('C')) set_lcd_contrast(parser.value_int());
    SERIAL_EMV("lcd contrast value: ", lcd_contrast);
  }

#endif // DOGLCD

#if HAS_SERVOS
  /**
   * M280: Get or set servo position. P<index> S<angle>
   */
  inline void gcode_M280() {
    if (!parser.seen('P')) return;
    int servo_index = parser.value_int();

    #if HAS_DONDOLO
      int servo_position = 0;
      if (parser.seen('S')) {
        servo_position = parser.value_int();
        if (servo_index >= 0 && servo_index < NUM_SERVOS && servo_index != DONDOLO_SERVO_INDEX) {
          MOVE_SERVO(servo_index, servo_position);
        }
        else if (servo_index == DONDOLO_SERVO_INDEX) {
          Servo *srv = &servo[servo_index];
          srv->attach(0);
          srv->write(servo_position);
          #if (DONDOLO_SERVO_DELAY > 0)
            safe_delay(DONDOLO_SERVO_DELAY);
            srv->detach();
          #endif
        }
        else {
          SERIAL_SMV(ER, "Servo ", servo_index);
          SERIAL_EM(" out of range");
        }
      }
    #else
      if (servo_index >= 0 && servo_index < NUM_SERVOS) {
        if (parser.seen('S'))
          MOVE_SERVO(servo_index, parser.value_int());
        else {
          SERIAL_SMV(ECHO, " Servo ", servo_index);
          SERIAL_EMV(": ", servo[servo_index].read());
        }
      }
      else {
        SERIAL_SMV(ER, "Servo ", servo_index);
        SERIAL_EM(" out of range");
      }
    #endif
  }
#endif // NUM_SERVOS > 0

#if HAS_BUZZER
  /**
   * M300: Play beep sound S<frequency Hz> P<duration ms>
   */
  inline void gcode_M300() {
    uint16_t const frequency = parser.seen('S') ? parser.value_ushort() : 260;
    uint16_t duration = parser.seen('P') ? parser.value_ushort() : 1000;

    // Limits the tone duration to 0-5 seconds.
    NOMORE(duration, 5000);

    BUZZ(duration, frequency);
  }
#endif // HAS_BUZZER

#if ENABLED(PIDTEMP)
  /**
   * M301: Set PID parameters P I D (and optionally C, L)
   *
   *   P[float] Kp term
   *   I[float] Ki term (unscaled)
   *   D[float] Kd term (unscaled)
   *
   * With PID_ADD_EXTRUSION_RATE:
   *
   *   C[float] Kc term
   *   L[float] LPQ length
   */
  inline void gcode_M301() {

    // multi-hotend PID patch: M301 updates or prints a single hotend's PID values
    // default behaviour (omitting E parameter) is to update for hotend 0 only
    int h = parser.seen('H') ? parser.value_int() : 0; // hotend being updated

    if (h < HOTENDS) { // catch bad input value
      if (parser.seen('P')) PID_PARAM(Kp, h) = parser.value_float();
      if (parser.seen('I')) PID_PARAM(Ki, h) = parser.value_float();
      if (parser.seen('D')) PID_PARAM(Kd, h) = parser.value_float();
      #if ENABLED(PID_ADD_EXTRUSION_RATE)
        if (parser.seen('C')) PID_PARAM(Kc, h) = parser.value_float();
        if (parser.seen('L')) lpq_len = parser.value_float();
        NOMORE(lpq_len, LPQ_MAX_LEN);
      #endif

      thermalManager.updatePID();
      SERIAL_SMV(ECHO, "H", h);
      SERIAL_MV(" P:", PID_PARAM(Kp, h));
      SERIAL_MV(" I:", PID_PARAM(Ki, h));
      SERIAL_MV(" D:", PID_PARAM(Kd, h));
      #if ENABLED(PID_ADD_EXTRUSION_RATE)
        SERIAL_MV(" C:", PID_PARAM(Kc, h));
      #endif
      SERIAL_EOL();
    }
    else {
      SERIAL_LM(ER, MSG_INVALID_EXTRUDER);
    }
  }
#endif // PIDTEMP

#if HAS_EXTRUDERS && ENABLED(PREVENT_COLD_EXTRUSION)
  /**
   * M302: Allow cold extrudes, or set the minimum extrude temperature
   *
   *       S<temperature> sets the minimum extrude temperature
   *       P<bool> enables (1) or disables (0) cold extrusion
   *
   *  Examples:
   *
   *       M302         ; report current cold extrusion state
   *       M302 P0      ; enable cold extrusion checking
   *       M302 P1      ; disables cold extrusion checking
   *       M302 S0      ; always allow extrusion (disables checking)
   *       M302 S170    ; only allow extrusion above 170
   *       M302 S170 P1 ; set min extrude temp to 170 but leave disabled
   */
  inline void gcode_M302() {
    bool seen_S = parser.seen('S');
    if (seen_S) {
      thermalManager.extrude_min_temp = parser.value_celsius();
      thermalManager.allow_cold_extrude = (thermalManager.extrude_min_temp == 0);
    }

    if (parser.seen('P'))
      thermalManager.allow_cold_extrude = (thermalManager.extrude_min_temp == 0) || parser.value_bool();
    else if (!seen_S) {
      // Report current state
      SERIAL_MV("Cold extrudes are ", (thermalManager.allow_cold_extrude ? "en" : "dis"));
      SERIAL_MV("abled (min temp ", thermalManager.extrude_min_temp);
      SERIAL_EM("C)");
    }
  }
#endif // PREVENT_COLD_EXTRUSION

#if ENABLED(PIDTEMP)

  /**
   * M303: PID relay autotune
   *
   *       S<temperature> sets the target temperature. (default target temperature = 150C)
   *       H<hotend> (-1 for the bed, -2 for chamber, -3 for cooler) (default 0)
   *       C<cycles>
   *       U<bool> with a non-zero value will apply the result to current settings
   */
  inline void gcode_M303() {
    #if HAS(PID_HEATING) || HAS(PID_COOLING)
      const int   h = parser.seen('H') ? parser.value_int() : 0,
                  c = parser.seen('C') ? parser.value_int() : 5;
      const bool  u = parser.seen('U') && parser.value_bool() != 0;

      int16_t temp = parser.seen('S') ? parser.value_celsius() : (h < 0 ? 70 : 200);

      if (WITHIN(h, 0, HOTENDS - 1)) target_extruder = h;

      KEEPALIVE_STATE(NOT_BUSY); // don't send "busy: processing" messages during autotune output

      thermalManager.PID_autotune(temp, h, c, u);

      KEEPALIVE_STATE(IN_HANDLER);
    #else
      SERIAL_LM(ER, MSG_ERR_M303_DISABLED);
    #endif
  }

#endif

#if ENABLED(PIDTEMPBED)

  // M304: Set bed PID parameters P I and D
  inline void gcode_M304() {
    if (parser.seen('P')) thermalManager.bedKp = parser.value_float();
    if (parser.seen('I')) thermalManager.bedKi = parser.value_float();
    if (parser.seen('D')) thermalManager.bedKd = parser.value_float();

    thermalManager.updatePID();
    SERIAL_SMV(ECHO, " p:", thermalManager.bedKp);
    SERIAL_MV(" i:", thermalManager.bedKi);
    SERIAL_EMV(" d:", thermalManager.bedKd);
  }

#endif // PIDTEMPBED

#if ENABLED(PIDTEMPCHAMBER)

  // M305: Set chamber PID parameters P I and D
  inline void gcode_M305() {
    if (parser.seen('P')) thermalManager.chamberKp = parser.value_float();
    if (parser.seen('I')) thermalManager.chamberKi = parser.value_float();
    if (parser.seen('D')) thermalManager.chamberKd = parser.value_float();

    thermalManager.updatePID();
    SERIAL_SMV(OK, " p:", thermalManager.chamberKp);
    SERIAL_MV(" i:", thermalManager.chamberKi);
    SERIAL_EMV(" d:", thermalManager.chamberKd);
  }

#endif // PIDTEMPCHAMBER

#if ENABLED(PIDTEMPCOOLER)

  // M306: Set cooler PID parameters P I and D
  inline void gcode_M306() {
    if (parser.seen('P')) thermalManager.coolerKp = parser.value_float();
    if (parser.seen('I')) thermalManager.coolerKi = parser.value_float();
    if (parser.seen('D')) thermalManager.coolerKd = parser.value_float();

    thermalManager.updatePID();
    SERIAL_SMV(OK, " p:", thermalManager.coolerKp);
    SERIAL_MV(" i:", thermalManager.coolerKi);
    SERIAL_EMV(" d:", thermalManager.coolerKd);
  }

#endif // PIDTEMPCOOLER

#if HAS_ABL

  /**
   * M320: Enable/Disable Bed Leveling and/or set the Z fade height.
   *
   *       S[bool]   Turns leveling on or off
   *       Z[height] Sets the Z fade height (0 or none to disable)
   *       V[bool]   Verbose - Print the leveling grid
   */
  inline void gcode_M320() {

    // V to print the matrix
    if (parser.seen('V')) {
      #if ABL_PLANAR
        bedlevel.bed_level_matrix.debug("Bed Level Correction Matrix:");
      #elif ENABLED(AUTO_BED_LEVELING_BILINEAR)
        if (bedlevel.leveling_is_valid()) {
          bedlevel.print_bilinear_leveling_grid();
          #if ENABLED(ABL_BILINEAR_SUBDIVISION)
            bedlevel.bed_level_virt_print();
          #endif
        }
      #endif
    }

    bool to_enable = false;
    if (parser.seen('S')) {
      to_enable = parser.value_bool();
      bedlevel.set_bed_leveling_enabled(to_enable);
    }

    #if ENABLED(ENABLE_LEVELING_FADE_HEIGHT)
      if (parser.seen('Z')) {
        bedlevel.set_z_fade_height(parser.value_linear_units());
        SERIAL_LMV(ECHO, "ABL Fade Height = ", parser.value_linear_units(), 2);
      }
    #endif

    const bool new_status = bedlevel.leveling_is_active();
    if (to_enable && !new_status)
      SERIAL_LM(ER, MSG_ERR_M320_M420_FAILED);

    SERIAL_LMV(ECHO, "ABL: ", new_status ? MSG_ON : MSG_OFF);
  }

  #if ENABLED(AUTO_BED_LEVELING_BILINEAR)

    /**
     * M321: Set Level bilinear manual
     *
     * Usage:
     *   M321 I<xindex> J<yindex> Z<linear>
     *   M321 I<xindex> J<yindex> Q<offset>
     */
    inline void gcode_M321() {
      const bool hasI = parser.seen('I');
      const int8_t ix = hasI ? parser.value_int() : -1;
      const bool hasJ = parser.seen('J');
      const int8_t iy = hasJ ? parser.value_int() : -1;
      const bool hasZ = parser.seen('Z'), hasQ = !hasZ && parser.seen('Q');

      if (!hasI || !hasJ || !(hasZ || hasQ)) {
        SERIAL_LM(ER, MSG_ERR_M321_PARAMETERS);
      }
        else if (!WITHIN(ix, 0, GRID_MAX_POINTS_X - 1) || !WITHIN(iy, 0, GRID_MAX_POINTS_Y - 1)) {
        SERIAL_LM(ER, MSG_ERR_MESH_XY);
      }

      if (hasI && hasJ && !(hasZ || hasQ)) {
        SERIAL_MV("Level value in ix", ix);
        SERIAL_MV(" iy", iy);
        SERIAL_EMV(" Z", bedlevel.z_values[ix][iy]);
        return;
      }
      else {
        bedlevel.z_values[ix][iy] = parser.value_linear_units() + (hasQ ? bedlevel.z_values[ix][iy] : 0);
        #if ENABLED(ABL_BILINEAR_SUBDIVISION)
          bedlevel.bed_level_virt_interpolate();
        #endif
      }
    }

  #endif

  // M322: Reset auto leveling matrix
  inline void gcode_M322() {
    bedlevel.reset_bed_level();
    if (parser.seen('S') && parser.value_bool())
      eeprom.Store_Settings();
  }

#endif

#if HAS_MICROSTEPS

  // M350 Set microstepping mode. Warning: Steps per unit remains unchanged. S code sets stepping mode for all drivers.
  inline void gcode_M350() {
    if (parser.seen('S')) for (int i = 0; i <= 4; i++) stepper.microstep_mode(i, parser.value_byte());
    LOOP_XYZE(i) if (parser.seen(axis_codes[i])) stepper.microstep_mode(i, parser.value_byte());
    if (parser.seen('B')) stepper.microstep_mode(4, parser.value_byte());
    stepper.microstep_readings();
  }

  /**
   * M351: Toggle MS1 MS2 pins directly with axis codes X Y Z E B
   *       S# determines MS1 or MS2, X# sets the pin high/low.
   */
  inline void gcode_M351() {
    if (parser.seen('S')) switch(parser.value_byte()) {
      case 1:
        LOOP_XYZE(i) if (parser.seen(axis_codes[i])) stepper.microstep_ms(i, parser.value_byte(), -1);
        if (parser.seen('B')) stepper.microstep_ms(4, parser.value_byte(), -1);
        break;
      case 2:
        LOOP_XYZE(i) if (parser.seen(axis_codes[i])) stepper.microstep_ms(i, -1, parser.value_byte());
        if (parser.seen('B')) stepper.microstep_ms(4, -1, parser.value_byte());
        break;
    }
    stepper.microstep_readings();
  }

#endif // HAS_MICROSTEPS

#if HAS_CASE_LIGHT

  int case_light_brightness;
  bool case_light_on;

  void update_case_light() {
    pinMode(CASE_LIGHT_PIN, OUTPUT);
    uint8_t case_light_bright = (uint8_t)case_light_brightness;
    if (case_light_on) {
      WRITE(CASE_LIGHT_PIN, INVERT_CASE_LIGHT ? HIGH : LOW);
      analogWrite(CASE_LIGHT_PIN, INVERT_CASE_LIGHT ? 255 - case_light_brightness : case_light_brightness );
    }
  }

  /**
   * M355: Turn case light on/off and set brightness
<<<<<<< HEAD
   *
   *   P<byte>  Set case light brightness (PWM pin required - ignored otherwise)
   *
   *   S<bool>  Set case light on/off
   *
=======
   *
   *   P<byte>  Set case light brightness (PWM pin required - ignored otherwise)
   *
   *   S<bool>  Set case light on/off
   *
>>>>>>> 212b773f
   *   When S turns on the light on a PWM pin then the current brightness level is used/restored
   *
   *   M355 P200 S0 turns off the light & sets the brightness level
   *   M355 S1 turns on the light with a brightness of 200 (assuming a PWM pin)
   */
  inline void gcode_M355() {
    uint8_t args = 0;
    if (parser.seen('P')) ++args, case_light_brightness = parser.value_byte();
    if (parser.seen('S')) ++args, case_light_on = parser.value_bool(); 
    if (args) update_case_light();

    // always report case light status
    SERIAL_STR(ECHO);
    if (!case_light_on)
      SERIAL_EM("Case light: off");
    else
      SERIAL_MV("Case light: ", case_light_brightness);
  }

#endif // HAS_CASE_LIGHT

#if MECH(MORGAN_SCARA)

  bool SCARA_move_to_cal(uint8_t delta_a, uint8_t delta_b) {
    if (IsRunning()) {
      forward_kinematics_SCARA(delta_a, delta_b);
      Mechanics.destination[X_AXIS] = LOGICAL_X_POSITION(Mechanics.cartesian_position[X_AXIS]);
      Mechanics.destination[Y_AXIS] = LOGICAL_Y_POSITION(Mechanics.cartesian_position[Y_AXIS]);
      Mechanics.destination[Z_AXIS] = Mechanics.current_position[Z_AXIS];
      Mechanics.prepare_move_to_destination();
      return true;
    }
    return false;
  }

  /**
   * M360: SCARA calibration: Move to cal-position ThetaA (0 deg calibration)
   */
  inline bool gcode_M360() {
    SERIAL_LM(ECHO, " Cal: Theta 0");
    return SCARA_move_to_cal(0, 120);
  }

  /**
   * M361: SCARA calibration: Move to cal-position ThetaB (90 deg calibration - steps per degree)
   */
  inline bool gcode_M361() {
    SERIAL_LM(ECHO, " Cal: Theta 90");
    return SCARA_move_to_cal(90, 130);
  }

  /**
   * M362: SCARA calibration: Move to cal-position PsiA (0 deg calibration)
   */
  inline bool gcode_M362() {
    SERIAL_LM(ECHO, " Cal: Psi 0");
    return SCARA_move_to_cal(60, 180);
  }

  /**
   * M363: SCARA calibration: Move to cal-position PsiB (90 deg calibration - steps per degree)
   */
  inline bool gcode_M363() {
    SERIAL_LM(ECHO, " Cal: Psi 90");
    return SCARA_move_to_cal(50, 90);
  }

  /**
   * M364: SCARA calibration: Move to cal-position PsiC (90 deg to Theta calibration position)
   */
  inline bool gcode_M364() {
    SERIAL_LM(ECHO, " Cal: Theta-Psi 90");
    return SCARA_move_to_cal(45, 135);
  }

#endif // MORGAN_SCARA

#if ENABLED(EXT_SOLENOID)

  void enable_solenoid(uint8_t num) {
    switch(num) {
      case 0:
        OUT_WRITE(SOL0_PIN, HIGH);
        break;
        #if HAS(SOLENOID_1) && EXTRUDERS > 1
          case 1:
            OUT_WRITE(SOL1_PIN, HIGH);
            break;
        #endif
        #if HAS(SOLENOID_2) && EXTRUDERS > 2
          case 2:
            OUT_WRITE(SOL2_PIN, HIGH);
            break;
        #endif
        #if HAS(SOLENOID_3) && EXTRUDERS > 3
          case 3:
            OUT_WRITE(SOL3_PIN, HIGH);
            break;
        #endif
        #if HAS(SOLENOID_4) && EXTRUDERS > 4
          case 4:
            OUT_WRITE(SOL4_PIN, HIGH);
            break;
        #endif
      default:
        SERIAL_LM(ER, MSG_INVALID_SOLENOID);
        break;
    }
  }

  void enable_solenoid_on_active_extruder() { enable_solenoid(active_extruder); }

  void disable_all_solenoids() {
    OUT_WRITE(SOL0_PIN, LOW);
    #if HAS(SOLENOID_1) && EXTRUDERS > 1
      OUT_WRITE(SOL1_PIN, LOW);
    #endif
    #if HAS(SOLENOID_2) && EXTRUDERS > 2
      OUT_WRITE(SOL2_PIN, LOW);
    #endif
    #if HAS(SOLENOID_3) && EXTRUDERS > 3
      OUT_WRITE(SOL3_PIN, LOW);
    #endif
    #if HAS(SOLENOID_4) && EXTRUDERS > 4
      OUT_WRITE(SOL4_PIN, LOW);
    #endif
  }

  /**
   * M380: Enable solenoid on the active extruder
   */
  inline void gcode_M380() { enable_solenoid_on_active_extruder(); }

  /**
   * M381: Disable all solenoids
   */
  inline void gcode_M381() { disable_all_solenoids(); }

#endif // EXT_SOLENOID

/**
 * M400: Finish all moves
 */
inline void gcode_M400() { stepper.synchronize(); }

#if HAS_BED_PROBE

  /**
   * M401: Engage Z Servo endstop if available
   */
  inline void gcode_M401() { probe.set_deployed(true); }

  /**
   * M402: Retract Z Servo endstop if enabled
   */
  inline void gcode_M402() { probe.set_deployed(false); }

#endif // (ENABLED(AUTO_BED_LEVELING_FEATURE) && DISABLED(Z_PROBE_SLED) && HAS_Z_SERVO_PROBE)

#if ENABLED(FILAMENT_SENSOR)

  /**
   * M404: Display or set (in current units) the nominal filament width (3mm, 1.75mm ) W<3.0>
   */
  inline void gcode_M404() {
    if (parser.seen('W')) {
      filament_width_nominal = parser.value_linear_units();
    }
    else {
      SERIAL_EMV("Filament dia (nominal mm):", filament_width_nominal);
    }
  }
    
  /**
   * M405: Turn on filament sensor for control
   */
  inline void gcode_M405() {
    // This is technically a linear measurement, but since it's quantized to centimeters and is a different unit than
    // everything else, it uses parser.value_int() instead of parser.value_linear_units().
    if (parser.seen('D')) meas_delay_cm = parser.value_int();
    NOMORE(meas_delay_cm, MAX_MEASUREMENT_DELAY);

    if (filwidth_delay_index[1] == -1) { // Initialize the ring buffer if not done since startup
      const int temp_ratio = thermalManager.widthFil_to_size_ratio() - 100; // -100 to scale within a signed byte

      for (uint8_t i = 0; i < COUNT(measurement_delay); ++i)
        measurement_delay[i] = temp_ratio;

      filwidth_delay_index[0] = filwidth_delay_index[1] = 0;
    }

    filament_sensor = true;

    //SERIAL_MV("Filament dia (measured mm):", filament_width_meas);
    //SERIAL_EMV("Extrusion ratio(%):", flow_percentage[active_extruder]);
  }

  /**
   * M406: Turn off filament sensor for control
   */
  inline void gcode_M406() { filament_sensor = false; }
  
  /**
   * M407: Get measured filament diameter on serial output
   */
  inline void gcode_M407() {
    SERIAL_EMV("Filament dia (measured mm):", filament_width_meas);
  }

#endif // FILAMENT_SENSOR

#if ENABLED(JSON_OUTPUT)
  /**
   * M408: JSON STATUS OUTPUT
   */
  inline void gcode_M408() {
    bool firstOccurrence;
    uint8_t type = 0;

    if (parser.seen('S')) type = parser.value_byte();

    SERIAL_MSG("{\"status\":\"");
    #if HAS_SDSUPPORT
      if (!print_job_counter.isRunning() && !card.sdprinting) SERIAL_CHR('I'); // IDLING
      else if (card.sdprinting) SERIAL_CHR('P');          // SD PRINTING
      else SERIAL_MSG("B");                               // SOMETHING ELSE, BUT SOMETHIG
    #else
      if (!print_job_counter.isRunning()) SERIAL_CHR('I');                     // IDLING
      else SERIAL_CHR('B');                               // SOMETHING ELSE, BUT SOMETHIG
    #endif

    SERIAL_MSG("\",\"coords\": {");
    SERIAL_MSG("\"axesHomed\":[");
    if (Mechanics.axis_homed[X_AXIS] && Mechanics.axis_homed[Y_AXIS] && Mechanics.axis_homed[Z_AXIS])
      SERIAL_MSG("1, 1, 1");
    else
      SERIAL_MSG("0, 0, 0");

    SERIAL_MV("],\"extr\":[", Mechanics.current_position[E_AXIS]);
    SERIAL_MV("],\"xyz\":[", Mechanics.current_position[X_AXIS]); // X AXIS
    SERIAL_MV(",", Mechanics.current_position[Y_AXIS]);           // Y AXIS
    SERIAL_MV(",", Mechanics.current_position[Z_AXIS]);           // Z AXIS

    SERIAL_MV("]},\"currentTool\":", active_extruder);

    #if HAS_POWER_SWITCH
      SERIAL_MSG(",\"params\": {\"atxPower\":");
      SERIAL_CHR(powerManager.powersupply_on ? '1' : '0');
    #else
      SERIAL_MSG(",\"params\": {\"NormPower\":");
    #endif

    SERIAL_MSG(",\"fanPercent\":[");
    SERIAL_VAL(fanSpeeds[0]);

    SERIAL_MV("],\"speedFactor\":", Mechanics.feedrate_percentage);

    SERIAL_MSG(",\"extrFactors\":[");
    firstOccurrence = true;
    for (uint8_t i = 0; i < EXTRUDERS; i++) {
      if (!firstOccurrence) SERIAL_CHR(',');
      SERIAL_VAL(flow_percentage[i]); // Really *100? 100 is normal
      firstOccurrence = false;
    }
    SERIAL_EM("]},");

    SERIAL_MSG("\"temps\": {");
    #if HAS_TEMP_BED
      SERIAL_MV("\"bed\": {\"current\":", thermalManager.degBed(), 1);
      SERIAL_MV(",\"active\":", thermalManager.degTargetBed());
      SERIAL_MSG(",\"state\":");
      SERIAL_CHR(thermalManager.degTargetBed() > 0 ? '2' : '1');
      SERIAL_MSG("},");
    #endif
    SERIAL_MSG("\"heads\": {\"current\":[");
    firstOccurrence = true;
    for (int8_t h = 0; h < HOTENDS; h++) {
      if (!firstOccurrence) SERIAL_CHR(',');
      SERIAL_VAL(thermalManager.degHotend(h), 1);
      firstOccurrence = false;
    }
    SERIAL_MSG("],\"active\":[");
    firstOccurrence = true;
    for (int8_t h = 0; h < HOTENDS; h++) {
      if (!firstOccurrence) SERIAL_CHR(',');
      SERIAL_VAL(thermalManager.degTargetHotend(h));
      firstOccurrence = false;
    }
    SERIAL_MSG("],\"state\":[");
    firstOccurrence = true;
    for (int8_t h = 0; h < HOTENDS; h++) {
      if (!firstOccurrence) SERIAL_CHR(',');
      SERIAL_CHR(thermalManager.degTargetHotend(h) > HOTEND_AUTO_FAN_TEMPERATURE ? '2' : '1');
      firstOccurrence = false;
    }

    SERIAL_MV("]}},\"time\":", HAL::timeInMilliseconds());

    switch (type) {
      case 0:
      case 1:
        break;
      case 2:
        SERIAL_EM(",");
        SERIAL_MSG("\"coldExtrudeTemp\":0,\"coldRetractTemp\":0.0,\"geometry\":\"");
        #if MECH(CARTESIAN)
          SERIAL_MSG("cartesian");
        #elif MECH(COREXY)
          SERIAL_MSG("corexy");
        #elif MECH(COREYX)
          SERIAL_MSG("coreyx");
        #elif MECH(COREXZ)
          SERIAL_MSG("corexz");
        #elif MECH(COREZX)
          SERIAL_MSG("corezx");
        #elif MECH(DELTA)
          SERIAL_MSG("delta");
        #endif
        SERIAL_MSG("\",\"name\":\"");
        SERIAL_MSG(CUSTOM_MACHINE_NAME);
        SERIAL_MSG("\",\"tools\":[");
        firstOccurrence = true;
        for (uint8_t i = 0; i < EXTRUDERS; i++) {
          if (!firstOccurrence) SERIAL_CHR(',');
          SERIAL_MV("{\"number\":", i + 1);
          #if HOTENDS > 1
            SERIAL_MV(",\"heaters\":[", i + 1);
            SERIAL_MSG("],");
          #else
            SERIAL_MSG(",\"heaters\":[1],");
          #endif
          #if DRIVER_EXTRUDERS > 1
            SERIAL_MV("\"drives\":[", i);
            SERIAL_MSG("]");
          #else
            SERIAL_MSG("\"drives\":[0]");
          #endif
          SERIAL_MSG("}");
          firstOccurrence = false;
        }
        break;
      case 3:
        SERIAL_EM(",");
        SERIAL_MSG("\"currentLayer\":");
        #if HAS_SDSUPPORT
          if (card.sdprinting && card.layerHeight > 0) { // ONLY CAN TELL WHEN SD IS PRINTING
            SERIAL_VAL((int) (Mechanics.current_position[Z_AXIS] / card.layerHeight));
          }
          else SERIAL_VAL(0);
        #else
          SERIAL_VAL(-1);
        #endif
        SERIAL_MSG(",\"extrRaw\":[");
        firstOccurrence = true;
        for (uint8_t i = 0; i < EXTRUDERS; i++) {
          if (!firstOccurrence) SERIAL_CHR(',');
          SERIAL_VAL(Mechanics.current_position[E_AXIS] * flow_percentage[i]);
          firstOccurrence = false;
        }
        SERIAL_MSG("],");
        #if HAS_SDSUPPORT
          if (card.sdprinting) {
            SERIAL_MSG("\"fractionPrinted\":");
            float fractionprinted;
            if (card.fileSize < 2000000) {
              fractionprinted = (float)card.sdpos / (float)card.fileSize;
            }
            else fractionprinted = (float)(card.sdpos >> 8) / (float)(card.fileSize >> 8);
            SERIAL_VAL((float) floorf(fractionprinted * 1000) / 1000);
            SERIAL_CHR(',');
          }
        #endif
        SERIAL_MSG("\"firstLayerHeight\":");
        #if HAS_SDSUPPORT
          if (card.sdprinting) SERIAL_VAL(card.firstlayerHeight);
          else SERIAL_MSG("0");
        #else
          SERIAL_MSG("0");
        #endif
        break;
      case 4:
      case 5:
        SERIAL_EM(",");
        SERIAL_MSG("\"axisMins\":[");
        SERIAL_VAL((int) X_MIN_POS);
        SERIAL_CHR(',');
        SERIAL_VAL((int) Y_MIN_POS);
        SERIAL_CHR(',');
        SERIAL_VAL((int) Z_MIN_POS);
        SERIAL_MSG("],\"axisMaxes\":[");
        SERIAL_VAL((int) X_MAX_POS);
        SERIAL_CHR(',');
        SERIAL_VAL((int) Y_MAX_POS);
        SERIAL_CHR(',');
        SERIAL_VAL((int) Z_MAX_POS);
        SERIAL_MSG("],\"planner.accelerations\":[");
        SERIAL_VAL(Mechanics.max_acceleration_mm_per_s2[X_AXIS]);
        SERIAL_CHR(',');
        SERIAL_VAL(Mechanics.max_acceleration_mm_per_s2[Y_AXIS]);
        SERIAL_CHR(',');
        SERIAL_VAL(Mechanics.max_acceleration_mm_per_s2[Z_AXIS]);
        for (uint8_t i = 0; i < EXTRUDERS; i++) {
          SERIAL_CHR(',');
          SERIAL_VAL(Mechanics.max_acceleration_mm_per_s2[E_AXIS + i]);
        }
        SERIAL_MSG("],");

        #if MB(ALLIGATOR) || MB(ALLIGATOR_V3)
          SERIAL_MSG("\"currents\":[");
          SERIAL_VAL(motor_current[X_AXIS]);
          SERIAL_CHR(',');
          SERIAL_VAL(motor_current[Y_AXIS]);
          SERIAL_CHR(',');
          SERIAL_VAL(motor_current[Z_AXIS]);
          for (uint8_t i = 0; i < DRIVER_EXTRUDERS; i++) {
            SERIAL_CHR(',');
            SERIAL_VAL(motor_current[E_AXIS + i]);
          }
          SERIAL_EM("],");
        #endif

        SERIAL_MSG("\"firmwareElectronics\":\"");
        #if MB(RAMPS_13_HFB) || MB(RAMPS_13_HHB) || MB(RAMPS_13_HFF) || MB(RAMPS_13_HHF) || MB(RAMPS_13_HHH)
          SERIAL_MSG("RAMPS");
        #elif MB(ALLIGATOR)
          SERIAL_MSG("ALLIGATOR");
        #elif MB(ALLIGATOR_V3)
          SERIAL_MSG("ALLIGATOR_V3");
        #elif MB(RADDS) || MB(RAMPS_FD_V1) || MB(RAMPS_FD_V2) || MB(SMART_RAMPS) || MB(RAMPS4DUE)
          SERIAL_MSG("Arduino due");
        #elif MB(ULTRATRONICS)
          SERIAL_MSG("ULTRATRONICS");
        #else
          SERIAL_MSG("AVR");
        #endif
        SERIAL_MSG("\",\"firmwareName\":\"");
        SERIAL_MSG(FIRMWARE_NAME);
        SERIAL_MSG(",\"firmwareVersion\":\"");
        SERIAL_MSG(SHORT_BUILD_VERSION);
        SERIAL_MSG("\",\"firmwareDate\":\"");
        SERIAL_MSG(STRING_DISTRIBUTION_DATE);

        SERIAL_MSG("\",\"minFeedrates\":[0,0,0");
        for (uint8_t i = 0; i < EXTRUDERS; i++) {
          SERIAL_MSG(",0");
        }
        SERIAL_MSG("],\"maxFeedrates\":[");
        SERIAL_VAL(Mechanics.max_feedrate_mm_s[X_AXIS]);
        SERIAL_CHR(',');
        SERIAL_VAL(Mechanics.max_feedrate_mm_s[Y_AXIS]);
        SERIAL_CHR(',');
        SERIAL_VAL(Mechanics.max_feedrate_mm_s[Z_AXIS]);
        for (uint8_t i = 0; i < EXTRUDERS; i++) {
          SERIAL_CHR(',');
          SERIAL_VAL(Mechanics.max_feedrate_mm_s[E_AXIS + i]);
        }
        SERIAL_CHR(']');
        break;
    }
    SERIAL_CHR('}');
    SERIAL_EOL();
  }
#endif // JSON_OUTPUT

#if DISABLED(EMERGENCY_PARSER)
  /**
   * M410: Quickstop - Abort all planned moves
   *
   * This will stop the carriages mid-move, so most likely they
   * will be out of sync with the stepper position after this.
   */
  inline void gcode_M410() { quickstop_stepper(); }
#endif

#if ENABLED(MESH_BED_LEVELING)
  /**
   * M420: Enable/Disable Bed Leveling and/or set the Z fade height.
   *
   *    S[bool]   Turns leveling on or off
   *    Z[height] Sets the Z fade height (0 or none to disable)
   *    V[bool]   Verbose - Print the leveling grid
   */
  inline void gcode_M420() {
    bool to_enable = false;

    // V to print the matrix or mesh
    if (parser.seen('V') && bedlevel.leveling_is_valid()) {
      SERIAL_EM("Mesh Bed Level data:");
      bedlevel.mbl_mesh_report();
    }

    if (parser.seen('S')) {
      to_enable = parser.value_bool();
      bedlevel.set_bed_leveling_enabled(to_enable);
    }

    #if ENABLED(ENABLE_LEVELING_FADE_HEIGHT)
      if (parser.seen('Z')) bedlevel.set_z_fade_height(parser.value_linear_units());
    #endif

    const bool new_status = bedlevel.leveling_is_active();

    if (to_enable && !new_status)
      SERIAL_LM(ER, MSG_ERR_M320_M420_FAILED);

    SERIAL_LMV(ECHO, "MBL: ", new_status ? MSG_ON : MSG_OFF);
  }

  /**
   * M421: Set a single Mesh Bed Leveling Z coordinate
   *
   * Usage:
   *   M421 X<linear> Y<linear> Z<linear>
   *   M421 X<linear> Y<linear> Q<offset>
   *   M421 I<xindex> J<yindex> Z<linear>
   *   M421 I<xindex> J<yindex> Q<offset>
   */
  inline void gcode_M421() {
    const bool hasX = parser.seen('X'), hasI = parser.seen('I');
    const int8_t ix = hasI ? parser.value_int() : hasX ? mbl.probe_index_x(RAW_X_POSITION(parser.value_linear_units())) : -1;
    const bool hasY = parser.seen('Y'), hasJ = parser.seen('J');
    const int8_t iy = hasJ ? parser.value_int() : hasY ? mbl.probe_index_y(RAW_Y_POSITION(parser.value_linear_units())) : -1;
    const bool hasZ = parser.seen('Z'), hasQ = !hasZ && parser.seen('Q');

    if (int(hasI && hasJ) + int(hasX && hasY) != 1 || !(hasZ || hasQ)) {
      SERIAL_LM(ER, MSG_ERR_M421_PARAMETERS);
    }
    else if (ix < 0 || iy < 0) {
      SERIAL_LM(ER, MSG_ERR_MESH_XY);
    }
    else
      mbl.set_z(ix, iy, parser.value_linear_units() + (hasQ ? mbl.z_values[ix][iy] : 0));
  }
#endif // MESH_BED_LEVELING

#if ENABLED(WORKSPACE_OFFSETS)

  /**
   * M428: Set home_offset based on the distance between the
   *       current_position and the nearest "reference point."
   *       If an axis is past center its Endstop position
   *       is the reference-point. Otherwise it uses 0. This allows
   *       the Z offset to be set near the bed when using a max Endstop.
   *
   *       M428 can't be used more than 2cm away from 0 or an Endstop.
   *
   *       Use M206 to set these values directly.
   */
  inline void gcode_M428() {
    bool err = false;
    LOOP_XYZ(i) {
      if (Mechanics.axis_homed[i]) {
        const float base = (Mechanics.current_position[i] > (endstops.soft_endstop_min[i] + endstops.soft_endstop_max[i]) * 0.5) ? Mechanics.base_home_pos[(AxisEnum)i] : 0,
                    diff = base - RAW_POSITION(Mechanics.current_position[i], i);
        if (WITHIN(diff, -20, 20)) {
          set_home_offset((AxisEnum)i, diff);
        }
        else {
          SERIAL_LM(ER, MSG_ERR_M428_TOO_FAR);
          LCD_ALERTMESSAGEPGM("Err: Too far!");
          BUZZ(200, 40);
          err = true;
          break;
        }
      }
    }

    if (!err) {
      Mechanics.sync_plan_position();
      report_current_position();
      LCD_MESSAGEPGM(MSG_HOME_OFFSETS_APPLIED);
      BUZZ(100, 659);
      BUZZ(100, 698);
    }
  }

#endif // ENABLED(WORKSPACE_OFFSETS)

#if HAS_MULTI_MODE

  /**
   * Shared function for Printer Mode GCodes
   */
  static void gcode_printer_mode(const int8_t new_mode) {
    const static char str_tooltype_0[] PROGMEM = "FFF";
    const static char str_tooltype_1[] PROGMEM = "Laser";
    const static char str_tooltype_2[] PROGMEM = "CNC";
    const static char* const tool_strings[] PROGMEM = { str_tooltype_0, str_tooltype_1, str_tooltype_2 };
    if (new_mode >= 0 && (PrinterMode)new_mode < PRINTER_MODE_COUNT) printer_mode = (PrinterMode)new_mode;
    SERIAL_SM(ECHO, "Printer-Mode: ");
    SERIAL_PS((char*)pgm_read_word(&(tool_strings[printer_mode])));
    SERIAL_CHR(' ');
    SERIAL_EV((int)(printer_mode == PRINTER_MODE_FFF ? active_extruder : 0));
  }

  /**
   * M450: Set and/or report current tool type
   *
   *  S<type> - The new tool type
   */
  inline void gcode_M450() {
    gcode_printer_mode(parser.seen('S') ? parser.value_byte() : -1);
  }

  /**
   * M451: Select FFF printer mode
   */
  inline void gcode_M451() { gcode_printer_mode(PRINTER_MODE_FFF); }

  #if ENABLED(LASER)
    /**
     * M452: Select Laser printer mode
     */
    inline void gcode_M452() { gcode_printer_mode(PRINTER_MODE_LASER); }
  #endif

  #if HAS_CNCROUTER
    /**
     * M453: Select CNC printer mode
     */
    inline void gcode_M453() { gcode_printer_mode(PRINTER_MODE_CNC); }
  #endif

#endif // HAS_MULTI_MODE

/**
 * M500: Store settings in EEPROM
 */
inline void gcode_M500() {
  (void)eeprom.Store_Settings();
}

/**
 * M501: Read settings from EEPROM
 */
inline void gcode_M501() {
  (void)eeprom.Load_Settings();
}

/**
 * M502: Revert to default settings
 */
inline void gcode_M502() {
  (void)eeprom.Factory_Settings();
}

/**
 * M503: print settings currently in memory
 */
inline void gcode_M503() {
  (void)eeprom.Print_Settings(parser.seen('S') && !parser.value_bool());
}

#if ENABLED(RFID_MODULE)
  /**
   * M522: Read or Write on card. M522 T<extruders> R<read> or W<write> L<list>
   */
  inline void gcode_M522() {

    GET_TARGET_EXTRUDER(522);
    if (!RFID_ON) return;

    if (parser.seen('R')) {
      SERIAL_EM("Put RFID on tag!");
      #if ENABLED(NEXTION)
        rfid_setText("Put RFID on tag!");
      #endif
      Spool_must_read[TARGET_EXTRUDER] = true;
    }
    if (parser.seen('W')) {
      if (Spool_ID[TARGET_EXTRUDER] != 0) {
        SERIAL_EM("Put RFID on tag!");
        #if ENABLED(NEXTION)
          rfid_setText("Put RFID on tag!");
        #endif
        Spool_must_write[TARGET_EXTRUDER] = true;
      }
      else {
        SERIAL_LM(ER, "You have not read this Spool!");
        #if ENABLED(NEXTION)
          rfid_setText("You have not read this Spool!", 64488);
        #endif
      }
    }

    if (parser.seen('L')) RFID522.printInfo(TARGET_EXTRUDER);
  }
#endif // RFID_MODULE

/**
 * M530: S<printing> L<layer> - Enables explicit printing mode (S1) or disables it (S0). L can set layer count
 */
inline void gcode_M530() {

  if (parser.seen('L')) maxLayer = parser.value_long();
  
  if (parser.seen('S') && parser.value_bool()) {
    print_job_counter.start();

    SERIAL_MSG("Start Printing");
    if (maxLayer > 0) SERIAL_EMV(" - MaxLayer:", maxLayer);
    else SERIAL_EOL();

    #if ENABLED(START_GCODE)
      enqueue_and_echo_commands_P(PSTR(START_PRINTING_SCRIPT));
    #endif
    #if HAS_FIL_RUNOUT
      filament_ran_out = false;
      SERIAL_EM("Filament runout activated.");
      SERIAL_STR(RESUME);
      SERIAL_EOL();
    #endif
    #if HAS_POWER_CONSUMPTION_SENSOR
      startpower = power_consumption_hour;
    #endif
  }
  else {
    print_job_counter.stop();
    SERIAL_EM("Stop Printing");
    #if ENABLED(STOP_GCODE)
      enqueue_and_echo_commands_P(PSTR(STOP_PRINTING_SCRIPT));
    #endif
    #if HAS_FIL_RUNOUT
      filament_ran_out = false;
      SERIAL_EM("Filament runout deactivated.");
    #endif
  }
}

/**
 * M531: filename - Define filename being printed
 */
inline void gcode_M531() {
  strncpy(printName, parser.string_arg, 20);
  printName[20] = 0;
}

/**
 * M532: X<percent> L<curLayer> - update current print state progress (X=0..100) and layer L
 */
inline void gcode_M532() {
  if (parser.seen('X'))
    progress = parser.value_float();
  if (progress > 100.0)
    progress = 100.0;
  else if (progress < 0)
    progress = 0;

  if (parser.seen('L'))
    currentLayer = parser.value_long();
}

#if ENABLED(ABORT_ON_ENDSTOP_HIT_FEATURE_ENABLED)

  /**
   * M540: Set whether SD card print should abort on endstop hit (M540 S<0|1>)
   */
  inline void gcode_M540() {
    if (parser.seen('S')) stepper.abort_on_endstop_hit = parser.value_bool();
  }

#endif // ABORT_ON_ENDSTOP_HIT_FEATURE_ENABLED

#if HEATER_USES_AD595
  /**
   * M595 - set Hotend AD595 offset & Gain H<hotend_number> O<offset> S<gain>
   */
  inline void gcode_M595() {

    GET_TARGET_HOTEND(595);

    if (parser.seen('O')) ad595_offset[TARGET_EXTRUDER] = parser.value_float();
    if (parser.seen('S')) ad595_gain[TARGET_EXTRUDER] = parser.value_float();

    for (int8_t h = 0; h < HOTENDS; h++) {
      // if gain == 0 you get MINTEMP!
      if (ad595_gain[h] == 0) ad595_gain[h]= 1;
    }

    SERIAL_EM(MSG_AD595);
    for (int8_t h = 0; h < HOTENDS; h++) {
      SERIAL_MV(" T", h);
      SERIAL_MV(" Offset: ", ad595_offset[h]);
      SERIAL_EMV(", Gain: ", ad595_gain[h]);
    }
  }
#endif // HEATER_USES_AD595

#if ENABLED(ADVANCED_PAUSE_FEATURE)

  /**
   * M600: Pause Park and filament change
   *
   *  E[distance] - Retract the filament this far (negative value)
   *  Z[distance] - Move the Z axis by this distance
   *  X[position] - Move to this X position, with Y
   *  Y[position] - Move to this Y position, with X
   *  U[distance] - Retract distance for removal (negative value) (manual reload)
   *  L[distance] - Extrude distance for insertion (positive value) (manual reload)
   *  B[count]    - Number of times to beep, -1 for indefinite (if equipped with a buzzer)
   *
   *  Default values are used for omitted arguments.
   *
   */
  inline void gcode_M600() {

    // Homing first
    if (Mechanics.axis_unhomed_error()) home_all_axes();

    // Initial retract before move to pause park position
    const float retract = parser.seen('E') ? parser.value_axis_units(E_AXIS) : 0
      #if ENABLED(PAUSE_PARK_RETRACT_LENGTH) && PAUSE_PARK_RETRACT_LENGTH > 0
        - (PAUSE_PARK_RETRACT_LENGTH)
      #endif
    ;

    // Second retract after cooldown hotend
    const float retract2 = 0
      #if ENABLED(PAUSE_PARK_RETRACT_2_LENGTH) && PAUSE_PARK_RETRACT_2_LENGTH > 0
        - (PAUSE_PARK_RETRACT_2_LENGTH)
      #endif
    ;

    // Lift Z axis
    const float z_lift = parser.seen('Z') ? parser.value_linear_units() :
      #if ENABLED(PAUSE_PARK_Z_ADD) && PAUSE_PARK_Z_ADD > 0
        PAUSE_PARK_Z_ADD
      #else
        0
      #endif
    ;

    // Move XY axes to filament exchange position
    const float x_pos = parser.seen('X') ? parser.value_linear_units() : 0
      #if ENABLED(PAUSE_PARK_X_POS)
        + PAUSE_PARK_X_POS
      #endif
    ;
    const float y_pos = parser.seen('Y') ? parser.value_linear_units() : 0
      #if ENABLED(PAUSE_PARK_Y_POS)
        + PAUSE_PARK_Y_POS
      #endif
    ;

    // Unload filament
    const float unload_length = parser.seen('U') ? parser.value_axis_units(E_AXIS) : 0
      #if ENABLED(PAUSE_PARK_UNLOAD_LENGTH) && PAUSE_PARK_UNLOAD_LENGTH > 0
        - (PAUSE_PARK_UNLOAD_LENGTH)
      #endif
    ;

    // Load filament
    const float load_length = parser.seen('L') ? parser.value_axis_units(E_AXIS) : 0
      #if ENABLED(PAUSE_PARK_LOAD_LENGTH)
        + PAUSE_PARK_LOAD_LENGTH
      #endif
    ;

    const int beep_count = parser.seen('B') ? parser.value_int() :
      #if ENABLED(PAUSE_PARK_NUMBER_OF_ALERT_BEEPS)
        PAUSE_PARK_NUMBER_OF_ALERT_BEEPS
      #else
        -1
      #endif
    ;

    const bool job_running = print_job_counter.isRunning();

    if (pause_print(retract, retract2, z_lift, x_pos, y_pos, unload_length, beep_count, true)) {
      wait_for_filament_reload(beep_count);
      resume_print(load_length, PAUSE_PARK_EXTRUDE_LENGTH, beep_count);
    }

    // Resume the print job timer if it was running
    if (job_running) print_job_counter.start();

  }

#endif // ADVANCED_PAUSE_FEATURE

#if ENABLED(DUAL_X_CARRIAGE)

  /**
   * M605: Set dual x-carriage movement mode
   *
   *    M605 S0: Full control mode. The slicer has full control over x-carriage movement
   *    M605 S1: Auto-park mode. The inactive head will auto park/unpark without slicer involvement
   *    M605 S2 [Xnnn] [Rmmm]: Duplication mode. The second extruder will duplicate the first with nnn
   *                         units x-offset and an optional differential hotend temperature of
   *                         mmm degrees. E.g., with "M605 S2 X100 R2" the second extruder will duplicate
   *                         the first with a spacing of 100mm in the x direction and 2 degrees hotter.
   *
   *    Note: the X axis should be homed after changing dual x-carriage mode.
   */
  inline void gcode_M605() {
    stepper.synchronize();
    if (parser.seen('S')) Mechanics.dual_x_carriage_mode = (DualXMode)parser.value_byte();
    switch(Mechanics.dual_x_carriage_mode) {
      case DXC_FULL_CONTROL_MODE:
      case DXC_AUTO_PARK_MODE:
        break;
      case DXC_DUPLICATION_MODE:
        if (parser.seen('X')) Mechanics.duplicate_hotend_x_offset = max(parser.value_linear_units(), X2_MIN_POS - Mechanics.x_home_pos(0));
        if (parser.seen('R')) Mechanics.duplicate_hotend_temp_offset = parser.value_celsius_diff();
        SERIAL_SM(ECHO, MSG_HOTEND_OFFSET);
        SERIAL_CHR(' ');
        SERIAL_VAL(hotend_offset[X_AXIS][0]);
        SERIAL_CHR(',');
        SERIAL_VAL(hotend_offset[Y_AXIS][0]);
        SERIAL_CHR(' ');
        SERIAL_VAL(Mechanics.duplicate_hotend_x_offset);
        SERIAL_CHR(',');
        SERIAL_EV(hotend_offset[Y_AXIS][1]);
        break;
      default:
        Mechanics.dual_x_carriage_mode = DEFAULT_DUAL_X_CARRIAGE_MODE;
        break;
    }
    Mechanics.active_hotend_parked = false;
    Mechanics.hotend_duplication_enabled = false;
    Mechanics.delayed_move_time = 0;
  }

#endif // DUAL_X_CARRIAGE

#if ENABLED(LASER)

  // M649 set laser options
  inline void gcode_M649() {
    // do this at the start so we can debug if needed!
    if (parser.seen('D') && IsRunning()) laser.diagnostics = parser.value_bool();

    // Wait for the rest 
    // stepper.synchronize();
    if (parser.seen('S') && IsRunning()) {
      laser.intensity = parser.value_float();
      laser.rasterlaserpower =  laser.intensity;
    }

    if (IsRunning()) {
      if (parser.seen('L')) laser.duration = parser.value_ulong();
      if (parser.seen('P')) laser.ppm = parser.value_float();
      if (parser.seen('B')) laser_set_mode(parser.value_int());
      if (parser.seen('R')) laser.raster_mm_per_pulse = (parser.value_float());
    }

    if (parser.seen('F')) {
      float next_feedrate = parser.value_linear_units();
      if (next_feedrate > 0.0) Mechanics.feedrate_mm_s = next_feedrate;
    }
  }

#endif // LASER

#if MECH(MUVE3D)
  
  // M650: Set peel distance
  inline void gcode_M650() {

    stepper.synchronize();

    peel_distance   = (parser.seen('D') ? parser.value_float() : 2.0);
    peel_speed      = (parser.seen('S') ? parser.value_float() : 2.0);
    retract_speed   = (parser.seen('R') ? parser.value_float() : 2.0);
    peel_pause      = (parser.seen('P') ? parser.value_float() : 0.0);
    tilt_distance   = (parser.seen('T') ? parser.value_float() : 20.0);
    layer_thickness = (parser.seen('H') ? parser.value_float() : 0.0);

    // Initialize tilted to false. The intent here is that you would send this command at the start of a print job, and
    // the platform would be level when you do. As such, we assume that you either hand-cranked it to level, or executed 
    // an M654 command via manual GCode before running a new print job. If not, then the platform is currently tilted, and
    // your print job is going to go poorly.
    tilted = false;
  }

  // M651: Run peel move and return back to start.
  inline void gcode_M651() {

    if (peel_distance > 0) {
      planner.buffer_line(Mechanics.destination[X_AXIS], Mechanics.destination[Y_AXIS], Mechanics.destination[Z_AXIS] + peel_distance, Mechanics.destination[Z_AXIS], peel_speed, active_extruder, active_driver);
      planner.buffer_line(Mechanics.destination[X_AXIS], Mechanics.destination[Y_AXIS], Mechanics.destination[Z_AXIS] + peel_distance, Mechanics.destination[Z_AXIS] + peel_distance, peel_speed, active_extruder, active_driver);
      stepper.synchronize();
      if (peel_pause > 0) safe_delay(peel_pause);
    }

    planner.buffer_line(Mechanics.destination[X_AXIS], Mechanics.destination[Y_AXIS], Mechanics.destination[Z_AXIS], Mechanics.destination[Z_AXIS], retract_speed, active_extruder, active_driver);
    stepper.synchronize();
  }

  // M653: Execute tilt move
  inline void gcode_M653() {
    // Double tilts are not allowed.
    if (!tilted) {
      planner.buffer_line(Mechanics.destination[X_AXIS], Mechanics.destination[Y_AXIS], Mechanics.destination[Z_AXIS] + tilt_distance, Mechanics.destination[Z_AXIS], retract_speed, active_extruder, active_driver);
      stepper.synchronize();
    }
  }

  // M654 - execute untilt move
  inline void gcode_M654() {
    // Can only untilt if tilted
    if (tilted) {
       // To prevent subsequent commands from not knowing our
       // actual position, update the Z axis, then move to it.
       Mechanics.destination[Z_AXIS] += tilt_distance;
       planner.buffer_line(Mechanics.destination[X_AXIS], Mechanics.destination[Y_AXIS], Mechanics.destination[Z_AXIS], Mechanics.destination[Z_AXIS], retract_speed, active_extruder, active_driver);
       // And save it away as our current position, because we're there.
       Mechanics.set_current_to_destination();
       stepper.synchronize();
       tilted = false;
    }
  }

  // M655: Send projector control commands via serial
  inline void gcode_M655() {

    // Viewsonic commands
    if (parser.seen('V')) {
      int tempVal = parser.value_int();

      switch(tempVal) {
        // Power Off
        case 0: {
          // 0614000400341101005E
          const byte off[] = {0x06, 0x14, 0x00, 0x04, 0x00, 
                              0x34, 0x11, 0x01, 0x00, 0x5E};
          DLPSerial.write(off, sizeof(off));
        }
        break;
        // Power On
        case 1: {
          // 0614000400341100005D
          const byte on[] = {0x06, 0x14, 0x00, 0x04, 0x00,
                             0x34, 0x11, 0x00, 0x00, 0x5D};
          DLPSerial.write(on, sizeof(on));
        }
        break;
        // Factory Reset
        case 2: {
          // 0614000400341102005F
          const byte reset[] = {0x06, 0x14, 0x00, 0x04, 0x00,
                                0x34, 0x11, 0x02, 0x00, 0x5F};
          DLPSerial.write(reset, sizeof(reset));
        }
        break;
        // Splash Screen Black
        case 3: {
          // 061400040034110A0067
          const byte blackScreen[] = {0x06, 0x14, 0x00, 0x04, 0x00,
                                      0x34, 0x11, 0x0A, 0x00, 0x67};
          DLPSerial.write(blackScreen, sizeof(blackScreen));
        }
        break;
        // High Altitude On
        case 4: {
          // 061400040034110C016A
          const byte HAOn[] = {0x06, 0x14, 0x00, 0x04, 0x00,
                               0x34, 0x11, 0x0C, 0x01, 0x6A};
          DLPSerial.write(HAOn, sizeof(HAOn));
        }
        break;
        // High Altitude Off
        case 5: {
          // 061400040034110C0069
          const byte HAOff[] = {0x06, 0x14, 0x00, 0x04, 0x00,
                                0x34, 0x11, 0x0C, 0x00, 0x69};
          DLPSerial.write(HAOff, sizeof(HAOff));
        }
        break;
        // Lamp Mode Normal
        case 6: {
          // 0614000400341110006D
          const byte lampNormal[] = {0x06, 0x14, 0x00, 0x04, 0x00,
                                     0x34, 0x11, 0x10, 0x00, 0x6D};
          DLPSerial.write(lampNormal, sizeof(lampNormal));
        }
        break;
        // Contrast Decrease
        case 7: {
          // 06140004003412020060
          const byte contDec[] = {0x06, 0x14, 0x00, 0x04, 0x00,
                                  0x34, 0x12, 0x02, 0x00, 0x60};
          DLPSerial.write(contDec, sizeof(contDec));
        }
        break;
        // Contrast Increase
        case 8: {
          // 06140004003412020161
          const byte contInc[] = {0x06, 0x14, 0x00, 0x04, 0x00,
                                  0x34, 0x12, 0x02, 0x01, 0x61};
          DLPSerial.write(contInc, sizeof(contInc));
        }
        break;
        // Brightness Decrease
        case 9: {
          // 06140004003412030061
          const byte brightDec[] = {0x06, 0x14, 0x00, 0x04, 0x00,
                                    0x34, 0x12, 0x03, 0x00, 0x61};
          DLPSerial.write(brightDec, sizeof(brightDec));
        }
        break;
        // Brightness Increase
        case 10: {
          // 06140004003412030162
          const byte brightInc[] = {0x06, 0x14, 0x00, 0x04, 0x00,
                                    0x34, 0x12, 0x03, 0x01, 0x62};
          DLPSerial.write(brightInc, sizeof(brightInc));
        }
        break;
      }
    }
  }

#endif // MECH(MUVE3D)

#if HAS_BED_PROBE && NOMECH(DELTA)

  // M666: Set Z probe offset
  inline void gcode_M666() {

    SERIAL_SM(ECHO, MSG_ZPROBE_ZOFFSET);
    SERIAL_CHR(' ');

    if (parser.seen('P')) {
      float p_val = parser.value_linear_units();
      if (Z_PROBE_OFFSET_RANGE_MIN <= p_val && p_val <= Z_PROBE_OFFSET_RANGE_MAX) {

        #if ENABLED(AUTO_BED_LEVELING_BILINEAR)
          // Correct bilinear grid for new probe offset
          const float diff = p_val - probe.z_offset;
          if (diff) {
            for (uint8_t x = 0; x < GRID_MAX_POINTS_X; x++)
              for (uint8_t y = 0; y < GRID_MAX_POINTS_Y; y++)
                bedlevel.z_values[x][y] += diff;
          }
          #if ENABLED(ABL_BILINEAR_SUBDIVISION)
            bedlevel.bed_level_virt_interpolate();
          #endif
        #endif

        probe.z_offset = p_val;
        SERIAL_VAL(probe.z_offset);
      }
      else {
        SERIAL_MT(MSG_Z_MIN, Z_PROBE_OFFSET_RANGE_MIN);
        SERIAL_CHR(' ');
        SERIAL_MT(MSG_Z_MAX, Z_PROBE_OFFSET_RANGE_MAX);
      }
    }
    else {
      SERIAL_MV(": ", probe.z_offset, 3);
    }

    SERIAL_EOL();
  }

#elif MECH(DELTA)

  /**
   * M666: Set delta endstop and geometry adjustment
   *
   *    D = Diagonal Rod
   *    R = Delta Radius
   *    S = Segments per Second
   *    A = Alpha (Tower 1) Diagonal Rod Adjust
   *    B = Beta  (Tower 2) Diagonal Rod Adjust
   *    C = Gamma (Tower 3) Diagonal Rod Adjust
   *    I = Alpha (Tower 1) Tower Radius Adjust
   *    J = Beta  (Tower 2) Tower Radius Adjust
   *    K = Gamma (Tower 3) Tower Radius Adjust
   *    U = Alpha (Tower 1) Tower Position Adjust
   *    V = Beta  (Tower 2) Tower Position Adjust
   *    W = Gamma (Tower 3) Tower Position Adjust
   *    X = Alpha (Tower 1) Endstop Adjust
   *    Y = Beta  (Tower 2) Endstop Adjust
   *    Z = Gamma (Tower 3) Endstop Adjust
   *    O = Print radius
   *    P = Z probe offset
   *    H = Z Height
   */
  inline void gcode_M666() {

    if (parser.seen('H')) {
      const float old_delta_height = Mechanics.delta_height;
      Mechanics.delta_height = parser.value_linear_units();
      Mechanics.current_position[Z_AXIS] += Mechanics.delta_height - old_delta_height;
    }

    if (parser.seen('D')) Mechanics.delta_diagonal_rod              = parser.value_linear_units();
    if (parser.seen('R')) Mechanics.delta_radius              = parser.value_linear_units();
    if (parser.seen('S')) Mechanics.delta_segments_per_second       = parser.value_float();
    if (parser.seen('A')) Mechanics.delta_diagonal_rod_adj[A_AXIS]  = parser.value_linear_units();
    if (parser.seen('B')) Mechanics.delta_diagonal_rod_adj[B_AXIS]  = parser.value_linear_units();
    if (parser.seen('C')) Mechanics.delta_diagonal_rod_adj[C_AXIS]  = parser.value_linear_units();
    if (parser.seen('I')) Mechanics.delta_tower_radius_adj[A_AXIS]  = parser.value_linear_units();
    if (parser.seen('J')) Mechanics.delta_tower_radius_adj[B_AXIS]  = parser.value_linear_units();
    if (parser.seen('K')) Mechanics.delta_tower_radius_adj[C_AXIS]  = parser.value_linear_units();
    if (parser.seen('U')) Mechanics.delta_tower_pos_adj[A_AXIS]     = parser.value_linear_units();
    if (parser.seen('V')) Mechanics.delta_tower_pos_adj[B_AXIS]     = parser.value_linear_units();
    if (parser.seen('W')) Mechanics.delta_tower_pos_adj[C_AXIS]     = parser.value_linear_units();
    if (parser.seen('O')) Mechanics.delta_print_radius              = parser.value_linear_units();

    Mechanics.recalc_delta_settings();

    #if HAS_BED_PROBE

      if (parser.seen('P')) {

        SERIAL_SM(ECHO, MSG_ZPROBE_ZOFFSET);
        SERIAL_CHR(' ');

        float p_val = parser.value_linear_units();
        if (Z_PROBE_OFFSET_RANGE_MIN <= p_val && p_val <= Z_PROBE_OFFSET_RANGE_MAX) {

          #if ENABLED(AUTO_BED_LEVELING_BILINEAR)
            // Correct bilinear grid for new probe offset
            const float diff = p_val - probe.z_offset;
            if (diff) {
              for (uint8_t x = 0; x < GRID_MAX_POINTS_X; x++)
                for (uint8_t y = 0; y < GRID_MAX_POINTS_Y; y++)
                  bedlevel.z_values[x][y] += diff;
            }
            #if ENABLED(ABL_BILINEAR_SUBDIVISION)
              bedlevel.bed_level_virt_interpolate();
            #endif
          #endif

          probe.z_offset = p_val;
          SERIAL_VAL(probe.z_offset);
        }
        else {
          SERIAL_MT(MSG_Z_MIN, Z_PROBE_OFFSET_RANGE_MIN);
          SERIAL_CHR(' ');
          SERIAL_MT(MSG_Z_MAX, Z_PROBE_OFFSET_RANGE_MAX);
        }

        SERIAL_EOL();
      }

    #endif // HAS_BED_PROBE

    LOOP_XYZ(i) {
      if (parser.seen(axis_codes[i])) Mechanics.delta_endstop_adj[i] = parser.value_linear_units();
    }

    if (parser.seen('L')) {
      SERIAL_LM(CFG, "Current Delta geometry values:");
      LOOP_XYZ(i) {
        SERIAL_SV(CFG, axis_codes[i]);
        SERIAL_EMV(" (Endstop Adj): ", Mechanics.delta_endstop_adj[i], 3);
      }

      #if HAS_BED_PROBE
        SERIAL_LMV(CFG, "P (ZProbe ZOffset): ", probe.z_offset, 3);
      #endif

      SERIAL_LMV(CFG, "A (Tower A Diagonal Rod Correction): ",  Mechanics.delta_diagonal_rod_adj[0], 3);
      SERIAL_LMV(CFG, "B (Tower B Diagonal Rod Correction): ",  Mechanics.delta_diagonal_rod_adj[1], 3);
      SERIAL_LMV(CFG, "C (Tower C Diagonal Rod Correction): ",  Mechanics.delta_diagonal_rod_adj[2], 3);
      SERIAL_LMV(CFG, "I (Tower A Radius Correction): ",        Mechanics.delta_tower_radius_adj[0], 3);
      SERIAL_LMV(CFG, "J (Tower B Radius Correction): ",        Mechanics.delta_tower_radius_adj[1], 3);
      SERIAL_LMV(CFG, "K (Tower C Radius Correction): ",        Mechanics.delta_tower_radius_adj[2], 3);
      SERIAL_LMV(CFG, "U (Tower A Position Correction): ",      Mechanics.delta_tower_pos_adj[0], 3);
      SERIAL_LMV(CFG, "V (Tower B Position Correction): ",      Mechanics.delta_tower_pos_adj[1], 3);
      SERIAL_LMV(CFG, "W (Tower C Position Correction): ",      Mechanics.delta_tower_pos_adj[2], 3);
      SERIAL_LMV(CFG, "R (Delta Radius): ",                     Mechanics.delta_radius, 4);
      SERIAL_LMV(CFG, "D (Diagonal Rod Length): ",              Mechanics.delta_diagonal_rod, 4);
      SERIAL_LMV(CFG, "S (Delta Segments per second): ",        Mechanics.delta_segments_per_second);
      SERIAL_LMV(CFG, "O (Delta Print Radius): ",               Mechanics.delta_print_radius);
      SERIAL_LMV(CFG, "H (Z-Height): ",                         Mechanics.delta_height, 3);
    }
  }

#endif // MECH DELTA

#if ENABLED(LIN_ADVANCE)

  /**
   * M900: Set and/or Get advance K factor and WH/D ratio
   *
   *  K<factor>                  Set advance K factor
   *  R<ratio>                   Set ratio directly (overrides WH/D)
   *  W<width> H<height> D<diam> Set ratio from WH/D
   */
  inline void gcode_M900() {
    stepper.synchronize();

    const float newK = parser.seen('K') ? parser.value_float() : -1;
    if (newK >= 0) planner.extruder_advance_k = newK;

    float newR = parser.seen('R') ? parser.value_float() : -1;
    if (newR < 0) {
      const float newD = parser.seen('D') ? parser.value_float() : -1,
                  newW = parser.seen('W') ? parser.value_float() : -1,
                  newH = parser.seen('H') ? parser.value_float() : -1;
      if (newD >= 0 && newW >= 0 && newH >= 0)
        newR = newD ? (newW * newH) / (sq(newD * 0.5) * M_PI) : 0;
    }
    if (newR >= 0) planner.advance_ed_ratio = newR;

    SERIAL_SMV(ECHO, "Advance K=", planner.extruder_advance_k);
    SERIAL_MSG(" E/D=");
    if (planner.advance_ed_ratio) SERIAL_VAL(planner.advance_ed_ratio);
    else SERIAL_MSG("Auto");
    SERIAL_EOL();
  }

#endif // LIN_ADVANCE

#if MB(ALLIGATOR) || MB(ALLIGATOR_V3)

  /**
   * M906: Set motor currents
   */
  inline void gcode_M906() {

    GET_TARGET_EXTRUDER(906);

    LOOP_XYZE(i) {
      if (parser.seen(axis_codes[i])) {
        const uint8_t a = i + (i == E_AXIS ? TARGET_EXTRUDER : 0);
        motor_current[a] = parser.value_float();
      }
    }
    stepper.set_driver_current();
  }

#elif ENABLED(HAVE_TMC2130)

  static void tmc2130_get_current(TMC2130Stepper &st, const char name) {
    SERIAL_CHR(name);
    SERIAL_MSG(" axis driver current: ");
    SERIAL_EV(st.getCurrent());
  }
  static void tmc2130_set_current(TMC2130Stepper &st, const char name, const int mA) {
    st.setCurrent(mA, R_SENSE, HOLD_MULTIPLIER);
    tmc2130_get_current(st, name);
  }

  static void tmc2130_report_otpw(TMC2130Stepper &st, const char name) {
    SERIAL_CHR(name);
    SERIAL_MSG(" axis temperature prewarn triggered: ");
    SERIAL_PS(st.getOTPW() ? PSTR("true") : PSTR("false"));
    SERIAL_EOL();
  }
  static void tmc2130_clear_otpw(TMC2130Stepper &st, const char name) {
    st.clear_otpw();
    SERIAL_CHR(name);
    SERIAL_EM(" prewarn flag cleared");
  }

  static void tmc2130_get_pwmthrs(TMC2130Stepper &st, const char name, const uint16_t spmm) {
    SERIAL_CHR(name);
    SERIAL_MSG(" stealthChop max speed set to ");
    SERIAL_EV(12650000UL * st.microsteps() / (256 * st.stealth_max_speed() * spmm));
  }
  static void tmc2130_set_pwmthrs(TMC2130Stepper &st, const char name, const int32_t thrs, const uint32_t spmm) {
    st.stealth_max_speed(12650000UL * st.microsteps() / (256 * thrs * spmm));
    tmc2130_get_pwmthrs(st, name, spmm);
  }

  static void tmc2130_get_sgt(TMC2130Stepper &st, const char name) {
    SERIAL_CHR(name);
    SERIAL_MSG(" driver homing sensitivity set to ");
    SERIAL_EV(st.sgt());
  }
  static void tmc2130_set_sgt(TMC2130Stepper &st, const char name, const int8_t sgt_val) {
    st.sgt(sgt_val);
    tmc2130_get_sgt(st, name);
  }

  /**
   * M906: Set motor current in milliamps using axis codes X, Y, Z, E
   * Report driver currents when no axis specified
   *
   * S1: Enable automatic current control
   * S0: Disable
   */
  inline void gcode_M906() {
    uint16_t values[NUM_AXIS];
    LOOP_XYZE(i)
      values[i] = parser.seen(axis_codes[i]) ? parser.value_int() : 0;

    #if ENABLED(X_IS_TMC2130)
      if (values[X_AXIS]) tmc2130_set_current(values[X_AXIS], stepperX, 'X');
      else tmc2130_get_current(stepperX, 'X');
    #endif
    #if ENABLED(Y_IS_TMC2130)
      if (values[Y_AXIS]) tmc2130_set_current(values[Y_AXIS], stepperY, 'Y');
      else tmc2130_get_current(stepperY, 'Y');
    #endif
    #if ENABLED(Z_IS_TMC2130)
      if (values[Z_AXIS]) tmc2130_set_current(values[Z_AXIS], stepperZ, 'Z');
      else tmc2130_get_current(stepperZ, 'Z');
    #endif
    #if ENABLED(E0_IS_TMC2130)
      if (values[E_AXIS]) tmc2130_set_current(values[E_AXIS], stepperE0, 'E');
      else tmc2130_get_current(stepperE0, 'E');
    #endif

    #if ENABLED(AUTOMATIC_CURRENT_CONTROL)
      if (parser.seen('S')) auto_current_control = parser.value_bool();
    #endif
  }

  /**
   * M911: Report TMC2130 stepper driver overtemperature pre-warn flag
   * The flag is held by the library and persist until manually cleared by M912
   */
  inline void gcode_M911() {
    const bool reportX = parser.seen('X'), reportY = parser.seen('Y'), reportZ = parser.seen('Z'), reportE = parser.seen('E'),
             reportAll = (!reportX && !reportY && !reportZ && !reportE) || (reportX && reportY && reportZ && reportE);
    #if ENABLED(X_IS_TMC2130)
      if (reportX || reportAll) tmc2130_report_otpw(stepperX, 'X');
    #endif
    #if ENABLED(Y_IS_TMC2130)
      if (reportY || reportAll) tmc2130_report_otpw(stepperY, 'Y');
    #endif
    #if ENABLED(Z_IS_TMC2130)
      if (reportZ || reportAll) tmc2130_report_otpw(stepperZ, 'Z');
    #endif
    #if ENABLED(E0_IS_TMC2130)
      if (reportE || reportAll) tmc2130_report_otpw(stepperE0, 'E');
    #endif
  }

  /**
   * M912: Clear TMC2130 stepper driver overtemperature pre-warn flag held by the library
   */
  inline void gcode_M912() {
    const bool clearX = parser.seen('X'), clearY = parser.seen('Y'), clearZ = parser.seen('Z'), clearE = parser.seen('E'),
             clearAll = (!clearX && !clearY && !clearZ && !clearE) || (clearX && clearY && clearZ && clearE);
    #if ENABLED(X_IS_TMC2130)
      if (clearX || clearAll) tmc2130_clear_otpw(stepperX, 'X');
    #endif
    #if ENABLED(Y_IS_TMC2130)
      if (clearY || clearAll) tmc2130_clear_otpw(stepperY, 'Y');
    #endif
    #if ENABLED(Z_IS_TMC2130)
      if (clearZ || clearAll) tmc2130_clear_otpw(stepperZ, 'Z');
    #endif
    #if ENABLED(E0_IS_TMC2130)
      if (clearE || clearAll) tmc2130_clear_otpw(stepperE0, 'E');
    #endif
  }

  /**
   * M913: Set HYBRID_THRESHOLD speed.
   */
  #if ENABLED(HYBRID_THRESHOLD)
    inline void gcode_M913() {
      uint16_t values[XYZE];
      LOOP_XYZE(i)
        values[i] = parser.seen(axis_codes[i]) ? parser.value_int() : 0;

      #if ENABLED(X_IS_TMC2130)
        if (values[X_AXIS]) tmc2130_set_pwmthrs(stepperX, 'X', values[X_AXIS], Mechanics.axis_steps_per_mm[X_AXIS]);
        else tmc2130_get_pwmthrs(stepperX, 'X', Mechanics.axis_steps_per_mm[X_AXIS]);
      #endif
      #if ENABLED(Y_IS_TMC2130)
        if (values[Y_AXIS]) tmc2130_set_pwmthrs(stepperY, 'Y', values[Y_AXIS], Mechanics.axis_steps_per_mm[Y_AXIS]);
        else tmc2130_get_pwmthrs(stepperY, 'Y', Mechanics.axis_steps_per_mm[Y_AXIS]);
      #endif
      #if ENABLED(Z_IS_TMC2130)
        if (values[Z_AXIS]) tmc2130_set_pwmthrs(stepperZ, 'Z', values[Z_AXIS], Mechanics.axis_steps_per_mm[Z_AXIS]);
        else tmc2130_get_pwmthrs(stepperZ, 'Z', Mechanics.axis_steps_per_mm[Z_AXIS]);
      #endif
      #if ENABLED(E0_IS_TMC2130)
        if (values[E_AXIS]) tmc2130_set_pwmthrs(stepperE0, 'E', values[E_AXIS], Mechanics.axis_steps_per_mm[E_AXIS]);
        else tmc2130_get_pwmthrs(stepperE0, 'E', Mechanics.axis_steps_per_mm[E_AXIS]);
      #endif
    }
  #endif // HYBRID_THRESHOLD

  /**
   * M914: Set SENSORLESS_HOMING sensitivity.
   */
  #if ENABLED(SENSORLESS_HOMING)
    inline void gcode_M914() {
      #if ENABLED(X_IS_TMC2130)
        if (parser.seen(axis_codes[X_AXIS])) tmc2130_set_sgt(stepperX, 'X', parser.value_int());
        else tmc2130_get_sgt(stepperX, 'X');
      #endif
      #if ENABLED(Y_IS_TMC2130)
        if (parser.seen(axis_codes[Y_AXIS])) tmc2130_set_sgt(stepperY, 'Y', parser.value_int());
        else tmc2130_get_sgt(stepperY, 'Y');
      #endif
    }
  #endif // SENSORLESS_HOMING

#endif // HAVE_TMC2130

/**
 * M907: Set digital trimpot motor current using axis codes X, Y, Z, E, B, S
 */
inline void gcode_M907() {
  #if HAS_DIGIPOTSS
    LOOP_XYZE(i)
      if (parser.seen(axis_codes[i])) stepper.digipot_current(i, parser.value_int());
    if (parser.seen('B')) stepper.digipot_current(4, parser.value_int());
    if (parser.seen('S')) for (uint8_t i = 0; i <= 4; i++) stepper.digipot_current(i, parser.value_int());
  #elif HAS_MOTOR_CURRENT_PWM
    #if PIN_EXISTS(MOTOR_CURRENT_PWM_XY)
      if (parser.seen('X')) stepper.digipot_current(0, parser.value_int());
    #endif
    #if PIN_EXISTS(MOTOR_CURRENT_PWM_Z)
      if (parser.seen('Z')) stepper.digipot_current(1, parser.value_int());
    #endif
    #if PIN_EXISTS(MOTOR_CURRENT_PWM_E)
      if (parser.seen('E')) stepper.digipot_current(2, parser.value_int());
    #endif
  #endif
  #if ENABLED(DIGIPOT_I2C)
    // this one uses actual amps in floating point
    LOOP_XYZE(i) if (parser.seen(axis_codes[i])) digipot_i2c_set_current(i, parser.value_float());
    // for each additional extruder (named B,C,D,E..., channels 4,5,6,7...)
    for (uint8_t i = NUM_AXIS; i < DIGIPOT_I2C_NUM_CHANNELS; i++) if(parser.seen('B' + i - (NUM_AXIS))) digipot_i2c_set_current(i, parser.value_float());
  #endif
}

#if HAS_DIGIPOTSS
  /**
   * M908: Control digital trimpot directly (M908 P<pin> S<current>)
   */
  inline void gcode_M908() {
    digitalPotWrite(
      parser.seen('P') ? parser.value_int() : 0,
      parser.seen('S') ? parser.value_int() : 0
    );
  }
#endif // HAS_DIGIPOTSS

#if ENABLED(NEXTION) && ENABLED(NEXTION_GFX)

  /**
   * M995: Nextion Origin
   */
  inline void gcode_M995() {
    uint16_t x = 0, y = 0, z = 0;

    if (parser.seen('X')) x = parser.value_linear_units();
    if (parser.seen('Y')) y = parser.value_linear_units();
    if (parser.seen('Z')) z = parser.value_linear_units();

    gfx_origin(x, y ,z);
  }

  /**
   * M996: Nextion Scale
   */
  inline void gcode_M996() {
    if (parser.seen('S')) gfx_scale(parser.value_float());
  }

#endif

#if ENABLED(NPR2)

  /**
   * M997: Cxx Move Carter xx gradi
   */
  inline void gcode_M997() {
    long csteps;
    if (parser.seen('C')) {
      csteps = parser.value_ulong() * color_step_moltiplicator;
      SERIAL_EMV("csteps: ", csteps);
      if (csteps < 0) stepper.colorstep(-csteps, false);
      if (csteps > 0) stepper.colorstep(csteps, true);
    }
  }

#endif

/**
 * M999: Restart after being stopped
 *
 * Default behaviour is to flush the serial buffer and request
 * a resend to the host starting on the last N line received.
 *
 * Sending "M999 S1" will resume printing without flushing the
 * existing command buffer.
 *
 */
inline void gcode_M999() {
  Running = true;
  lcd_reset_alert_level();

  if (parser.seen('S') && parser.value_bool()) return;

  FlushSerialRequestResend();
}

/**
 * T0-TN: Switch tool, usually switching extruders or CNC tools
 *
 * For Extruders:
 *   F[units/min] Set the movement feedrate
 *   S1           Don't move the tool in XY after change
 *
 * For CNC no other parameters are expected
 *
 */
inline void gcode_T(uint8_t tool_id) {

  #if ENABLED(DEBUG_LEVELING_FEATURE)
    if (DEBUGGING(LEVELING)) {
      SERIAL_MV(">>> gcode_T(", tool_id);
      SERIAL_CHR(')'); SERIAL_EOL();
      DEBUG_POS("BEFORE", Mechanics.current_position);
    }
  #endif

  #if ENABLED(CNCROUTER)
    
    bool wait = true;
    bool raise_z = false;

    if (printer_mode == PRINTER_MODE_CNC) {
      // Host manage wait on change, don't block
      if (parser.seen('W')) wait=false;
      // Host manage position, don't raise Z
      if (parser.seen('Z')) raise_z=false;

      tool_change_cnc(tool_id, wait, raise_z);
    }

  #endif

  #if EXTRUDERS == 1 && ENABLED(ADVANCED_PAUSE_FEATURE)

    if (printer_mode == PRINTER_MODE_FFF && (IS_SD_PRINTING || print_job_counter.isRunning()) && previous_extruder != tool_id) {
      gcode_M600();
      previous_extruder = tool_id;
    }

  #elif EXTRUDERS > 1 && (HOTENDS == 1 || (ENABLED(COLOR_MIXING_EXTRUDER) && MIXING_VIRTUAL_TOOLS > 1))

    if (printer_mode == PRINTER_MODE_FFF) tool_change(tool_id);

  #elif EXTRUDERS > 1 && HOTENDS > 1

    if (printer_mode == PRINTER_MODE_FFF) tool_change(
      tool_id,
      parser.seen('F') ? MMM_TO_MMS(parser.value_linear_units()) : 0.0,
      (tool_id == active_extruder) || (parser.seen('S') && parser.value_bool())
    );

  #endif

  #if ENABLED(DEBUG_LEVELING_FEATURE)
    if (DEBUGGING(LEVELING)) {
      DEBUG_POS("AFTER", Mechanics.current_position);
      SERIAL_EM("<<< gcode_T");
    }
  #endif
}


#if ENABLED(NPR2)

  void MK_multi_tool_change(const uint8_t &e) {

    if (e != old_color) {
      long csteps;
      stepper.synchronize(); // Finish all movement

      if (old_color == 99)
        csteps = (color_position[e]) * color_step_moltiplicator;
      else
        csteps = (color_position[e] - color_position[old_color]) * color_step_moltiplicator;

      if (csteps < 0) stepper.colorstep(-csteps, false);
      if (csteps > 0) stepper.colorstep(csteps, true);

      // Set the new active extruder
      previous_extruder = active_extruder;
      old_color = active_extruder = e;
      active_driver = 0;
      SERIAL_EMV(MSG_ACTIVE_COLOR, (int)active_extruder);
    }
  }

#elif ENABLED(MKSE6)

  void MK_multi_tool_change(const uint8_t e) {

    stepper.synchronize(); // Finish all movement

    const int angles[EXTRUDERS] = ARRAY_BY_EXTRUDERS_N (
      MKSE6_SERVOPOS_E0, MKSE6_SERVOPOS_E1,
      MKSE6_SERVOPOS_E2, MKSE6_SERVOPOS_E3,
      MKSE6_SERVOPOS_E4, MKSE6_SERVOPOS_E5
    );
    MOVE_SERVO(MKSE6_SERVO_INDEX, angles[e]);

    #if (MKSE6_SERVO_DELAY > 0)
      safe_delay(MKSE6_SERVO_DELAY);
    #endif

    // Set the new active extruder
    previous_extruder = active_extruder;
    active_extruder = e;
    active_driver = 0;
  }

#elif ENABLED(MKR4)

  void MK_multi_tool_change(const uint8_t &e) {

    stepper.synchronize(); // Finish all movement
    stepper.disable_e_steppers();

    #if (EXTRUDERS == 4) && HAS_E0E2 && HAS_E1E3 && (DRIVER_EXTRUDERS == 2)

      switch(e) {
        case 0:
          WRITE_RELE(E0E2_CHOICE_PIN, LOW);
          WRITE_RELE(E1E3_CHOICE_PIN, LOW);
          active_driver = 0;
          safe_delay(500); // 500 microseconds delay for relay
          enable_E0();
          break;
        case 1:
          WRITE_RELE(E0E2_CHOICE_PIN, LOW);
          WRITE_RELE(E1E3_CHOICE_PIN, LOW);
          active_driver = 1;
          safe_delay(500); // 500 microseconds delay for relay
          enable_E1();
          break;
        case 2:
          WRITE_RELE(E0E2_CHOICE_PIN, HIGH);
          WRITE_RELE(E1E3_CHOICE_PIN, LOW);
          active_driver = 0;
          safe_delay(500); // 500 microseconds delay for relay
          enable_E2();
          break;
        case 3:
          WRITE_RELE(E0E2_CHOICE_PIN, LOW);
          WRITE_RELE(E1E3_CHOICE_PIN, HIGH);
          active_driver = 1;
          safe_delay(500); // 500 microseconds delay for relay
          enable_E3();
          break;
      }

    #elif (EXTRUDERS == 3) && HAS_E0E2 && (DRIVER_EXTRUDERS == 2)

      switch(e) {
        case 0:
          WRITE_RELE(E0E2_CHOICE_PIN, LOW);
          active_driver = 0;
          safe_delay(500); // 500 microseconds delay for relay
          enable_E0();
          break;
        case 1:
          WRITE_RELE(E0E2_CHOICE_PIN, LOW);
          active_driver = 1;
          safe_delay(500); // 500 microseconds delay for relay
          enable_E1();
          break;
        case 2:
          WRITE_RELE(E0E2_CHOICE_PIN, HIGH);
          active_driver = 0;
          safe_delay(500); // 500 microseconds delay for relay
          enable_E0();
          break;
      }

    #elif (EXTRUDERS == 2) && HAS_E0E1 && (DRIVER_EXTRUDERS == 1)

      switch(e) {
        case 0:
          WRITE_RELE(E0E1_CHOICE_PIN, LOW);
          active_driver = 0;
          safe_delay(500); // 500 microseconds delay for relay
          enable_E0();
          break;
        case 1:
          WRITE_RELE(E0E1_CHOICE_PIN, HIGH);
          active_driver = 0;
          safe_delay(500); // 500 microseconds delay for relay
          enable_E0();
          break;
      }

    #endif // E0E1_CHOICE_PIN E0E2_CHOICE_PIN E1E3_CHOICE_PIN

    // Set the new active extruder
    previous_extruder = active_extruder;
    active_extruder = e;
  }

#elif ENABLED(MKR6) || ENABLED(MKR12)

  void MK_multi_tool_change(const uint8_t &e) {

    stepper.synchronize(); // Finish all movement
    stepper.disable_e_steppers();

    #if (EXTRUDERS == 2) && HAS_EX1 && (DRIVER_EXTRUDERS == 1)

      switch(e) {
        case 0:
          WRITE_RELE(EX1_CHOICE_PIN, LOW);
          active_driver = 0;
          safe_delay(500); // 500 microseconds delay for relay
          enable_E0();
          break;
        case 1:
          WRITE_RELE(EX1_CHOICE_PIN, HIGH);
          active_driver = 0;
          safe_delay(500); // 500 microseconds delay for relay
          enable_E0();
          break;
      }

    #elif (EXTRUDERS == 3) && HAS_EX1 && HAS_EX2 && (DRIVER_EXTRUDERS == 1)

      switch(e) {
        case 0:
          WRITE_RELE(EX1_CHOICE_PIN, LOW);
          WRITE_RELE(EX2_CHOICE_PIN, LOW);
          active_driver = 0;
          safe_delay(500); // 500 microseconds delay for relay
          enable_E0();
          break;
        case 1:
          WRITE_RELE(EX1_CHOICE_PIN, HIGH);
          WRITE_RELE(EX2_CHOICE_PIN, LOW);
          active_driver = 0;
          safe_delay(500); // 500 microseconds delay for relay
          enable_E0();
          break;
        case 2:
          WRITE_RELE(EX1_CHOICE_PIN, HIGH);
          WRITE_RELE(EX2_CHOICE_PIN, HIGH);
          active_driver = 0;
          safe_delay(500); // 500 microseconds delay for relay
          enable_E0();
          break;
      }

    #elif (EXTRUDERS > 3) && HAS_EX1 && HAS_EX2

      uint8_t multiply = e, driver;

      for (driver = 0; driver < DRIVER_EXTRUDERS; driver++) {
        if (multiply < 3) break;
        multiply -= 3;
      }

      switch(multiply) {
        case 0:
          WRITE_RELE(EX1_CHOICE_PIN, LOW);
          WRITE_RELE(EX2_CHOICE_PIN, LOW);
          active_driver = driver;
          safe_delay(500); // 500 microseconds delay for relay
          enable_E0();
          break;
        case 1:
          WRITE_RELE(EX1_CHOICE_PIN, HIGH);
          WRITE_RELE(EX2_CHOICE_PIN, LOW);
          active_driver = driver;
          safe_delay(500); // 500 microseconds delay for relay
          enable_E0();
          break;
        case 2:
          WRITE_RELE(EX1_CHOICE_PIN, HIGH);
          WRITE_RELE(EX2_CHOICE_PIN, HIGH);
          active_driver = driver;
          safe_delay(500); // 500 microseconds delay for relay
          enable_E0();
          break;
        default:
          SERIAL_LM(ER, "More Driver Extruders");
          break;
      }

    #endif

    // Set the new active extruder
    previous_extruder = active_extruder;
    active_extruder = e;
  }

#endif

#if HAS_DONDOLO

  inline void move_extruder_servo(const uint8_t e) {
    const int angles[2] = { DONDOLO_SERVOPOS_E0, DONDOLO_SERVOPOS_E1 };
    MOVE_SERVO(DONDOLO_SERVO_INDEX, angles[e]);

    #if (DONDOLO_SERVO_DELAY > 0)
      safe_delay(DONDOLO_SERVO_DELAY);
    #endif
  }

#endif

inline void invalid_extruder_error(const uint8_t e) {
  SERIAL_SMV(ER, "T", (int)e);
  SERIAL_EM(" " MSG_INVALID_EXTRUDER);
}

#if EXTRUDERS > 1 || ENABLED(COLOR_MIXING_EXTRUDER)

  void tool_change(const uint8_t tmp_extruder, const float fr_mm_s/*=0.0*/, bool no_move/*=false*/) {

    #if ENABLED(COLOR_MIXING_EXTRUDER) && MIXING_VIRTUAL_TOOLS > 1
      // T0-T15: Switch virtual tool by changing the mix
      if (tmp_extruder >= MIXING_VIRTUAL_TOOLS)
        return invalid_extruder_error(tmp_extruder);
    #else
      if (tmp_extruder >= EXTRUDERS)
        return invalid_extruder_error(tmp_extruder);
    #endif

    #if HOTENDS == 1

      #if ENABLED(COLOR_MIXING_EXTRUDER) && MIXING_VIRTUAL_TOOLS > 1

        // T0-Tnnn: Switch virtual tool by changing the mix
        for (uint8_t j = 0; j < MIXING_STEPPERS; j++)
          mixing_factor[j] = mixing_virtual_tool_mix[tmp_extruder][j];

        SERIAL_EMV(MSG_ACTIVE_COLOR, (int)tmp_extruder);

      #elif HAS_MKMULTI_TOOLS

        UNUSED(fr_mm_s);
        UNUSED(no_move);
<<<<<<< HEAD

        MK_multi_tool_change(tmp_extruder);

=======

        MK_multi_tool_change(tmp_extruder);

>>>>>>> 212b773f
      #else

        UNUSED(fr_mm_s);
        UNUSED(no_move);

        // Set the new active extruder
        previous_extruder = active_extruder;
        active_driver = active_extruder = tmp_extruder;

      #endif

    #else // HOTENDS > 1

      const float old_feedrate_mm_s = fr_mm_s > 0.0 ? fr_mm_s : Mechanics.feedrate_mm_s;

      Mechanics.feedrate_mm_s = fr_mm_s > 0.0 ? fr_mm_s : XY_PROBE_FEEDRATE_MM_S;

      if (tmp_extruder != active_extruder) {
        if (!no_move && Mechanics.axis_unhomed_error()) {
          SERIAL_EM("No move on toolchange");
          no_move = true;
        }

        // Save current position to Mechanics.destination, for use later
        Mechanics.set_destination_to_current();

        #if ENABLED(DUAL_X_CARRIAGE)

          #if ENABLED(DEBUG_LEVELING_FEATURE)
            if (DEBUGGING(LEVELING)) {
              SERIAL_MSG("Dual X Carriage Mode ");
              switch (Mechanics.dual_x_carriage_mode) {
                case DXC_DUPLICATION_MODE: SERIAL_EM("DXC_DUPLICATION_MODE"); break;
                case DXC_AUTO_PARK_MODE: SERIAL_EM("DXC_AUTO_PARK_MODE"); break;
                case DXC_FULL_CONTROL_MODE: SERIAL_EM("DXC_FULL_CONTROL_MODE"); break;
              }
            }
          #endif

          const float xhome = Mechanics.x_home_pos(active_extruder);
          if (Mechanics.dual_x_carriage_mode == DXC_AUTO_PARK_MODE
              && IsRunning()
              && (Mechanics.delayed_move_time || Mechanics.current_position[X_AXIS] != xhome)
          ) {
            float raised_z = Mechanics.current_position[Z_AXIS] + TOOLCHANGE_PARK_ZLIFT;
            #if ENABLED(MAX_SOFTWARE_ENDSTOPS)
              NOMORE(raised_z, endstops.soft_endstop_max[Z_AXIS]);
            #endif
            #if ENABLED(DEBUG_LEVELING_FEATURE)
              if (DEBUGGING(LEVELING)) {
                SERIAL_EMV("Raise to ", raised_z);
                SERIAL_EMV("MoveX to ", xhome);
                SERIAL_EMV("Lower to ", Mechanics.current_position[Z_AXIS]);
              }
            #endif
            // Park old head: 1) raise 2) move to park position 3) lower
            for (uint8_t i = 0; i < 3; i++)
              planner.buffer_line(
                i == 0 ? Mechanics.current_position[X_AXIS] : xhome,
                Mechanics.current_position[Y_AXIS],
                i == 2 ? Mechanics.current_position[Z_AXIS] : raised_z,
                Mechanics.current_position[E_AXIS],
                Mechanics.max_feedrate_mm_s[i == 1 ? X_AXIS : Z_AXIS],
                active_extruder,
                active_driver
              );
            stepper.synchronize();
          }

          // apply Y & Z extruder offset (x offset is already used in determining home pos)
          Mechanics.current_position[Y_AXIS] -= hotend_offset[Y_AXIS][active_extruder] - hotend_offset[Y_AXIS][tmp_extruder];
          Mechanics.current_position[Z_AXIS] -= hotend_offset[Z_AXIS][active_extruder] - hotend_offset[Z_AXIS][tmp_extruder];

          // Activate the new extruder
          active_extruder = active_driver = tmp_extruder;

          // This function resets the max/min values - the current position may be overwritten below.
          Mechanics.set_axis_is_at_home(X_AXIS);

          #if ENABLED(DEBUG_LEVELING_FEATURE)
            if (DEBUGGING(LEVELING)) DEBUG_POS("New Extruder", Mechanics.current_position);
          #endif

          // Only when auto-parking are carriages safe to move
          if (Mechanics.dual_x_carriage_mode != DXC_AUTO_PARK_MODE) no_move = true;

          switch (Mechanics.dual_x_carriage_mode) {
            case DXC_FULL_CONTROL_MODE:
              // New current position is the position of the activated hotend
              Mechanics.current_position[X_AXIS] = LOGICAL_X_POSITION(Mechanics.inactive_hotend_x_pos);
              // Save the inactive hotend's position (from the old Mechanics.current_position)
              Mechanics.inactive_hotend_x_pos = RAW_X_POSITION(Mechanics.destination[X_AXIS]);
              break;
            case DXC_AUTO_PARK_MODE:
              // record raised toolhead position for use by unpark
              COPY_ARRAY(Mechanics.raised_parked_position, Mechanics.current_position);
              Mechanics.raised_parked_position[Z_AXIS] += TOOLCHANGE_UNPARK_ZLIFT;
              #if ENABLED(MAX_SOFTWARE_ENDSTOPS)
                NOMORE(Mechanics.raised_parked_position[Z_AXIS], endstops.soft_endstop_max[Z_AXIS]);
              #endif
              Mechanics.active_hotend_parked = true;
              Mechanics.delayed_move_time = 0;
              break;
            case DXC_DUPLICATION_MODE:
              // If the new hotend is the left one, set it "parked"
              // This triggers the second hotend to move into the duplication position
              Mechanics.active_hotend_parked = (active_extruder == 0);

              if (Mechanics.active_hotend_parked)
                Mechanics.current_position[X_AXIS] = LOGICAL_X_POSITION(Mechanics.inactive_hotend_x_pos);
              else
                Mechanics.current_position[X_AXIS] = Mechanics.destination[X_AXIS] + Mechanics.duplicate_hotend_x_offset;
              Mechanics.inactive_hotend_x_pos = RAW_X_POSITION(Mechanics.destination[X_AXIS]);
              Mechanics.hotend_duplication_enabled = false;
              #if ENABLED(DEBUG_LEVELING_FEATURE)
                if (DEBUGGING(LEVELING)) {
                  SERIAL_EMV("Set inactive_extruder_x_pos=", inactive_extruder_x_pos);
                  SERIAL_EM("Clear Mechanics.hotend_duplication_enabled");
                }
              #endif
              break;
          }

          #if ENABLED(DEBUG_LEVELING_FEATURE)
            if (DEBUGGING(LEVELING)) {
              SERIAL_EMV("Active hotend parked: ", Mechanics.active_hotend_parked ? "yes" : "no");
              DEBUG_POS("New hotend (parked)", Mechanics.current_position);
            }
          #endif

          // No extra case for HAS_ABL in DUAL_X_CARRIAGE. Does that mean they don't work together?
        #else // !DUAL_X_CARRIAGE

          #if HAS_DONDOLO
            // <0 if the new nozzle is higher, >0 if lower. A bigger raise when lower.
            float z_diff = hotend_offset[Z_AXIS][active_extruder] - hotend_offset[Z_AXIS][tmp_extruder],
                  z_raise = 0.3 + (z_diff > 0.0 ? z_diff : 0.0),
                  z_back  = 0.3 - (z_diff < 0.0 ? z_diff : 0.0);

            // Always raise by some amount (Mechanics.destination copied from current_position earlier)
            Mechanics.destination[Z_AXIS] += z_raise;
            planner.buffer_line_kinematic(Mechanics.destination, Mechanics.max_feedrate_mm_s[Z_AXIS], active_extruder, active_driver);
            stepper.synchronize();

            move_extruder_servo(tmp_extruder);
            HAL::delayMilliseconds(500);

            // Move back down
            Mechanics.destination[Z_AXIS] = Mechanics.current_position[Z_AXIS] - z_back;
            planner.buffer_line_kinematic(Mechanics.destination, Mechanics.max_feedrate_mm_s[Z_AXIS], active_extruder, active_driver);
            stepper.synchronize();
          #endif

          /**
           * Set current_position to the position of the new nozzle.
           * Offsets are based on linear distance, so we need to get
           * the resulting position in coordinate space.
           *
           * - With grid or 3-point leveling, offset XYZ by a tilted vector
           * - With mesh leveling, update Z for the new position
           * - Otherwise, just use the raw linear distance
           *
           * Software endstops are altered here too. Consider a case where:
           *   E0 at X=0 ... E1 at X=10
           * When we switch to E1 now X=10, but E1 can't move left.
           * To express this we apply the change in XY to the software endstops.
           * E1 can move farther right than E0, so the right limit is extended.
           *
           * Note that we don't adjust the Z software endstops. Why not?
           * Consider a case where Z=0 (here) and switching to E1 makes Z=1
           * because the bed is 1mm lower at the new position. As long as
           * the first nozzle is out of the way, the carriage should be
           * allowed to move 1mm lower. This technically "breaks" the
           * Z software endstop. But this is technically correct (and
           * there is no viable alternative).
           */
          #if ABL_PLANAR
            // Offset extruder, make sure to apply the bed level rotation matrix
            vector_3 tmp_offset_vec = vector_3(hotend_offset[X_AXIS][tmp_extruder],
                                               hotend_offset[Y_AXIS][tmp_extruder],
                                               0),
                     act_offset_vec = vector_3(hotend_offset[X_AXIS][active_extruder],
                                               hotend_offset[Y_AXIS][active_extruder],
                                               0),
                     offset_vec = tmp_offset_vec - act_offset_vec;

            #if ENABLED(DEBUG_LEVELING_FEATURE)
              if (DEBUGGING(LEVELING)) {
                tmp_offset_vec.debug("tmp_offset_vec");
                act_offset_vec.debug("act_offset_vec");
                offset_vec.debug("offset_vec (BEFORE)");
              }
            #endif

            offset_vec.apply_rotation(bedlevel.bed_level_matrix.transpose(bedlevel.bed_level_matrix));

            #if ENABLED(DEBUG_LEVELING_FEATURE)
              if (DEBUGGING(LEVELING)) offset_vec.debug("offset_vec (AFTER)");
            #endif

            // Adjustments to the current position
            float xydiff[2] = { offset_vec.x, offset_vec.y };
            Mechanics.current_position[Z_AXIS] += offset_vec.z;

          #else // !ABL_PLANAR

            float xydiff[2] = {
              hotend_offset[X_AXIS][tmp_extruder] - hotend_offset[X_AXIS][active_extruder],
              hotend_offset[Y_AXIS][tmp_extruder] - hotend_offset[Y_AXIS][active_extruder]
            };

            #if ENABLED(MESH_BED_LEVELING)

              if (mbl.active()) {
                #if ENABLED(DEBUG_LEVELING_FEATURE)
                  if (DEBUGGING(LEVELING)) SERIAL_MV("Z before MBL: ", Mechanics.current_position[Z_AXIS]);
                #endif
                float x2 = Mechanics.current_position[X_AXIS] + xydiff[X_AXIS],
                      y2 = Mechanics.current_position[Y_AXIS] + xydiff[Y_AXIS],
                      z1 = Mechanics.current_position[Z_AXIS], z2 = z1;
                bedlevel.apply_leveling(Mechanics.current_position[X_AXIS], Mechanics.current_position[Y_AXIS], z1);
                bedlevel.apply_leveling(x2, y2, z2);
                Mechanics.current_position[Z_AXIS] += z2 - z1;
                #if ENABLED(DEBUG_LEVELING_FEATURE)
                  if (DEBUGGING(LEVELING))
                    SERIAL_EMV(" after: ", Mechanics.current_position[Z_AXIS]);
                #endif
              }

            #endif // MESH_BED_LEVELING

          #endif // !AUTO_BED_LEVELING_FEATURE

          #if ENABLED(DEBUG_LEVELING_FEATURE)
            if (DEBUGGING(LEVELING)) {
              SERIAL_MV("Offset Tool XY by { ", xydiff[X_AXIS]);
              SERIAL_MV(", ", xydiff[Y_AXIS]);
              SERIAL_EM(" }");
            }
          #endif

          // The newly-selected extruder XY is actually at...
          Mechanics.current_position[X_AXIS] += xydiff[X_AXIS];
          Mechanics.current_position[Y_AXIS] += xydiff[Y_AXIS];
          #if ENABLED(WORKSPACE_OFFSETS) || ENABLED(DUAL_X_CARRIAGE)
            LOOP_XY(i) {
              Mechanics.position_shift[i] += xydiff[i];
              endstops.update_software_endstops((AxisEnum)i);
            }
          #endif

          // Set the new active extruder
          previous_extruder = active_extruder;

          #if ENABLED(DONDOLO_SINGLE_MOTOR)
            active_extruder = tmp_extruder;
            active_driver = 0;
          #else
            active_extruder = active_driver = tmp_extruder;
          #endif

        #endif // !DUAL_X_CARRIAGE

        #if ENABLED(DEBUG_LEVELING_FEATURE)
          if (DEBUGGING(LEVELING)) DEBUG_POS("Sync After Toolchange", Mechanics.current_position);
        #endif

        // Tell the planner the new "current position"
        Mechanics.sync_plan_position();

        // Move to the "old position" (move the extruder into place)
        if (!no_move && IsRunning()) {
          #if ENABLED(DEBUG_LEVELING_FEATURE)
            if (DEBUGGING(LEVELING)) DEBUG_POS("Move back", Mechanics.destination);
          #endif
          Mechanics.prepare_move_to_destination();
        }

      } // (tmp_extruder != active_extruder)

      stepper.synchronize();

      #if ENABLED(EXT_SOLENOID)
        disable_all_solenoids();
        enable_solenoid_on_active_extruder();
      #endif // EXT_SOLENOID

      Mechanics.feedrate_mm_s = old_feedrate_mm_s;

    #endif // HOTENDS > 1

    SERIAL_LMV(ECHO, MSG_ACTIVE_DRIVER, (int)active_driver);
    SERIAL_LMV(ECHO, MSG_ACTIVE_EXTRUDER, (int)active_extruder);
  }

#endif // EXTRUDERS > 1

#if ENABLED(CNCROUTER)

  // TODO: manage auto tool change 
  void tool_change_cnc(uint8_t tool_id, bool wait/*=true*/, bool raise_z/*=true*/) {

    #if !ENABLED(CNCROUTER_AUTO_TOOL_CHANGE)
      unsigned long saved_speed;
      float saved_z;
    #endif

    if (tool_id != active_cnc_tool) {

      if (wait) {
        SERIAL_STR(PAUSE);
        SERIAL_EOL();
      }

      stepper.synchronize();

      #if !ENABLED(CNCROUTER_AUTO_TOOL_CHANGE)
        if (raise_z) {
          saved_speed = getCNCSpeed();
          saved_z = Mechanics.current_position[Z_AXIS];
          Mechanics.do_blocking_move_to_z(CNCROUTER_SAFE_Z);
        }
      #endif

      disable_cncrouter();
      safe_delay(300);

      if (wait) {
        // LCD click or M108 will clear this
        wait_for_user = true;

        KEEPALIVE_STATE(PAUSED_FOR_USER);

        #if HAS_BUZZER
          millis_t next_buzz = millis();
        #endif

        while (wait_for_user) {
          #if HAS_BUZZER
            if (millis() - next_buzz > 60000) {
              for (uint8_t i = 0; i < 3; i++) BUZZ(300, 1000);
              next_buzz = millis();
            }
          #endif
          idle(true);
        } // while (wait_for_user)
      } // if (wait)

      if (tool_id != CNC_M6_TOOL_ID) active_cnc_tool = tool_id;
      #if !ENABLED(CNCROUTER_AUTO_TOOL_CHANGE)
        else setCNCRouterSpeed(saved_speed);
        if (raise_z)
          Mechanics.do_blocking_move_to_z(saved_z);
      #endif

      stepper.synchronize();

      if (wait) {
        KEEPALIVE_STATE(IN_HANDLER);

        SERIAL_STR(RESUME);
        SERIAL_EOL();
      }
    }
  }

#endif

/**
 * Process a single command and dispatch it to its handler
 * This is called from the main loop()
 */
void process_next_command() {
  char * const current_command = command_queue[cmd_queue_index_r];

  if (DEBUGGING(ECHO)) {
    SERIAL_LV(ECHO, current_command);
    #if ENABLED(M100_FREE_MEMORY_WATCHER)
      SERIAL_SMV(ECHO, "slot:", cmd_queue_index_r);
      #if ENABLED(M100_FREE_MEMORY_DUMPER)
        M100_dump_routine("   Command Queue:", (const char*)command_queue, (const char*)(command_queue + sizeof(command_queue)));
      #endif
    #endif
  }

  KEEPALIVE_STATE(IN_HANDLER);

  // Parse the next command in the queue
  parser.parse(current_command);

  // Handle a known G, M, or T
  switch(parser.command_letter) {
    case 'G': switch (parser.codenum) {

      // G0, G1
      case 0:
      case 1:
        #if IS_SCARA
          gcode_G0_G1(parser.codenum == 0); break;
        #elif ENABLED(LASER)
          gcode_G0_G1(parser.codenum == 1); break;
        #else
          gcode_G0_G1(); break;
        #endif

      // G2, G3
      #if ENABLED(ARC_SUPPORT)
        case 2: // G2  - CW ARC
        case 3: // G3  - CCW ARC
          gcode_G2_G3(parser.codenum == 2); break;
      #endif

      // G4 Dwell
      case 4:
        gcode_G4(); break;

      #if ENABLED(LASER)
        #if ENABLED(G5_BEZIER)
          case 5: // G5: Bezier curve - from http://forums.reprap.org/read.php?147,93577
            gcode_G5(); break;
        #endif // G5_BEZIER

        #if ENABLED(LASER_RASTER)
          case 7: // G7: Execute laser raster line
            gcode_G7(); break;
        #endif // LASER_RASTER
      #endif // LASER

      #if ENABLED(FWRETRACT)
        case 10: // G10: retract
        case 11: // G11: retract_recover
          gcode_G10_G11(parser.codenum == 10); break;
      #endif // FWRETRACT

      // G17 - G19: XXX CNC plane selection
      // G17 -> XY (default)
      // G18 -> ZX 
      // G19 -> YZ

      #if ENABLED(NOZZLE_CLEAN_FEATURE)
        case 12: // G12: Nozzle Clean
          gcode_G12(); break;
      #endif // NOZZLE_CLEAN_FEATURE

      #if ENABLED(INCH_MODE_SUPPORT)
        case 20: //G20: Inch Mode
          gcode_G20(); break;

        case 21: //G21: MM Mode
          gcode_G21(); break;
      #endif // INCH_MODE_SUPPORT

      #if ENABLED(NOZZLE_PARK_FEATURE)
        case 27: // G27: Nozzle Park
          gcode_G27(); break;
      #endif // NOZZLE_PARK_FEATURE

      case 28: //G28: Home all axes, one at a time
        gcode_G28(false); break;

      #if HAS_LEVELING
        case 29: // G29 Detailed Z probe, probes the bed at 3 or more points.
          gcode_G29(); break;
      #endif // HAS_LEVELING

      #if HAS_BED_PROBE
        case 30: // G30 Single Z Probe
          gcode_G30(); break;
        
        #if ENABLED(Z_PROBE_SLED)
          case 31: // G31: dock the sled
            gcode_G31(); break;
          case 32: // G32: undock the sled
            gcode_G32(); break;
        #endif // Z_PROBE_SLED
      #endif // HAS_BED_PROBE

      #if HAS_DELTA_AUTO_CALIBRATION
        case 33:  // G33 Delta AutoCalibration
          gcode_G33(); break;
      #endif // HAS_DELTA_AUTO_CALIBRATION

      #if ENABLED(G38_PROBE_TARGET)
        case 38: // G38.2 & G38.3
          if (subcode == 2 || subcode == 3)
            gcode_G38(subcode == 2);
          break;
      #endif

      // G40 Compensation Off XXX CNC
      // G54-G59 Coordinate system selection (CNC XXX)      

      case 60: // G60 Saved Coordinates
        gcode_G60(); break;
      case 61: // G61 Restore Coordinates
        gcode_G61(); break;
   
      // G80: Cancel Canned Cycle (XXX CNC)

      case 90: // G90 - Use Absolute Coordinates
        relative_mode = false; break;
      case 91: // G91 - Use Relative Coordinates
        relative_mode = true; break;

      case 92: // G92
        gcode_G92(); break;

      // G92.x Reset Coordinate System Offset (CNC XXX)
      // G93: Feed Rate Mode (Inverse Time Mode) (CNC XXX)
      // G94: Feed Rate Mode (Units per Minute) (CNC XXX)

      #if ENABLED(DEBUG_GCODE_PARSER)
        case 800: // GCode Parser Test
          parser.debug(); break;
      #endif
    }
    break;

    case 'M': switch (parser.codenum) {
      #if ENABLED(ULTIPANEL) || ENABLED(EMERGENCY_PARSER)
        case 0: // M0: Unconditional stop - Wait for user button press on LCD
        case 1: // M1: Conditional stop - Wait for user button press on LCD
          gcode_M0_M1(); break;
      #endif // ULTIPANEL || EMERGENCY_PARSER

      #if ENABLED(LASER) || ENABLED(CNCROUTER)
        case 3: // M03: Setting laser beam or CNC clockwise speed
        case 4: // M04: Turn on laser beam or CNC counter clockwise speed
          gcode_M3_M4(parser.codenum == 3); break;
        case 5: // M05: Turn off laser beam or CNC stop
          gcode_M5(); break;
      #endif // LASER || CNCROUTER

      #if ENABLED(CNCROUTER)
        case 6: // M06: Tool change CNC
          gcode_M6(); break;
        // case 7: // M07 - Mist coolant CNC XXX
        // case 8: // M08 - Flood coolant CNC XXX
        // case 9: // M09 - Coolant off CNC XXX
        // case 10: // M10 - Vacuum on CNC XXX
        // case 11: // M11 - Vacuum off CNC XXX
      #endif // CNCROUTER

      case 17: // M17: Enable/Power all stepper motors
        gcode_M17(); break;

      #if HAS_SDSUPPORT
        case 20: // M20: list SD card
          gcode_M20(); break;
        case 21: // M21: init SD card
          gcode_M21(); break;
        case 22: // M22: release SD card
          gcode_M22(); break;
        case 23: // M23: Select file
          gcode_M23(); break;
        case 24: // M24: Start SD print
          gcode_M24(); break;
        case 25: // M25: Pause SD print
          gcode_M25(); break;
        case 26: // M26: Set SD index
          gcode_M26(); break;
        case 27: // M27: Get SD status
          gcode_M27(); break;
        case 28: // M28: Start SD write
          gcode_M28(); break;
        case 29: // M29: Stop SD write
          gcode_M29(); break;
        case 30: // M30 <filename> Delete File
          gcode_M30(); break;
      #endif // SDSUPPORT

      case 31: // M31: Report time since the start of SD print or last M109
        gcode_M31(); break;

      #if HAS_SDSUPPORT
        case 32: // M32: Make directory
          gcode_M32(); break;
        case 33: // M33: Stop printing, close file and save restart.gcode
          gcode_M33(); break;
        case 34: // M34: Select file and start SD print
          gcode_M34(); break;
        #if ENABLED(NEXTION)
          case 35: // M35: Upload Firmware to Nextion from SD
            gcode_M35(); break;
        #endif
      #endif // SDSUPPORT

      case 42: // M42: Change pin state
        gcode_M42(); break;

      #if ENABLED(PINS_DEBUGGING)
        case 43: // M43: Read pin state
          gcode_M43(); break;
      #endif

      #if ENABLED(Z_MIN_PROBE_REPEATABILITY_TEST)
        case 48: // M48: Z probe repeatability test
          gcode_M48(); break;
      #endif

      #if HAS_POWER_CONSUMPTION_SENSOR
        case 70: // M70: Power consumption sensor calibration
          gcode_M70(); break;
      #endif

      case 75: // M75: Start print timer
        gcode_M75(); break;
      case 76: // M76: Pause print timer
        gcode_M76(); break;
      case 77: // M77: Stop print timer
        gcode_M77(); break;
      case 78: // M78: Show print statistics
        gcode_M78(); break;

      #if HAS_POWER_SWITCH
        case 80: // M80: Turn on Power Supply
          gcode_M80(); break;
      #endif

      case 81: // M81: Turn off Power, including Power Supply, if possible
        gcode_M81(); break;
      case 82: // M82: Set E axis normal mode (same as other axes)
        gcode_M82(); break;
      case 83: // M83: Set E axis relative mode
        gcode_M83(); break;
      case 18: // M18 => M84
      case 84: // M84: Disable all steppers or set timeout
        gcode_M18_M84(); break;
      case 85: // M85: Set inactivity stepper shutdown timeout
        gcode_M85(); break;
      case 92: // M92: Set the steps-per-unit for one or more axes
        gcode_M92(); break;

      #if ENABLED(ZWOBBLE)
        case 96: // M96: Print ZWobble value
          gcode_M96(); break;
        case 97: // M97: Set ZWobble parameter
          gcode_M97(); break;
      #endif

      #if ENABLED(HYSTERESIS)
        case 98: // M98: Print Hysteresis value
          gcode_M98(); break;
        case 99: // M99: Set Hysteresis parameter
          gcode_M99(); break;
      #endif

      #if ENABLED(M100_FREE_MEMORY_WATCHER)
        case 100: // M100: Free Memory Report
          gcode_M100(); break;
      #endif

      #if HAS_TEMP_HOTEND
        case 104: // M104: Set hot end temperature
          gcode_M104(); break;
      #endif

      case 105: // M105: Report current temperature
        gcode_M105();
        KEEPALIVE_STATE(NOT_BUSY);
        return; // "ok" already printed

      #if FAN_COUNT > 0
        case 106: // M106: Fan On
          gcode_M106(); break;
        case 107: // M107: Fan Off
          gcode_M107(); break;
      #endif // FAN_COUNT > 0

      #if DISABLED(EMERGENCY_PARSER)
        case 108: // M108: Cancel heatup
          gcode_M108(); break;
      #endif

      #if HAS_TEMP_HOTEND
        case 109: // M109: Wait for hotend temperature to reach target
          gcode_M109(); break;
      #endif

      case 110: // M110: Set Current Line Number
        gcode_M110(); break;

      case 111: // M111: Set debug level
        gcode_M111(); break;

      #if DISABLED(EMERGENCY_PARSER)
        case 112: //  M112: Emergency Stop
          gcode_M112(); break;
      #endif

      #if ENABLED(HOST_KEEPALIVE_FEATURE)
        case 113: // M113: Set Host Keepalive interval
          gcode_M113(); break;
      #endif

      case 114: // M114: Report current position
        gcode_M114(); break;

      case 115: // M115: Report capabilities
        gcode_M115(); break;

      case 117: // M117: Set LCD message text, if possible
        gcode_M117(); break;

      case 118: // M118: Print to Host the message text
        gcode_M118(); break;

      case 119: // M119: Report endstop states
        gcode_M119(); break;
      case 120: // M120: Enable endstops
        gcode_M120(); break;
      case 121: // M121: Disable endstops
        gcode_M121(); break;
      case 122: // M122: Disable or enable software endstops
        gcode_M122(); break;

      #if ENABLED(HAVE_TMC2130DRIVER)
        case 123: // M123: Diagnose, used to debug TMC2130
          gcode_M123(); break;
      #endif

      #if ENABLED(PARK_HEAD_ON_PAUSE)
        case 125: // M125: Store current position and move to pause park position
          gcode_M125(); break;
      #endif

      #if ENABLED(BARICUDA)
        // PWM for HEATER_1_PIN
        #if HAS_HEATER_1
          case 126: // M126 valve open
            gcode_M126(); break;
          case 127: // M127 valve closed
            gcode_M127(); break;
        #endif // HAS_HEATER_1

        // PWM for HEATER_2_PIN
        #if HAS_HEATER_2
          case 128: // M128 valve open
            gcode_M128(); break;
          case 129: // M129 valve closed
            gcode_M129(); break;
        #endif // HAS_HEATER_2
      #endif // BARICUDA

      #if HAS_TEMP_BED
        case 140: // M140 - Set bed temp
          gcode_M140(); break;
      #endif

      #if HAS_TEMP_CHAMBER
        case 141: // M141 - Set chamber temp
          gcode_M141(); break;
      #endif

      #if HAS_TEMP_COOLER
        case 142: // M142 - Set cooler temp
          gcode_M142(); break;
      #endif

      #if ENABLED(ULTIPANEL) && HAS_TEMP_0
        case 145: // M145: Set material heatup parameters
          gcode_M145(); break;
      #endif

      #if ENABLED(TEMPERATURE_UNITS_SUPPORT)
        case 149: // M149: Set temperature units
          gcode_M149(); break;
      #endif

      #if HAS_COLOR_LEDS
        case 150: // M150
          gcode_M150(); break;
      #endif //BLINKM

      #if ENABLED(AUTO_REPORT_TEMPERATURES) && (HAS_TEMP_HOTEND || HAS_TEMP_BED)
        case 155: // M155: Set temperature auto-report interval
          gcode_M155(); break;
      #endif

      #if ENABLED(COLOR_MIXING_EXTRUDER)
        case 163: // M163 S<int> P<float> set weight for a mixing extruder
          gcode_M163(); break;
        #if MIXING_VIRTUAL_TOOLS > 1
          case 164: // M164 S<int> save current mix as a virtual tools
            gcode_M164(); break;
        #endif
        case 165: // M165 [ABCDHI]<float> set multiple mix weights
          gcode_M165(); break;
      #endif

      #if HAS_TEMP_BED
        case 190: // M190 - Wait for bed heater to reach target.
          gcode_M190(); break;
      #endif // TEMP_BED

      #if HAS_TEMP_CHAMBER
        case 191: // M191 - Wait for chamber heater to reach target.
          gcode_M191(); break;
      #endif

      #if HAS_TEMP_COOLER
        case 192: // M192 - Wait for chamber heater to reach target.
          gcode_M192(); break;
      #endif

      case 200: // // M200 D<diameter> Set filament diameter and set E axis units to cubic. (Use S0 to revert to linear units.)
        gcode_M200(); break;
      case 201: // M201
        gcode_M201(); break;
      #if 0 // Not used for Sprinter/grbl gen6
      case 202: // M202
        gcode_M202();
        break;
      #endif
      case 203: // M203 max Mechanics.feedrate_mm_s units/sec
        gcode_M203(); break;
      case 204: // M204 Mechanics.acceleration S normal moves T filament only moves
        gcode_M204(); break;
      case 205: //M205 advanced settings:  minimum travel speed S=while printing T=travel only,  B=minimum segment time X= maximum xy jerk, Z=maximum Z jerk
        gcode_M205(); break;

      #if ENABLED(WORKSPACE_OFFSETS)
        case 206: // M206: Set home offsets
          gcode_M206(); break;
      #endif

      #if ENABLED(FWRETRACT)
        case 207: //M207 - M207 - Set Retract Length: S<length>, Feedrate: F<units/min>, and Z lift: Z<distance>1
          gcode_M207(); break;
        case 208: // M208 - Set Recover (unretract) Additional (!) Length: S<length> and Feedrate: F<units/min>
          gcode_M208(); break;
        case 209: // M209 - Turn Automatic Retract Detection on/off: S<bool> (For slicers that don't support G10/11). Every normal extrude-only move will be classified as retract depending on the direction.
          gcode_M209(); break;
      #endif

      case 218: // M218: Set a tool offset: T<index> X<offset> Y<offset> Z<offset>
        gcode_M218(); break;
      case 220: // M220: Set Feedrate Percentage: S<percent> ("FR" on your LCD)
        gcode_M220(); break;
      case 221: // M221: Set Flow Percentage: T<extruder> S<percent>
        gcode_M221(); break;
      case 222: // M222: Set Purge Percentage: T<extruder> S<percent>
        gcode_M222(); break;
      case 226: // M226: P<pin number> S<pin state>- Wait until the specified pin reaches the state required
        gcode_M226(); break;

      #if HAS_CHDK || HAS_PHOTOGRAPH
        case 240: // M240: Triggers a camera by emulating a Canon RC-1 : http://www.doc-diy.net/photo/rc-1_hacked/
          gcode_M240(); break;
      #endif

      #if HAS(LCD_CONTRAST)
        case 250: // M250: Set LCD contrast value: C<value> (value 0..63)
          gcode_M250(); break;
      #endif

      #if HAS_SERVOS
        case 280: // M280: Set servo position absolute
          gcode_M280(); break;
      #endif

      #if HAS_BUZZER
        case 300: // M300: Play beep tone
          gcode_M300(); break;
      #endif

      #if ENABLED(PIDTEMP)
        case 301: // M301: Set hotend PID parameters
          gcode_M301(); break;
      #endif

      #if HAS_EXTRUDERS && ENABLED(PREVENT_COLD_EXTRUSION)
        case 302: // M302: Allow cold extrudes (set the minimum extrude temperature)
          gcode_M302(); break;
      #endif

      #if ENABLED(PIDTEMP)
        case 303: // M303: PID autotune
          gcode_M303(); break;
      #endif

      #if ENABLED(PIDTEMPBED)
        case 304: // M304: Set Bed PID
          gcode_M304(); break;
      #endif

      #if ENABLED(PIDTEMPCHAMBER)
        case 305: // M305: Set Chamber PID
          gcode_M305(); break;
      #endif

      #if ENABLED(PIDTEMPCOOLER)
        case 306: // M306: Set Cooler PID
          gcode_M306(); break;
      #endif

      #if HAS_ABL
        case 320: // M320: Activate ABL
          gcode_M320(); break;
        #if ENABLED(AUTO_BED_LEVELING_BILINEAR)
          case 321: // M321: Set a Auto Bed Leveling Z coordinate
            gcode_M321(); break;
        #endif
        case 322: // M322: Reset auto leveling matrix
          gcode_M322(); break;
      #endif

      #if HAS_MICROSTEPS
        case 350: // M350: Set microstepping mode. Warning: Steps per unit remains unchanged. S code sets stepping mode for all drivers.
          gcode_M350(); break;
        case 351: // M351: Toggle MS1 MS2 pins directly, S# determines MS1 or MS2, X# sets the pin high/low.
          gcode_M351(); break;
      #endif

      #if HAS_CASE_LIGHT
        case 355: // M355: Turn case lights on/off
          gcode_M355(); break;
      #endif

      #if MECH(MORGAN_SCARA)
        case 360:  // M360: SCARA Theta pos1
          if (gcode_M360()) return; break;
        case 361:  // M361: SCARA Theta pos2
          if (gcode_M361()) return; break;
        case 362:  // M362: SCARA Psi pos1
          if (gcode_M362()) return; break;
        case 363:  // M363: SCARA Psi pos2
          if (gcode_M363()) return; break;
        case 364:  // M364: SCARA Psi pos3 (90 deg to Theta)
          if (gcode_M364()) return; break;
      #endif

      case 400: // M400 finish all moves
        gcode_M400(); break;

      #if HAS_BED_PROBE
        case 401: // M401: Engage Z Servo endstop if available
          gcode_M401(); break;
        case 402: // M402: Retract Z Servo endstop if enabled
          gcode_M402(); break;
      #endif

      #if ENABLED(FILAMENT_SENSOR)
        case 404:  //M404 Enter the nominal filament width (3mm, 1.75mm ) N<3.0> or display nominal filament width
          gcode_M404(); break;
        case 405:  //M405 Turn on filament sensor for control
          gcode_M405(); break;
        case 406:  //M406 Turn off filament sensor for control
          gcode_M406(); break;
        case 407:   //M407 Display measured filament diameter
          gcode_M407(); break;
      #endif

      #if ENABLED(JSON_OUTPUT)
        case 408: // M408 JSON STATUS OUTPUT
          gcode_M408(); break;
      #endif // JSON_OUTPUT

      #if DISABLED(EMERGENCY_PARSER)
        case 410: // M410 quickstop - Abort all the planned moves.
          gcode_M410(); break;
      #endif

      #if ENABLED(MESH_BED_LEVELING)
        case 420: // M420 Enable/Disable Mesh Bed Leveling
          gcode_M420(); break;
        case 421: // M421 Set a Mesh Bed Leveling Z coordinate
          gcode_M421(); break;
      #endif

      #if ENABLED(WORKSPACE_OFFSETS)
        case 428: // M428 Apply current_position to home_offset
          gcode_M428(); break;
      #endif

      #if HAS_MULTI_MODE
        case 450:
          gcode_M450(); break; // report printer mode
        case 451:
          gcode_M451(); break;    // set printer mode printer
        #if ENABLED(LASER)
          case 452:
            gcode_M452(); break;  // set printer mode laser
        #endif
        #if ENABLED(CNCROUTER)
          case 453:
            gcode_M453(); break;  // set printer mode router
        #endif
      #endif

      case 500: // M500: Store settings in EEPROM
        gcode_M500(); break;
      case 501: // M501: Read settings from EEPROM
        gcode_M501(); break;
      case 502: // M502: Revert to default settings
        gcode_M502(); break;
      case 503: // M503: print settings currently in memory
        gcode_M503(); break;

      #if ENABLED(RFID_MODULE)
        case 522: // M422: Read or Write on card. M522 T<extruders> R<read> or W<write>
          gcode_M522(); break;
      #endif

      case 530: // M530: S<printing> L<layer> - Enables explicit printing mode (S1) or disables it (S0). L can set layer count
        gcode_M530(); break;
      case 531: // M531: filename - Define filename being printed
        gcode_M531(); break;
      case 532: // M532: X<percent> L<curLayer> - update current print state progress (X=0..100) and layer L
        gcode_M532(); break;

      #if ENABLED(ABORT_ON_ENDSTOP_HIT_FEATURE_ENABLED)
        case 540: // M540: Set abort on endstop hit for SD printing
          gcode_M540(); break;
      #endif

      #if HEATER_USES_AD595
        case 595: // M595 set Hotends AD595 offset & gain
          gcode_M595(); break;
      #endif

      #if ENABLED(ADVANCED_PAUSE_FEATURE)
        case 600: // Pause Park X[pos] Y[pos] Z[relative lift] E[initial retract] L[later retract distance for removal]
          gcode_M600(); break;
      #endif

      #if ENABLED(DUAL_X_CARRIAGE)
        case 605:
          gcode_M605(); break;
      #endif

      #if ENABLED(LASER)
        case 649: // M649 set laser options
          gcode_M649(); break;
      #endif 

      #if MECH(MUVE3D)
        case 650: // M650: Set peel distance
          gcode_M650(); break;
        case 651: // M651: Run peel move and return back to start.
          gcode_M651(); break;
        case 653: // M653: Execute tilt move
          gcode_M653(); break;
        case 654: // M654 - execute untilt move
          gcode_M654(); break;
        case 655: // M655: Send projector control commands via serial
          gcode_M655(); break;
      #endif

      #if HAS_BED_PROBE || MECH(DELTA)
        case 666: // M666 Set Z probe offset or set delta endstop and geometry adjustment
          gcode_M666(); break;
      #endif

      #if ENABLED(LIN_ADVANCE)
        case 900: // M900 Set advance factor.
          gcode_M900(); break;
      #endif

      #if MB(ALLIGATOR) || MB(ALLIGATOR_V3) || ENABLED(HAVE_TMC2130)
        case 906: // M906 Set motor currents XYZ T0-4 E
          gcode_M906(); break;
      #endif

      case 907: // M907 Set digital trimpot motor current using axis codes.
        gcode_M907(); break;

      #if HAS_DIGIPOTSS
        case 908: // M908 Control digital trimpot directly.
          gcode_M908(); break;
      #endif // HAS_DIGIPOTSS

      #if ENABLED(HAVE_TMC2130)
        case 911: // M911: Report TMC2130 prewarn triggered flags
          gcode_M911(); break;
        case 912: // M912: Clear TMC2130 prewarn triggered flags
          gcode_M912(); break;

        #if ENABLED(HYBRID_THRESHOLD)
          case 913: // M913: Set HYBRID_THRESHOLD speed.
            gcode_M913(); break;
        #endif

        #if ENABLED(SENSORLESS_HOMING)
          case 914: // M914: Set SENSORLESS_HOMING sensitivity.
            gcode_M914(); break;
        #endif
      #endif

      #if ENABLED(NEXTION) && ENABLED(NEXTION_GFX)
        case 995: // M995 Nextion origin
          gcode_M995(); break;
        case 996: // M996 Nextion scale
          gcode_M996(); break;
      #endif

      #if ENABLED(NPR2)
        case 997: // M997 Cxx Move Carter xx gradi
          gcode_M997(); break;
      #endif // NPR2

      case 999: // M999: Restart after being Stopped
        gcode_M999(); break;

      #if ENABLED(DEBUG_GCODE_PARSER)
        case 800: // GCode Parser Test
          parser.debug(); break;
      #endif
    }
    break;

    case 'T':
      gcode_T(parser.codenum);
    break;

    default: parser.unknown_command_error();
  }

  KEEPALIVE_STATE(NOT_BUSY);

  ok_to_send();
}

/**
 * Send a "Resend: nnn" message to the host to
 * indicate that a command needs to be re-sent.
 */
void FlushSerialRequestResend() {
  //char command_queue[cmd_queue_index_r][100]="Resend:";
  HAL::serialFlush();
  SERIAL_LV(RESEND, gcode_LastN + 1);
  ok_to_send();
}

/**
 * Send an "ok" message to the host, indicating
 * that a command was successfully processed.
 *
 * If ADVANCED_OK is enabled also include:
 *   N<int>  Line number of the command, if any
 *   P<int>  Planner space remaining
 *   B<int>  Block queue space remaining
 */
void ok_to_send() {
  refresh_cmd_timeout();
  if (!send_ok[cmd_queue_index_r]) return;
  SERIAL_STR(OK);
  #if ENABLED(ADVANCED_OK)
    char* p = command_queue[cmd_queue_index_r];
    if (*p == 'N') {
      SERIAL_CHR(' ');
      SERIAL_CHR(*p++);
      while (NUMERIC_SIGNED(*p))
        SERIAL_CHR(*p++);
    }
    SERIAL_MV(" P", (int)(BLOCK_BUFFER_SIZE - planner.movesplanned() - 1));
    SERIAL_MV(" B", BUFSIZE - commands_in_queue);
  #endif
  SERIAL_EOL();
}

/**
 * Function for DELTA
 */
#if MECH(DELTA)

  #if ENABLED(DELTA_AUTO_CALIBRATION_3)

    void bed_probe_all() {
      // Initial throwaway probe.. used to stabilize probe
      bed_level_c = probe.check_pt(0.0, 0.0);

      // Probe all bed positions & store carriage positions
      bed_level_z = probe.check_pt(0.0, Mechanics.delta_probe_radius);
      bed_level_oy = probe.check_pt(-SIN_60 * Mechanics.delta_probe_radius, COS_60 * Mechanics.delta_probe_radius);
      bed_level_x = probe.check_pt(-SIN_60 * Mechanics.delta_probe_radius, -COS_60 * Mechanics.delta_probe_radius);
      bed_level_oz = probe.check_pt(0.0, -Mechanics.delta_probe_radius);
      bed_level_y = probe.check_pt(SIN_60 * Mechanics.delta_probe_radius, -COS_60 * Mechanics.delta_probe_radius);
      bed_level_ox = probe.check_pt(SIN_60 * Mechanics.delta_probe_radius, COS_60 * Mechanics.delta_probe_radius);
      bed_level_c = probe.check_pt(0.0, 0.0);
    }

    void apply_endstop_adjustment(const float x_endstop, const float y_endstop, const float z_endstop) {
      Mechanics.delta_endstop_adj[X_AXIS] += x_endstop;
      Mechanics.delta_endstop_adj[Y_AXIS] += y_endstop;
      Mechanics.delta_endstop_adj[Z_AXIS] += z_endstop;

      Mechanics.Transform(Mechanics.current_position);
      Mechanics.set_position_mm(Mechanics.delta[A_AXIS] - x_endstop , Mechanics.delta[B_AXIS] - y_endstop, Mechanics.delta[C_AXIS] - z_endstop, Mechanics.current_position[E_AXIS]);  
      stepper.synchronize();
    }

    void adj_endstops() {
      bool x_done = false;
      bool y_done = false;
      bool z_done = false;

      do {
        bed_level_z = probe.check_pt(0.0, Mechanics.delta_probe_radius);
        bed_level_x = probe.check_pt(-SIN_60 * Mechanics.delta_probe_radius, -COS_60 * Mechanics.delta_probe_radius);
        bed_level_y = probe.check_pt(SIN_60 * Mechanics.delta_probe_radius, -COS_60 * Mechanics.delta_probe_radius);

        apply_endstop_adjustment(bed_level_x, bed_level_y, bed_level_z);

        SERIAL_MV("x:", bed_level_x, 4);
        SERIAL_MV(" (adj:", Mechanics.delta_endstop_adj[0], 4);
        SERIAL_MV(") y:", bed_level_y, 4);
        SERIAL_MV(" (adj:", Mechanics.delta_endstop_adj[1], 4);
        SERIAL_MV(") z:", bed_level_z, 4);
        SERIAL_MV(" (adj:", Mechanics.delta_endstop_adj[2], 4);
        SERIAL_CHR(')'); SERIAL_EOL();

        if (FABS(bed_level_x) <= ac_prec) {
          x_done = true;
          SERIAL_MSG("X=OK ");
        }
        else {
          x_done = false;
          SERIAL_MSG("X=ERROR ");
        }

        if (FABS(bed_level_y) <= ac_prec) {
          y_done = true;
          SERIAL_MSG("Y=OK ");
        }
        else {
          y_done = false;
          SERIAL_MSG("Y=ERROR ");
        }

        if (FABS(bed_level_z) <= ac_prec) {
          z_done = true;
          SERIAL_EM("Z=OK");
        }
        else {
          z_done = false;
          SERIAL_EM("Z=ERROR");
        }
      } while (((x_done == false) or (y_done == false) or (z_done == false)));

      const float high_endstop = MAX3(Mechanics.delta_endstop_adj[A_AXIS], Mechanics.delta_endstop_adj[B_AXIS], Mechanics.delta_endstop_adj[C_AXIS]);

      SERIAL_EMV("High endstop:", high_endstop, 4);

      if (high_endstop > 0) {
        SERIAL_EMV("Reducing Build height by ", high_endstop);
        LOOP_XYZ(i) Mechanics.delta_endstop_adj[i] -= high_endstop;
        Mechanics.delta_height -= high_endstop;
      }

      Mechanics.recalc_delta_settings();
    }

    int fix_tower_errors() {
      bool t1_err, t2_err, t3_err,
              xy_equal, xz_equal, yz_equal;
      float saved_tower_radius_adj[ABC],
            high_diff,
            x_diff, y_diff, z_diff,
            low_opp, high_opp;
      uint8_t err_tower = 0;

      COPY_ARRAY(saved_tower_radius_adj, Mechanics.delta_tower_radius_adj);

      x_diff = FABS(bed_level_x - bed_level_ox);
      y_diff = FABS(bed_level_y - bed_level_oy);
      z_diff = FABS(bed_level_z - bed_level_oz);
      high_diff = MAX3(x_diff, y_diff, z_diff);

      if (x_diff <= ac_prec) t1_err = false; else t1_err = true;
      if (y_diff <= ac_prec) t2_err = false; else t2_err = true;
      if (z_diff <= ac_prec) t3_err = false; else t3_err = true;

      SERIAL_MV("x_diff:", x_diff, 5);
      SERIAL_MV(" y_diff:", y_diff, 5);
      SERIAL_MV(" z_diff:", z_diff, 5);
      SERIAL_EMV(" high_diff:", high_diff, 5);

      // Are all errors equal? (within defined precision)
      xy_equal = false;
      xz_equal = false;
      yz_equal = false;
      if (FABS(x_diff - y_diff) <= ac_prec) xy_equal = true;
      if (FABS(x_diff - z_diff) <= ac_prec) xz_equal = true;
      if (FABS(y_diff - z_diff) <= ac_prec) yz_equal = true;

      SERIAL_MSG("xy_equal = ");
      if (xy_equal == true) SERIAL_EM("true"); else SERIAL_EM("false");
      SERIAL_MSG("xz_equal = ");
      if (xz_equal == true) SERIAL_EM("true"); else SERIAL_EM("false");
      SERIAL_MSG("yz_equal = ");
      if (yz_equal == true) SERIAL_EM("true"); else SERIAL_EM("false");

      low_opp   = MIN3(bed_level_ox, bed_level_oy, bed_level_oz);
      high_opp  = MAX3(bed_level_ox, bed_level_oy, bed_level_oz);

      SERIAL_EMV("Opp Range = ", high_opp - low_opp, 5);

      if (high_opp - low_opp  < ac_prec) {
        SERIAL_EM("Opposite Points within Limits - Adjustment not required");
        t1_err = false;
        t2_err = false;
        t3_err = false;
      }

      // All Towers have errors
      if ((t1_err == true) and (t2_err == true) and (t3_err == true)) {
        if ((xy_equal == false) or (xz_equal == false) or (yz_equal == false)) {
          // Errors not equal .. select the tower that needs to be adjusted
          if (high_diff == x_diff) err_tower = 1;
          if (high_diff == y_diff) err_tower = 2;
          if (high_diff == z_diff) err_tower = 3;
          SERIAL_MV("Tower ", err_tower);
          SERIAL_EM(" has largest error");
        }
        if ((xy_equal == true) and (xz_equal == true) and (yz_equal == true)) {
          SERIAL_EM("All Towers Errors Equal");
          t1_err = false;
          t2_err = false;
          t3_err = false;
        }
      }

      /*
      // Two tower errors
      if ((t1_err == true) and (t2_err == true) and (t3_err == false)) {
        if (high_diff == x_diff) err_tower = 1;
        else err_tower = 2;
      }
      else if ((t1_err == true) and (t2_err == false) and (t3_err == true)) {
        if (high_diff == x_diff) err_tower = 1;
        else err_tower = 3;
      }
      else if ((t1_err == false) and (t2_err == true) and (t3_err == true)) {
        if (high_diff == y_diff) err_tower = 2;
        else err_tower = 3;
      }
      */

      // Single tower error
      if ((t1_err == true) and (t2_err == false) and (t3_err == false)) err_tower = 1;
      if ((t1_err == false) and (t2_err == true) and (t3_err == false)) err_tower = 2;
      if ((t1_err == false) and (t2_err == false) and (t3_err == true)) err_tower = 3;

      SERIAL_MSG("t1:");
      if (t1_err == true) SERIAL_MSG("Err"); else SERIAL_MSG("OK");
      SERIAL_MSG(" t2:");
      if (t2_err == true) SERIAL_MSG("Err"); else SERIAL_MSG("OK");
      SERIAL_MSG(" t3:");
      if (t3_err == true) SERIAL_MSG("Err"); else SERIAL_MSG("OK");
      SERIAL_EOL();

      if (err_tower == 0)
        SERIAL_EM("Tower geometry OK");
      else {
        SERIAL_MV("Tower", int(err_tower));
        SERIAL_EM(" Error: Adjusting");
        adj_tower_radius(err_tower);
      }

      // Set return value to indicate if anything has been changed (0 = no change)
      int retval = 0;
      LOOP_XYZ(i) if (saved_tower_radius_adj[i] != Mechanics.delta_tower_radius_adj[i]) retval++;
      return retval;
    }

    bool adj_deltaradius() {
      bool adj_done;
      int adj_attempts;
      float adj_dRadius, adjdone_vector;

      bed_level_c = probe.check_pt(0.0, 0.0);

      if (FABS(bed_level_c) <= ac_prec) {
        SERIAL_EM("Delta Radius OK");
        return false;
      }
      else {
        SERIAL_EM("Adjusting Delta Radius");
        SERIAL_EMV("Bed level center = ", bed_level_c);

        // set initial direction and magnitude for delta radius adjustment
        adj_attempts = 0; 
        adj_dRadius = 0; 
        adjdone_vector = 0.01; 

        do {
          Mechanics.delta_radius += adj_dRadius;
          Mechanics.recalc_delta_settings();
          adj_done = false;

          adj_endstops();
          bed_level_c = probe.check_pt(0.0, 0.0);

          // Set inital adjustment value if it is currently 0
          if (adj_dRadius == 0) {
            if (bed_level_c > 0) adj_dRadius = -0.2;
            if (bed_level_c < 0) adj_dRadius = 0.2;
          }

          // Adjustment complete?
          if (FABS(bed_level_c) <= ac_prec) {
            //Done to within acprec .. but done within adjdone_vector? 
            if (FABS(bed_level_c) <= adjdone_vector)
              adj_done = true;
            else {
              adj_attempts ++;
              if (adj_attempts > 3) {
                adjdone_vector += 0.01;
                adj_attempts = 0;
              }
            }
          }

          // Show progress
          SERIAL_MV(" c:", bed_level_c, 4);
          SERIAL_MV(" delta radius:", Mechanics.delta_radius, 4);
          SERIAL_MV(" prec:", adjdone_vector, 3);
          SERIAL_MV(" tries:", adj_attempts);
          SERIAL_MSG(" done:");
          if (adj_done == true) SERIAL_EM("true");
          else SERIAL_EM("false");

          // Overshot target? .. reverse and scale down adjustment
          if (((bed_level_c < 0) and (adj_dRadius < 0)) or ((bed_level_c > 0) and (adj_dRadius > 0))) adj_dRadius = -(adj_dRadius / 2);
  
        } while (adj_done == false);

        return true;
      }
    }

    void adj_tower_radius(uint8_t tower) {
      bool adj_done;
      float adj_tRadius = 0.0,
            bed_level   = 0.0,
            bed_level_o = 0.0;

      do {
        Mechanics.delta_tower_radius_adj[tower - 1] += adj_tRadius;
        Mechanics.recalc_delta_settings();
        adj_done = false;

        if (tower == 1) {
          // Bedlevel_x
          bed_level = probe.check_pt(-SIN_60 * Mechanics.delta_probe_radius, -COS_60 * Mechanics.delta_probe_radius);
          // Bedlevel_ox
          bed_level_o = probe.check_pt(SIN_60 * Mechanics.delta_probe_radius, COS_60 * Mechanics.delta_probe_radius);
        }
        if (tower == 2) {
          // Bedlevel_y
          bed_level = probe.check_pt(SIN_60 * Mechanics.delta_probe_radius, -COS_60 * Mechanics.delta_probe_radius);
          // Bedlevel_oy
          bed_level_o = probe.check_pt(-SIN_60 * Mechanics.delta_probe_radius, COS_60 * Mechanics.delta_probe_radius);
        }
        if (tower == 3) {
          // Bedlevel_z
          bed_level = probe.check_pt(0.0, Mechanics.delta_probe_radius);
          // Bedlevel_oz
          bed_level_o = probe.check_pt(0.0, -Mechanics.delta_probe_radius);
        }

        // Set inital adjustment value if it is currently 0
        if (adj_tRadius == 0) {
          if (bed_level_o < bed_level) adj_tRadius = -1;
          if (bed_level_o > bed_level) adj_tRadius = 1;
        }

        // Overshot target? .. reverse and scale down adjustment
        if (((bed_level_o < bed_level) and (adj_tRadius > 0)) or ((bed_level_o > bed_level) and (adj_tRadius < 0))) adj_tRadius = -(adj_tRadius / 2);

        // Adjustment complete?
        if (FABS(bed_level_o) < bed_level + 0.015) adj_done = true;

        // Show progress
        SERIAL_MV("tower:", bed_level, 4);
        SERIAL_MV(" opptower:", bed_level_o, 4);
        SERIAL_MV(" tower radius adj:", Mechanics.delta_tower_radius_adj[tower - 1], 4);
        SERIAL_MSG(" done:");
        if (adj_done == true) SERIAL_EM("true");
        else SERIAL_EM("false");

        if (adj_done == false) adj_endstops();

      } while (adj_done == false);
    }

    void adj_tower_delta(uint8_t tower) {
      float adj_val = 0;
      float adj_mag = 0.2;
      float adj_prv;

      do {
        Mechanics.delta_tower_pos_adj[tower - 1] += adj_val;
        Mechanics.recalc_delta_settings();

        if ((tower == 1) or (tower == 3)) bed_level_oy = probe.check_pt(-SIN_60 * Mechanics.delta_probe_radius, COS_60 * Mechanics.delta_probe_radius);
        if ((tower == 1) or (tower == 2)) bed_level_oz = probe.check_pt(0.0, -Mechanics.delta_probe_radius);
        if ((tower == 2) or (tower == 3)) bed_level_ox = probe.check_pt(SIN_60 * Mechanics.delta_probe_radius, COS_60 * Mechanics.delta_probe_radius);

        adj_prv = adj_val;
        adj_val = 0;

        if (tower == 1) {
          if (bed_level_oy < bed_level_oz) adj_val = adj_mag;
          if (bed_level_oy > bed_level_oz) adj_val = -adj_mag;
        }

        if (tower == 2) {
          if (bed_level_oz < bed_level_ox) adj_val = adj_mag;
          if (bed_level_oz > bed_level_ox) adj_val = -adj_mag;
        }

        if (tower == 3) {
          if (bed_level_ox < bed_level_oy) adj_val = adj_mag;
          if (bed_level_ox > bed_level_oy) adj_val = -adj_mag;
        }
           
        if ((adj_val > 0) and (adj_prv < 0)) {
          adj_mag = adj_mag / 2;
          adj_val = adj_mag;
        }

        if ((adj_val < 0) and (adj_prv > 0)) {
          adj_mag = adj_mag / 2;
          adj_val = -adj_mag;
        }

        // Show Adjustments made
        if (tower == 1) {
          SERIAL_MV("oy:", bed_level_oy, 4);
          SERIAL_MV(" oz:", bed_level_oz, 4);
        }

        if (tower == 2) {
          SERIAL_MV("ox:", bed_level_ox, 4);
          SERIAL_MV(" oz:", bed_level_oz, 4);
        }

        if (tower == 3) {
          SERIAL_MV("ox:", bed_level_ox, 4);
          SERIAL_MV(" oy:", bed_level_oy, 4);
        }

        SERIAL_EMV(" tower delta adj:", adj_val, 5);
      } while(adj_val != 0);
    }

    float adj_diagrod_length() {
      float adj_val = 0;
      float adj_mag = 0.2;
      float adj_prv, target;
      float prev_diag_rod = Mechanics.delta_diagonal_rod;

      do {
        Mechanics.delta_diagonal_rod += adj_val;
        Mechanics.recalc_delta_settings();

        bed_level_oy = probe.check_pt(-SIN_60 * Mechanics.delta_probe_radius, COS_60 * Mechanics.delta_probe_radius);
        bed_level_oz = probe.check_pt(0.0, -Mechanics.delta_probe_radius);
        bed_level_ox = probe.check_pt(SIN_60 * Mechanics.delta_probe_radius, COS_60 * Mechanics.delta_probe_radius);
        bed_level_c = probe.check_pt(0.0, 0.0);

        target = (bed_level_ox + bed_level_oy + bed_level_oz) / 3;
        adj_prv = adj_val;
        adj_val = 0;

        if (bed_level_c - 0.01 < target) adj_val = -adj_mag;
        if (bed_level_c + 0.01 > target) adj_val = adj_mag;

        if (((adj_val > 0) and (adj_prv < 0)) or ((adj_val < 0) and (adj_prv > 0))) {
          adj_val = adj_val / 2;
          adj_mag = adj_mag / 2;
        }

        if ((bed_level_c - 0.01 < target) and (bed_level_c + 0.01 > target)) adj_val = 0;

        // If adj magnatude is very small.. quit adjusting
        if ((abs(adj_val) < 0.001) and (adj_val != 0)) adj_val = 0;

        SERIAL_MV("target:", target, 4);
        SERIAL_MV(" c:", bed_level_c, 4);
        SERIAL_EMV(" adj:", adj_val, 5);
      } while(adj_val != 0);

      return (Mechanics.delta_diagonal_rod - prev_diag_rod);
    }

    void calibration_report() {
      // Display Report
      SERIAL_EM("| \tZ-Tower\t\t\tEndstop Offsets");

      SERIAL_MSG("| \t");
      if (bed_level_z >= 0) SERIAL_MSG(" ");
      SERIAL_MV("", bed_level_z, 4);
      SERIAL_MV("\t\t\tX:", Mechanics.delta_endstop_adj[0], 4);
      SERIAL_MV(" Y:", Mechanics.delta_endstop_adj[1], 4);
      SERIAL_EMV(" Z:", Mechanics.delta_endstop_adj[2], 4);

      SERIAL_MSG("| ");
      if (bed_level_ox >= 0) SERIAL_MSG(" ");
      SERIAL_MV("", bed_level_ox, 4);
      SERIAL_MSG("\t");
      if (bed_level_oy >= 0) SERIAL_MSG(" ");
      SERIAL_MV("", bed_level_oy, 4);
      SERIAL_EM("\t\tTower Offsets");

      SERIAL_MSG("| \t");
      if (bed_level_c >= 0) SERIAL_MSG(" ");
      SERIAL_MV("", bed_level_c, 4);
      SERIAL_MV("\t\t\tA:", Mechanics.delta_tower_radius_adj[0]);
      SERIAL_MV(" B:", Mechanics.delta_tower_radius_adj[1]);
      SERIAL_EMV(" C:", Mechanics.delta_tower_radius_adj[2]);

      SERIAL_MSG("| ");
      if (bed_level_x >= 0) SERIAL_MSG(" ");
      SERIAL_MV("", bed_level_x, 4);
      SERIAL_MSG("\t");
      if (bed_level_y >= 0) SERIAL_MSG(" ");
      SERIAL_MV("", bed_level_y, 4);
      SERIAL_MV("\t\tI:", Mechanics.delta_tower_pos_adj[0]);
      SERIAL_MV(" J:", Mechanics.delta_tower_pos_adj[1]);
      SERIAL_EMV(" K:", Mechanics.delta_tower_pos_adj[2]);

      SERIAL_MSG("| \t");
      if (bed_level_oz >= 0) SERIAL_MSG(" ");
      SERIAL_MV("", bed_level_oz, 4);
      SERIAL_EMV("\t\t\tDelta Radius: ", Mechanics.delta_radius, 4);

      SERIAL_EMV("| X-Tower\tY-Tower\t\tDiagonal Rod: ", Mechanics.delta_diagonal_rod, 4);
      SERIAL_EOL();
    }

  #endif

#endif // DELTA

/**
 * Report current position to host
 */
void report_current_position() {
  SERIAL_MV( "X:", Mechanics.current_position[X_AXIS]);
  SERIAL_MV(" Y:", Mechanics.current_position[Y_AXIS]);
  SERIAL_MV(" Z:", Mechanics.current_position[Z_AXIS]);
  SERIAL_MV(" E:", Mechanics.current_position[E_AXIS]);

  stepper.report_positions();

  #if IS_SCARA
    SERIAL_MV("SCARA Theta:", stepper.get_axis_position_degrees(A_AXIS));
    SERIAL_EMV("   Psi+Theta:", stepper.get_axis_position_degrees(B_AXIS));
  #endif
}

void report_xyze(const float pos[XYZE], const uint8_t n = 4, const uint8_t precision = 3) {
  for (uint8_t i = 0; i < n; i++) {
    SERIAL_CHR(' ');
    SERIAL_CHR(axis_codes[i]);
    SERIAL_CHR(':');
    SERIAL_VAL(pos[i], precision);
  }
  SERIAL_EOL();
}

inline void report_xyz(const float pos[XYZ]) { report_xyze(pos, 3); }

void report_current_position_detail() {

  stepper.synchronize();

  SERIAL_MSG("\nLogical:");
  report_xyze(Mechanics.current_position);

  SERIAL_MSG("Raw:    ");
  const float raw[XYZ] = { RAW_X_POSITION(Mechanics.current_position[X_AXIS]), RAW_Y_POSITION(Mechanics.current_position[Y_AXIS]), RAW_Z_POSITION(Mechanics.current_position[Z_AXIS]) };
  report_xyz(raw);

  float leveled[XYZ] = { Mechanics.current_position[X_AXIS], Mechanics.current_position[Y_AXIS], Mechanics.current_position[Z_AXIS] };

  #if HAS_LEVELING

    SERIAL_MSG("Leveled:");
    bedlevel.apply_leveling(leveled);
    report_xyz(leveled);

    SERIAL_MSG("UnLevel:");
    float unleveled[XYZ] = { leveled[X_AXIS], leveled[Y_AXIS], leveled[Z_AXIS] };
    bedlevel.unapply_leveling(unleveled);
    report_xyz(unleveled);

  #endif

  #if IS_KINEMATIC
    #if IS_SCARA
      SERIAL_MSG("ScaraK: ");
    #else
      SERIAL_MSG("DeltaK: ");
    #endif
    Mechanics.Transform(leveled);  // writes delta[]
    report_xyz(Mechanics.delta);
  #endif

  SERIAL_MSG("Stepper:");
  const long step_count[XYZE] = { stepper.position(X_AXIS), stepper.position(Y_AXIS), stepper.position(Z_AXIS), stepper.position(E_AXIS) };
  report_xyze((float*)step_count, 4, 0);

  #if IS_SCARA
    const float deg[XYZ] = {
      stepper.get_axis_position_degrees(A_AXIS),
      stepper.get_axis_position_degrees(B_AXIS)
    };
    SERIAL_MSG("Degrees:");
    report_xyze(deg, 2);
  #endif

  SERIAL_MSG("FromStp:");
  Mechanics.get_cartesian_from_steppers();  // writes cartesian_position[XYZ] (with forward kinematics)
  const float from_steppers[XYZE] = { Mechanics.cartesian_position[X_AXIS], Mechanics.cartesian_position[Y_AXIS], Mechanics.cartesian_position[Z_AXIS], Mechanics.get_axis_position_mm(E_AXIS) };
  report_xyze(from_steppers);

  const float diff[XYZE] = {
    from_steppers[X_AXIS] - leveled[X_AXIS],
    from_steppers[Y_AXIS] - leveled[Y_AXIS],
    from_steppers[Z_AXIS] - leveled[Z_AXIS],
    from_steppers[E_AXIS] - Mechanics.current_position[E_AXIS]
  };
  SERIAL_MSG("Differ: ");
  report_xyze(diff);
}

#if ENABLED(ARC_SUPPORT)

  /**
   * Plan an arc in 2 dimensions
   *
   * The arc is approximated by generating many small linear segments.
   * The length of each segment is configured in MM_PER_ARC_SEGMENT (Default 1mm)
   * Arcs should only be made relatively large (over 5mm), as larger arcs with
   * larger segments will tend to be more efficient. Your slicer should have
   * options for G2/G3 arc generation. In future these options may be GCode tunable.
   */
  void plan_arc(
    float logical[XYZE],  // Destination position
    float *offset,        // Center of rotation relative to current_position
    uint8_t clockwise     // Clockwise?
  ) {

    float r_X = -offset[X_AXIS],  // Radius vector from center to current location
          r_Y = -offset[Y_AXIS];

    const float radius = HYPOT(r_X, r_Y),
                center_X = Mechanics.current_position[X_AXIS] - r_X,
                center_Y = Mechanics.current_position[Y_AXIS] - r_Y,
                rt_X = logical[X_AXIS] - center_X,
                rt_Y = logical[Y_AXIS] - center_Y,
                linear_travel = logical[Z_AXIS] - Mechanics.current_position[Z_AXIS],
                extruder_travel = logical[E_AXIS] - Mechanics.current_position[E_AXIS];

    // CCW angle of rotation between position and target from the circle center. Only one atan2() trig computation required.
    float angular_travel = atan2(r_X * rt_Y - r_Y * rt_X, r_X * rt_X + r_Y * rt_Y);
    if (angular_travel < 0) angular_travel += RADIANS(360);
    if (clockwise) angular_travel -= RADIANS(360);

    // Make a circle if the angular rotation is 0
    if (angular_travel == 0 && Mechanics.current_position[X_AXIS] == logical[X_AXIS] && Mechanics.current_position[Y_AXIS] == logical[Y_AXIS])
      angular_travel += RADIANS(360);

    float mm_of_travel = HYPOT(angular_travel * radius, FABS(linear_travel));
    if (mm_of_travel < 0.001) return;

    uint16_t segments = FLOOR(mm_of_travel / (MM_PER_ARC_SEGMENT));
    if (segments == 0) segments = 1;
    
    /**
     * Vector rotation by transformation matrix: r is the original vector, r_T is the rotated vector,
     * and phi is the angle of rotation. Based on the solution approach by Jens Geisler.
     *     r_T = [cos(phi) -sin(phi);
     *            sin(phi)  cos(phi] * r ;
     *
     * For arc generation, the center of the circle is the axis of rotation and the radius vector is
     * defined from the circle center to the initial position. Each line segment is formed by successive
     * vector rotations. This requires only two cos() and sin() computations to form the rotation
     * matrix for the duration of the entire arc. Error may accumulate from numerical round-off, since
     * all double numbers are single precision on the Arduino. (True double precision will not have
     * round off issues for CNC applications.) Single precision error can accumulate to be greater than
     * tool precision in some cases. Therefore, arc path correction is implemented.
     *
     * Small angle approximation may be used to reduce computation overhead further. This approximation
     * holds for everything, but very small circles and large MM_PER_ARC_SEGMENT values. In other words,
     * theta_per_segment would need to be greater than 0.1 rad and N_ARC_CORRECTION would need to be large
     * to cause an appreciable drift error. N_ARC_CORRECTION~=25 is more than small enough to correct for
     * numerical drift error. N_ARC_CORRECTION may be on the order a hundred(s) before error becomes an
     * issue for CNC machines with the single precision Arduino calculations.
     *
     * This approximation also allows plan_arc to immediately insert a line segment into the planner
     * without the initial overhead of computing cos() or sin(). By the time the arc needs to be applied
     * a correction, the planner should have caught up to the lag caused by the initial plan_arc overhead.
     * This is important when there are successive arc motions.
     */
    // Vector rotation matrix values
    float arc_target[XYZE];
    const float theta_per_segment = angular_travel / segments,
                linear_per_segment = linear_travel / segments,
                extruder_per_segment = extruder_travel / segments,
                sin_T = theta_per_segment,
                cos_T = 1 - 0.5 * sq(theta_per_segment); // Small angle approximation

    // Initialize the linear axis
    arc_target[Z_AXIS] = Mechanics.current_position[Z_AXIS];

    // Initialize the extruder axis
    arc_target[E_AXIS] = Mechanics.current_position[E_AXIS];

    const float fr_mm_s = MMS_SCALED(Mechanics.feedrate_mm_s);

    millis_t next_idle_ms = millis() + 200UL;

    int8_t count = 0;
    for (uint16_t i = 1; i < segments; i++) { // Iterate (segments-1) times

      thermalManager.manage_temp_controller();
      if (ELAPSED(millis(), next_idle_ms)) {
        next_idle_ms = millis() + 200UL;
        idle();
      }

      if (++count < N_ARC_CORRECTION) {
        // Apply vector rotation matrix to previous r_X / 1
        const float r_new_Y = r_X * sin_T + r_Y * cos_T;
        r_X = r_X * cos_T - r_Y * sin_T;
        r_Y = r_new_Y;
      }
      else {
        // Arc correction to radius vector. Computed only every N_ARC_CORRECTION increments.
        // Compute exact location by applying transformation matrix from initial radius vector(=-offset).
        // To reduce stuttering, the sin and cos could be computed at different times.
        // For now, compute both at the same time.
        const float cos_Ti = cos(i * theta_per_segment),
                    sin_Ti = sin(i * theta_per_segment);
        r_X = -offset[X_AXIS] * cos_Ti + offset[Y_AXIS] * sin_Ti;
        r_Y = -offset[X_AXIS] * sin_Ti - offset[Y_AXIS] * cos_Ti;
        count = 0;
      }

      // Update arc_target location
      arc_target[X_AXIS] = center_X + r_X;
      arc_target[Y_AXIS] = center_Y + r_Y;
      arc_target[Z_AXIS] += linear_per_segment;
      arc_target[E_AXIS] += extruder_per_segment;

      endstops.clamp_to_software_endstops(arc_target);

      planner.buffer_line_kinematic(arc_target, fr_mm_s, active_extruder, active_driver);
    }

    // Ensure last segment arrives at target location.
    planner.buffer_line_kinematic(logical, fr_mm_s, active_extruder, active_driver);

    // As far as the parser is concerned, the position is now == target. In reality the
    // motion control system might still be processing the action and the real tool position
    // in any intermediate location.
    Mechanics.set_current_to_destination();
  }

#endif

#if HAS_CONTROLLERFAN

  void controllerFan() {
    static millis_t lastMotorOn = 0,    // Last time a motor was turned on
                    nextMotorCheck = 0; // Last time the state was checked
    millis_t ms = millis();
    if (ELAPSED(ms, nextMotorCheck)) {
      nextMotorCheck = ms + 2500UL; // Not a time critical function, so only check every 2.5s
      if (X_ENABLE_READ == X_ENABLE_ON || Y_ENABLE_READ == Y_ENABLE_ON || Z_ENABLE_READ == Z_ENABLE_ON || thermalManager.soft_pwm_bed > 0
        || E0_ENABLE_READ == E_ENABLE_ON // If any of the drivers are enabled...
        #if EXTRUDERS > 1
          || E1_ENABLE_READ == E_ENABLE_ON
          #if HAS(X2_ENABLE)
            || X2_ENABLE_READ == X_ENABLE_ON
          #endif
          #if EXTRUDERS > 2
            || E2_ENABLE_READ == E_ENABLE_ON
            #if EXTRUDERS > 3
              || E3_ENABLE_READ == E_ENABLE_ON
              #if EXTRUDERS > 4
                || E4_ENABLE_READ == E_ENABLE_ON
                #if EXTRUDERS > 5
                  || E5_ENABLE_READ == E_ENABLE_ON
                #endif
              #endif
            #endif
          #endif
        #endif
      ) {
        lastMotorOn = ms; //... set time to NOW so the fan will turn on
      }

      // Fan off if no steppers have been enabled for CONTROLLERFAN_SECS seconds
      controller_fanSpeeds = (!lastMotorOn || ELAPSED(ms, lastMotorOn + (CONTROLLERFAN_SECS) * 1000UL)) ? 0 : CONTROLLERFAN_SPEED;
    }
  }

#endif // HAS_CONTROLLERFAN

#if MECH(MORGAN_SCARA)

  /**
   * Morgan SCARA Forward Mechanics. Results in cartesian_position[].
   * Maths and first version by QHARLEY.
   * Integrated and slightly restructured by Joachim Cerny.
   */
  void forward_kinematics_SCARA(const float &a, const float &b) {

    const float a_sin = sin(RADIANS(a)) * L1,
                a_cos = cos(RADIANS(a)) * L1,
                b_sin = sin(RADIANS(b)) * L2,
                b_cos = cos(RADIANS(b)) * L2;

    cartesian_position[X_AXIS] = a_cos + b_cos + SCARA_OFFSET_X;  //theta
    cartesian_position[Y_AXIS] = a_sin + b_sin + SCARA_OFFSET_Y;  //theta+phi

      //SERIAL_MV(" cartesian_position[X_AXIS]=", cartesian_position[X_AXIS]);
      //SERIAL_EMV(" cartesian_position[Y_AXIS]=", cartesian_position[Y_AXIS]);
  }

  /**
   * Morgan SCARA Inverse Mechanics. Results in delta[].
   *
   * See http://forums.reprap.org/read.php?185,283327
   * 
   * Maths and first version by QHARLEY.
   * Integrated and slightly restructured by Joachim Cerny.
   */
  void inverse_kinematics(const float logical[XYZ]) {

    static float C2, S2, SK1, SK2, THETA, PSI; 

    const float sx = RAW_X_POSITION(logical[X_AXIS]) - SCARA_offset_x,  // Translate SCARA to standard X Y
                sy = RAW_Y_POSITION(logical[Y_AXIS]) - SCARA_offset_y;  // With scaling factor.

    if (L1 == L2)
      C2 = HYPOT2(sx, sy) / L1_2_2 - 1;
    else
      C2 = (HYPOT2(sx, sy) - (L1_2 + L2_2)) / (2.0 * L1 * L2);

    S2 = SQRT(1 - sq(C2));

    // Unrotated Arm1 plus rotated Arm2 gives the distance from Center to End
    SK1 = L1 + L2 * C2;

    // Rotated Arm2 gives the distance from Arm1 to Arm2
    SK2 = L2 * S2;

    // Angle of Arm1 is the difference between Center-to-End angle and the Center-to-Elbow
    THETA = ATAN2(SK1, SK2) - ATAN2(sx, sy);

    // Angle of Arm2
    PSI = ATAN2(S2, C2);

    delta[A_AXIS] = DEGREES(THETA);        // theta is support arm angle
    delta[B_AXIS] = DEGREES(THETA + PSI);  // equal to sub arm angle (inverted motor)
    delta[C_AXIS] = logical[Z_AXIS];

    /*
    DEBUG_POS("SCARA IK", logical);
    DEBUG_POS("SCARA IK", delta);
    SERIAL_MV("  SCARA (x,y) ", sx);
    SERIAL_MV(",", sy);
    SERIAL_MV(" C2=", C2);
    SERIAL_MV(" S2=", S2);
    SERIAL_MV(" Theta=", THETA);
    SERIAL_EMV(" Psi=", PSI);
    */
  }

#endif // MORGAN_SCARA

#if ENABLED(TEMP_STAT_LEDS)

  static bool red_led = false;
  static millis_t next_status_led_update_ms = 0;

  void handle_status_leds(void) {
    if (ELAPSED(millis(), next_status_led_update_ms)) {
      next_status_led_update_ms += 500; // Update every 0.5s
      float max_temp = 0.0;
        #if HAS_TEMP_BED
          max_temp = MAX3(max_temp, thermalManager.degTargetBed(), thermalManager.degBed());
        #endif
      HOTEND_LOOP()
        max_temp = MAX3(max_temp, thermalManager.degHotend(h), thermalManager.degTargetHotend(h));
      bool new_led = (max_temp > 55.0) ? true : (max_temp < 54.0) ? false : red_led;
      if (new_led != red_led) {
        red_led = new_led;
        #if PIN_EXISTS(STAT_LED_RED)
          WRITE(STAT_LED_RED_PIN, new_led ? HIGH : LOW);
        #endif
        #if PIN_EXISTS(STAT_LED_BLUE)
          WRITE(STAT_LED_BLUE_PIN, new_led ? LOW : HIGH);
        #endif
      }
    }
  }

#endif

#if HAS_FIL_RUNOUT
  void handle_filament_runout() {
    if (!filament_ran_out) {
      filament_ran_out = true;
      enqueue_and_echo_commands_P(PSTR(FILAMENT_RUNOUT_SCRIPT));
      SERIAL_LM(REQUEST_PAUSE, "End Filament detect!");
      stepper.synchronize();
    }
  }
#endif

void quickstop_stepper() {
  stepper.quick_stop();
  stepper.synchronize();
  Mechanics.set_current_from_steppers_for_axis(ALL_AXES);
  Mechanics.sync_plan_position();
}

float calculate_volumetric_multiplier(float diameter) {
  if (!volumetric_enabled || diameter == 0) return 1.0;
  float d2 = diameter * 0.5;
  return 1.0 / (M_PI * d2 * d2);
}

void calculate_volumetric_multipliers() {
  for (uint8_t e = 0; e < EXTRUDERS; e++)
    volumetric_multiplier[e] = calculate_volumetric_multiplier(filament_size[e]);
}

#if ENABLED(HAVE_TMC2130)

  void automatic_current_control(TMC2130Stepper &st, String axisID) {
    // Check otpw even if we don't use automatic control. Allows for flag inspection.
    const bool is_otpw = st.checkOT();

    // Report if a warning was triggered
    static bool previous_otpw = false;
    if (is_otpw && !previous_otpw) {
      char timestamp[10];
      duration_t elapsed = print_job_counter.duration();
      const bool has_days = (elapsed.value > 60*60*24L);
      (void)elapsed.toDigital(timestamp, has_days);
      SERIAL_TXT(timestamp);
      SERIAL_TXT(": ");
      SERIAL_TXT(axisID);
      SERIAL_EM(" driver overtemperature warning!");
    }
    previous_otpw = is_otpw;

    #if CURRENT_STEP > 0 && ENABLED(AUTOMATIC_CURRENT_CONTROL)
      // Return if user has not enabled current control start with M906 S1.
      if (!auto_current_control) return;

      /**
       * Decrease current if is_otpw is true.
       * Bail out if driver is disabled.
       * Increase current if OTPW has not been triggered yet.
       */
      uint16_t current = st.getCurrent();
      if (is_otpw) {
        st.setCurrent(current - CURRENT_STEP, R_SENSE, HOLD_MULTIPLIER);
        #if ENABLED(REPORT_CURRENT_CHANGE)
          SERIAL_TXT(axisID);
          SERIAL_MV(" current decreased to ", st.getCurrent());
        #endif
      }

      else if (!st.isEnabled())
        return;

      else if (!is_otpw && !st.getOTPW()) {
        current += CURRENT_STEP;
        if (current <= AUTO_ADJUST_MAX) {
          st.setCurrent(current, R_SENSE, HOLD_MULTIPLIER);
          #if ENABLED(REPORT_CURRENT_CHANGE)
            SERIAL_TXT(axisID);
            SERIAL_MV(" current increased to ", st.getCurrent());
          #endif
        }
      }
      SERIAL_EOL();
    #endif
  }

  void checkOverTemp() {
    static millis_t next_cOT = 0;
    if (ELAPSED(millis(), next_cOT)) {
      next_cOT = millis() + 5000;
      #if ENABLED(X_IS_TMC2130)
        automatic_current_control(stepperX, "X");
      #endif
      #if ENABLED(Y_IS_TMC2130)
        automatic_current_control(stepperY, "Y");
      #endif
      #if ENABLED(Z_IS_TMC2130)
        automatic_current_control(stepperZ, "Z");
      #endif
      #if ENABLED(X2_IS_TMC2130)
        automatic_current_control(stepperX2, "X2");
      #endif
      #if ENABLED(Y2_IS_TMC2130)
        automatic_current_control(stepperY2, "Y2");
      #endif
      #if ENABLED(Z2_IS_TMC2130)
        automatic_current_control(stepperZ2, "Z2");
      #endif
      #if ENABLED(E0_IS_TMC2130)
        automatic_current_control(stepperE0, "E0");
      #endif
      #if ENABLED(E1_IS_TMC2130)
        automatic_current_control(stepperE1, "E1");
      #endif
      #if ENABLED(E2_IS_TMC2130)
        automatic_current_control(stepperE2, "E2");
      #endif
      #if ENABLED(E3_IS_TMC2130)
        automatic_current_control(stepperE3, "E3");
      #endif
      #if ENABLED(E4_IS_TMC2130)
        automatic_current_control(stepperE4, "E4");
      #endif
      #if ENABLED(E5_IS_TMC2130)
        automatic_current_control(stepperE5, "E5");
      #endif
    }
  }

#endif // HAVE_TMC2130

/**
 * Manage several activities:
 *  - Check for Filament Runout
 *  - Keep the command buffer full
 *  - Check for maximum inactive time between commands
 *  - Check for maximum inactive time between stepper commands
 *  - Check if pin CHDK needs to go LOW
 *  - Check for KILL button held down
 *  - Check for HOME button held down
 *  - Check if cooling fan needs to be switched on
 *  - Check if an idle but hot extruder needs filament extruded (EXTRUDER_RUNOUT_PREVENT)
 *  - Check oozing prevent
 *  - Read o Write Rfid
 */
void manage_inactivity(bool ignore_stepper_queue/*=false*/) {

  #if HAS_FIL_RUNOUT && FILAMENT_RUNOUT_DOUBLE_CHECK > 0
    static bool filament_double_check = false;
    static millis_t filament_switch_time = 0;
    if ((IS_SD_PRINTING || print_job_counter.isRunning()) && READ(FIL_RUNOUT_PIN) == FIL_RUNOUT_PIN_INVERTING) {
      if (filament_double_check) {
        if (ELAPSED(millis(), filament_switch_time) {
          handle_filament_runout();
          filament_double_check = false;
        }
      }
      else {
        filament_double_check = true;
        filament_switch_time = millis() + FILAMENT_RUNOUT_DOUBLE_CHECK;
      }
    }
  #elif HAS_FIL_RUNOUT
    if ((IS_SD_PRINTING || print_job_counter.isRunning()) && READ(FIL_RUNOUT_PIN) == FIL_RUNOUT_PIN_INVERTING)
      handle_filament_runout();
  #endif

  if (commands_in_queue < BUFSIZE) get_available_commands();

  const millis_t ms = millis();

  if (max_inactive_time && ELAPSED(ms, previous_cmd_ms + max_inactive_time)) {
    SERIAL_LMT(ER, MSG_KILL_INACTIVE_TIME, parser.command_ptr);
    kill(PSTR(MSG_KILLED));
  }

  // Prevent steppers timing-out in the middle of M600
  #if ENABLED(ADVANCED_PAUSE_FEATURE) && ENABLED(PAUSE_PARK_NO_STEPPER_TIMEOUT)
    #define MOVE_AWAY_TEST !move_away_flag
  #else
    #define MOVE_AWAY_TEST true
  #endif

  #if ENABLED(FLOWMETER_SENSOR) && ENABLED(MINFLOW_PROTECTION)
    if (flow_firstread && print_job_counter.isRunning() && (get_flowrate() < (float)MINFLOW_PROTECTION)) {
      flow_firstread = false;
      kill(PSTR(MSG_KILLED));
    }
  #endif

  if (MOVE_AWAY_TEST && stepper_inactive_time && ELAPSED(ms, previous_cmd_ms + stepper_inactive_time)
      && !ignore_stepper_queue && !planner.blocks_queued()) {
    #if ENABLED(DISABLE_INACTIVE_X)
      disable_X();
    #endif
    #if ENABLED(DISABLE_INACTIVE_Y)
      disable_Y();
    #endif
    #if ENABLED(DISABLE_INACTIVE_Z)
      disable_Z();
    #endif
    #if ENABLED(DISABLE_INACTIVE_E)
      stepper.disable_e_steppers();
    #endif
    #if ENABLED(LASER)
      if (laser.time / 60000 > 0) {
        laser.lifetime += laser.time / 60000; // convert to minutes
        laser.time = 0;
      }
      laser_extinguish();
      #if ENABLED(LASER_PERIPHERALS)
        laser_peripherals_off();
      #endif
    #endif
  }

  #if HAS_CHDK // Check if pin should be set to LOW after M240 set it to HIGH
    if (chdkActive && ELAPSED(ms, chdkHigh + CHDK_DELAY)) {
      chdkActive = false;
      WRITE(CHDK_PIN, LOW);
    }
  #endif

  #if HAS_KILL

    // Check if the kill button was pressed and wait just in case it was an accidental
    // key kill key press
    // -------------------------------------------------------------------------------
    static int killCount = 0;   // make the inactivity button a bit less responsive
    const int KILL_DELAY = 750;
    if (!READ(KILL_PIN))
       killCount++;
    else if (killCount > 0)
       killCount--;

    // Exceeded threshold and we can confirm that it was not accidental
    // KILL the machine
    // ----------------------------------------------------------------
    if (killCount >= KILL_DELAY) {
      SERIAL_LM(ER, MSG_KILL_BUTTON);
      kill(PSTR(MSG_KILLED));
    }
  #endif

  #if HAS_HOME
    // Check to see if we have to home, use poor man's debouncer
    // ---------------------------------------------------------
    static int homeDebounceCount = 0;   // poor man's debouncing count
    const int HOME_DEBOUNCE_DELAY = 750;
    if (!IS_SD_PRINTING && !READ(HOME_PIN)) {
      if (!homeDebounceCount) {
        enqueue_and_echo_commands_P(PSTR("G28"));
        LCD_MESSAGEPGM(MSG_AUTO_HOME);
      }
      if (homeDebounceCount < HOME_DEBOUNCE_DELAY)
        homeDebounceCount++;
      else
        homeDebounceCount = 0;
    }
  #endif

  #if HAS_CONTROLLERFAN
    controllerFan(); // Check if fan should be turned on to cool stepper drivers down
  #endif

  #if HAS_POWER_SWITCH
    if (!powerManager.powersupply_on) powerManager.check(); // Check Power
  #endif

  #if ENABLED(EXTRUDER_RUNOUT_PREVENT)
    if (ELAPSED(ms, previous_cmd_ms + (EXTRUDER_RUNOUT_SECONDS) * 1000UL)
      && thermalManager.degHotend(active_extruder) > EXTRUDER_RUNOUT_MINTEMP) {
      bool oldstatus;
      #if ENABLED(DONDOLO_SINGLE_MOTOR)
        oldstatus = E0_ENABLE_READ;
        enable_E0();
      #else // !DONDOLO_SINGLE_MOTOR
        switch (active_extruder) {
          case 0: oldstatus = E0_ENABLE_READ; enable_E0(); break;
          #if DRIVER_EXTRUDERS > 1
            case 1: oldstatus = E1_ENABLE_READ; enable_E1(); break;
            #if DRIVER_EXTRUDERS > 2
              case 2: oldstatus = E2_ENABLE_READ; enable_E2(); break;
              #if DRIVER_EXTRUDERS > 3
                case 3: oldstatus = E3_ENABLE_READ; enable_E3(); break;
                #if DRIVER_EXTRUDERS > 4
                  case 4: oldstatus = E4_ENABLE_READ; enable_E4(); break;
                  #if DRIVER_EXTRUDERS > 5
                    case 5: oldstatus = E5_ENABLE_READ; enable_E5(); break;
                  #endif // DRIVER_EXTRUDERS > 5
                #endif // DRIVER_EXTRUDERS > 4
              #endif // DRIVER_EXTRUDERS > 3
            #endif // DRIVER_EXTRUDERS > 2
          #endif // DRIVER_EXTRUDERS > 1
        }
      #endif // !DONDOLO_SINGLE_MOTOR

      previous_cmd_ms = ms; // refresh_cmd_timeout()

      const float olde = Mechanics.current_position[E_AXIS];
      Mechanics.current_position[E_AXIS] += EXTRUDER_RUNOUT_EXTRUDE;
      planner.buffer_line_kinematic(Mechanics.current_position, MMM_TO_MMS(EXTRUDER_RUNOUT_SPEED), active_extruder, active_driver);
      Mechanics.current_position[E_AXIS] = olde;
      Mechanics.set_e_position_mm(olde);
      stepper.synchronize();
      #if ENABLED(DONDOLO_SINGLE_MOTOR)
        E0_ENABLE_WRITE(oldstatus);
      #else
        switch(active_extruder) {
          case 0: E0_ENABLE_WRITE(oldstatus); break;
          #if DRIVER_EXTRUDERS > 1
            case 1: E1_ENABLE_WRITE(oldstatus); break;
            #if DRIVER_EXTRUDERS > 2
              case 2: E2_ENABLE_WRITE(oldstatus); break;
              #if DRIVER_EXTRUDERS > 3
                case 3: E3_ENABLE_WRITE(oldstatus); break;
                #if DRIVER_EXTRUDERS > 4
                  case 4: E4_ENABLE_WRITE(oldstatus); break;
                  #if DRIVER_EXTRUDERS > 5
                    case 5: E5_ENABLE_WRITE(oldstatus); break;
                  #endif // DRIVER_EXTRUDERS > 5
                #endif // DRIVER_EXTRUDERS > 4
              #endif // DRIVER_EXTRUDERS > 3
            #endif // DRIVER_EXTRUDERS > 2
          #endif // DRIVER_EXTRUDERS > 1
        }
      #endif // !DONDOLO_SINGLE_MOTOR
    }
  #endif // EXTRUDER_RUNOUT_PREVENT

  #if ENABLED(DUAL_X_CARRIAGE)
    // handle delayed move timeout
    if (Mechanics.delayed_move_time && ELAPSED(ms, Mechanics.delayed_move_time + 1000UL) && IsRunning()) {
      // travel moves have been received so enact them
      Mechanics.delayed_move_time = 0xFFFFFFFFUL; // force moves to be done
      Mechanics.set_destination_to_current();
      Mechanics.prepare_move_to_destination();
    }
  #endif

  #if ENABLED(IDLE_OOZING_PREVENT)
    if (planner.blocks_queued()) axis_last_activity = millis();
    if (thermalManager.degHotend(active_extruder) > IDLE_OOZING_MINTEMP && !(DEBUGGING(DRYRUN)) && IDLE_OOZING_enabled) {
      #if ENABLED(FILAMENTCHANGEENABLE)
        if (!filament_changing)
      #endif
      {
        if (thermalManager.degTargetHotend(active_extruder) < IDLE_OOZING_MINTEMP) {
          IDLE_OOZING_retract(false);
        }
        else if ((millis() - axis_last_activity) >  IDLE_OOZING_SECONDS * 1000UL) {
          IDLE_OOZING_retract(true);
        }
      }
    }
  #endif

  #if ENABLED(RFID_MODULE)
    for (uint8_t e = 0; e < EXTRUDERS; e++) {
      if (Spool_must_read[e]) {
        if (RFID522.getID(e)) {
          Spool_ID[e] = RFID522.RfidDataID[e].Spool_ID;
          HAL::delayMilliseconds(200);
          if (RFID522.readBlock(e)) {
            Spool_must_read[e] = false;
            density_percentage[e] = RFID522.RfidData[e].data.density;
            filament_size[e] = RFID522.RfidData[e].data.size;
            calculate_volumetric_multipliers();
            RFID522.printInfo(e);
          }
        }
      }

      if (Spool_must_write[e]) {
        if (RFID522.getID(e)) {
          if (Spool_ID[e] == RFID522.RfidDataID[e].Spool_ID) {
            HAL::delayMilliseconds(200);
            if (RFID522.writeBlock(e)) {
              Spool_must_write[e] = false;
              SERIAL_SMV(INFO, "Spool on E", e);
              SERIAL_EM(" writed!");
              RFID522.printInfo(e);
            }
          }
        }
      }
    }
  #endif

  #if ENABLED(TEMP_STAT_LEDS)
    handle_status_leds();
  #endif

  #if ENABLED(HAVE_TMC2130)
    checkOverTemp();
  #endif

  planner.check_axes_activity();
}

/**
 * Standard idle routine keeps the machine alive
 */
void idle(
  #if ENABLED(ADVANCED_PAUSE_FEATURE) || ENABLED(CNCROUTER)
    bool no_stepper_sleep/*=false*/
  #endif
) {

  static uint8_t cycle_1500ms = 15;

  /**
   * Start event periodical
   */

  #if ENABLED(NEXTION)
    lcd_key_touch_update();
  #else
    lcd_update();
  #endif

  host_keepalive();

  #if ENABLED(AUTO_REPORT_TEMPERATURES) && (HAS_TEMP_HOTEND || HAS_TEMP_BED)
    auto_report_temperatures();
  #endif

  #if ENABLED(FLOWMETER_SENSOR)
    flowrate_manage();
  #endif

  #if ENABLED(CNCROUTER)
    cnc_manage();
  #endif

  manage_inactivity(
    #if ENABLED(ADVANCED_PAUSE_FEATURE) || ENABLED(CNCROUTER)
      no_stepper_sleep
    #endif
  );

  print_job_counter.tick();

  if (HAL::execute_100ms) {
    // Event 100 Ms
    HAL::execute_100ms = false;
    thermalManager.manage_temp_controller();
    if (--cycle_1500ms == 0) {
      // Event 1500 Ms
      cycle_1500ms = 15;
      #if ENABLED(NEXTION)
        nextion_draw_update();
      #endif
    }
  }

}

/**
 * Kill all activity and lock the machine.
 * After this the machine will need to be reset.
 */
void kill(const char* lcd_msg) {
  SERIAL_LM(ER, MSG_ERR_KILLED);

  thermalManager.disable_all_heaters();
  thermalManager.disable_all_coolers();
  stepper.disable_all_steppers();

  #if ENABLED(KILL_METHOD) && (KILL_METHOD == 1)
    HAL::resetHardware();
  #endif
  #if ENABLED(FLOWMETER_SENSOR) && ENABLED(MINFLOW_PROTECTION)
    flow_firstread = false;
  #endif

  #if ENABLED(ULTRA_LCD)
    kill_screen(lcd_msg);
  #else
    UNUSED(lcd_msg);
  #endif

  HAL::delayMilliseconds(600);  // Wait a short time (allows messages to get out before shutting down.
  cli(); // Stop interrupts

  HAL::delayMilliseconds(250);  // Wait to ensure all interrupts routines stopped
  thermalManager.disable_all_heaters(); // Turn off heaters again

  #if ENABLED(LASER)
    laser_init();
    #if ENABLED(LASER_PERIPHERALS)
      laser_peripherals_off();
    #endif
  #endif

  #if ENABLED(CNCROUTER)
     disable_cncrouter();
  #endif

  #if HAS_POWER_SWITCH
    SET_INPUT(PS_ON_PIN);
  #endif

  #if HAS(SUICIDE)
    suicide();
  #endif

  while(1) {
    #if ENABLED(USE_WATCHDOG)
      watchdog_reset();
    #endif
  } // Wait for reset
}

/**
 * Turn off heaters and stop the print in progress
 * After a stop the machine may be resumed with M999
 */
void Stop() {
  #if ENABLED(FLOWMETER_SENSOR) && ENABLED(MINFLOW_PROTECTION)
    flow_firstread = false;
  #endif

  thermalManager.disable_all_heaters();
  thermalManager.disable_all_coolers();

  #if ENABLED(LASER)
    if (laser.diagnostics) SERIAL_EM("Laser set to off, Stop() called");
    laser_extinguish();
    #if ENABLED(LASER_PERIPHERALS)
      laser_peripherals_off();
    #endif
  #endif

  #if ENABLED(CNCROUTER)
     disable_cncrouter();
  #endif

  if (IsRunning()) {
    Running = false;
    Stopped_gcode_LastN = gcode_LastN; // Save last g_code for restart
    SERIAL_LM(ER, MSG_ERR_STOPPED);
    SERIAL_STR(PAUSE);
    SERIAL_EOL();
    LCD_MESSAGEPGM(MSG_STOPPED);
  }
}

/**
 * MK4duo entry-point: Set up before the program loop
 *  - Set up Alligator Board
 *  - Set up the kill pin, filament runout, power hold
 *  - Start the serial port
 *  - Print startup messages and diagnostics
 *  - Get EEPROM or default settings
 *  - Initialize managers for:
 *    • temperature
 *    • CNCROUTER
 *    • planner
 *    • watchdog
 *    • stepper
 *    • photo pin
 *    • laserbeam, laser and laser_raster
 *    • servos
 *    • LCD controller
 *    • Digipot I2C
 *    • Z probe sled
 *    • status LEDs
 */
void setup() {

  HAL::hwSetup();

  #if ENABLED(FILAMENT_RUNOUT_SENSOR)
    setup_filrunoutpin();
  #endif

  setup_killpin();

  setup_powerhold();

  #if HAS_STEPPER_RESET
    disableStepperDrivers();
  #endif

  #if ENABLED(USE_WATCHDOG)
    watchdog_init();
  #endif

  SERIAL_INIT(BAUDRATE);
  SERIAL_L(START);

  // Check startup
  SERIAL_STR(INFO);
  HAL::showStartReason();

  SERIAL_LM(ECHO, BUILD_VERSION);

  #if ENABLED(STRING_DISTRIBUTION_DATE) && ENABLED(STRING_CONFIG_H_AUTHOR)
    SERIAL_LM(ECHO, MSG_CONFIGURATION_VER STRING_DISTRIBUTION_DATE MSG_AUTHOR STRING_CONFIG_H_AUTHOR);
    SERIAL_LM(ECHO, MSG_COMPILED __DATE__);
  #endif // STRING_DISTRIBUTION_DATE

  SERIAL_SMV(ECHO, MSG_FREE_MEMORY, HAL::getFreeRam());
  SERIAL_EMV(MSG_PLANNER_BUFFER_BYTES, (int)sizeof(block_t)*BLOCK_BUFFER_SIZE);

  // Send "ok" after commands by default
  for (int8_t i = 0; i < BUFSIZE; i++) send_ok[i] = true;

  #if MECH(MUVE3D) && ENABLED(PROJECTOR_PORT) && ENABLED(PROJECTOR_BAUDRATE)
    DLPSerial.begin(PROJECTOR_BAUDRATE);
  #endif

  Mechanics.Init();

  #if HAS_SDSUPPORT
    // loads custom configuration from SDCARD if available else uses defaults
    card.RetrieveSettings();
    HAL::delayMilliseconds(500);
  #endif

  // Loads data from EEPROM if available else uses defaults (and resets step acceleration rate)
  #if !HAS_EEPROM_SD
    (void)eeprom.Load_Settings();
  #endif

  #if ENABLED(WORKSPACE_OFFSETS)
    // Initialize current position based on home_offset
    COPY_ARRAY(Mechanics.current_position, Mechanics.home_offset);
  #else
    ZERO(Mechanics.current_position);
  #endif

  // Vital to init stepper/planner equivalent for current_position
  Mechanics.sync_plan_position();

  thermalManager.init();    // Initialize temperature loop

  #if ENABLED(CNCROUTER)
    cnc_init();
  #endif

  stepper.init();    // Initialize stepper, this enables interrupts!
  servo_init();

  #if HAS_PHOTOGRAPH
    OUT_WRITE(PHOTOGRAPH_PIN, LOW);
  #endif

  #if HAS_CASE_LIGHT
    case_light_on = CASE_LIGHT_DEFAULT_ON;
    case_light_brightness = CASE_LIGHT_DEFAULT_BRIGHTNESS;
    update_case_light();
  #endif

  #if HAS_DOOR
    #if ENABLED(DOOR_OPEN_PULLUP)
      SET_INPUT_PULLUP(DOOR_PIN);
    #else
      SET_INPUT(DOOR_PIN);
    #endif
  #endif

  #if HAS_POWER_CHECK && HAS_SDSUPPORT
    #if ENABLED(POWER_CHECK_PULLUP)
      SET_INPUT_PULLUP(POWER_CHECK_PIN);
    #else
      SET_INPUT(POWER_CHECK_PIN);
    #endif
  #endif

  #if HAS_BED_PROBE
    probe.set_enable(false);
  #endif

  #if HAS_STEPPER_RESET
    enableStepperDrivers();
  #endif

  #if ENABLED(DIGIPOT_I2C)
    digipot_i2c_init();
  #endif

  #if HAS_Z_PROBE_SLED
    OUT_WRITE(SLED_PIN, LOW); // turn it off
  #endif

  setup_homepin();

  #if PIN_EXISTS(STAT_LED_RED_PIN)
    OUT_WRITE(STAT_LED_RED_PIN, LOW); // turn it off
  #endif

  #if PIN_EXISTS(STAT_LED_BLUE_PIN)
    OUT_WRITE(STAT_LED_BLUE_PIN, LOW); // turn it off
  #endif

  #if ENABLED(RGB_LED) || ENABLED(RGBW_LED)
    SET_OUTPUT(RGB_LED_R_PIN);
    SET_OUTPUT(RGB_LED_G_PIN);
    SET_OUTPUT(RGB_LED_B_PIN);
    #if ENABLED(RGBW_LED)
      SET_OUTPUT(RGB_LED_W_PIN);
    #endif
  #endif

  #if ENABLED(LASER)
    laser_init();
  #endif

  #if ENABLED(FLOWMETER_SENSOR)
    #if ENABLED(MINFLOW_PROTECTION)
      flow_firstread = false;
    #endif
    flow_init();
  #endif

  #if ENABLED(RFID_MODULE)
    RFID_ON = RFID522.init();
    if (RFID_ON)
      SERIAL_EM("RFID CONNECT");
  #endif

  lcd_init();
  #if ENABLED(SHOW_BOOTSCREEN)
    #if ENABLED(DOGLCD)
      safe_delay(SPLASH_SCREEN_DURATION);
    #elif ENABLED(ULTRA_LCD)
      bootscreen();
      #if DISABLED(SDSUPPORT)
        lcd_init();
      #endif
    #endif
  #endif

  #if ENABLED(COLOR_MIXING_EXTRUDER) && MIXING_VIRTUAL_TOOLS > 1
    // Initialize mixing to 100% color 1
    for (uint8_t i = 0; i < MIXING_STEPPERS; i++)
      mixing_factor[i] = (i == 0) ? 1.0 : 0.0;
    for (uint8_t t = 0; t < MIXING_VIRTUAL_TOOLS; t++)
      for (uint8_t i = 0; i < MIXING_STEPPERS; i++)
        mixing_virtual_tool_mix[t][i] = mixing_factor[i];
  #endif

  #if ENABLED(BLTOUCH)
    // Make sure any BLTouch error condition is cleared
    probe.bltouch_command(BLTOUCH_RESET);
    probe.set_bltouch_deployed(true);
    probe.set_bltouch_deployed(false);
  #endif

  #if ENABLED(ENDSTOP_INTERRUPTS_FEATURE)
    setup_endstop_interrupts();
  #endif

  #if ENABLED(DELTA_HOME_ON_POWER)
    home_all_axes();
  #endif

}

/**
 * The main MK4duo program loop
 *
 *  - Save or log commands to SD
 *  - Process available commands (if not saving)
 *  - Call heater manager
 *  - Call inactivity manager
 *  - Call endstop manager
 *  - Call LCD update
 */
void loop() {

  if (commands_in_queue < BUFSIZE) get_available_commands();

  #if HAS_EEPROM_SD
    static uint8_t wait_for_host_init_string_to_finish = 1;
    if (wait_for_host_init_string_to_finish) {
      if (commands_in_queue != 0 && wait_for_host_init_string_to_finish == 1) wait_for_host_init_string_to_finish = 2;
      if (commands_in_queue == 0 && wait_for_host_init_string_to_finish >= 2) wait_for_host_init_string_to_finish++;
      if (wait_for_host_init_string_to_finish >= 250) {
        wait_for_host_init_string_to_finish = 0;
        // loads data from EEPROM if available else uses defaults (and resets step acceleration rate)
        eeprom.Load_Settings();
      }
    }
  #endif

  #if HAS_SDSUPPORT
    card.checkautostart(false);
  #endif

  if (commands_in_queue) {

    #if HAS_SDSUPPORT

      if (card.saving) {
        char* command = command_queue[cmd_queue_index_r];
        if (strstr_P(command, PSTR("M29"))) {
          // M29 closes the file
          card.finishWrite();
          ok_to_send();
        }
        else {
          // Write the string from the read buffer to SD
          card.write_command(command);
          ok_to_send();
        }
      }
      else
        process_next_command();

    #else

      process_next_command();

    #endif // SDSUPPORT

    // The queue may be reset by a command handler or by code invoked by idle() within a handler
    if (commands_in_queue) {
      --commands_in_queue;
      if (++cmd_queue_index_r >= BUFSIZE) cmd_queue_index_r = 0;
    }
  }
  endstops.report_state();
  idle();
}
<|MERGE_RESOLUTION|>--- conflicted
+++ resolved
@@ -1,12451 +1,12436 @@
-/**
- * MK4duo 3D Printer Firmware
- *
- * Based on Marlin, Sprinter and grbl
- * Copyright (C) 2011 Camiel Gubbels / Erik van der Zalm
- * Copyright (C) 2013 - 2017 Alberto Cotronei @MagoKimbra
- *
- * This program is free software: you can redistribute it and/or modify
- * it under the terms of the GNU General Public License as published by
- * the Free Software Foundation, either version 3 of the License, or
- * (at your option) any later version.
- *
- * This program is distributed in the hope that it will be useful,
- * but WITHOUT ANY WARRANTY; without even the implied warranty of
- * MERCHANTABILITY or FITNESS FOR A PARTICULAR PURPOSE. See the
- * GNU General Public License for more details.
- *
- * You should have received a copy of the GNU General Public License
- * along with this program. If not, see <http://www.gnu.org/licenses/>.
- *
- * About Marlin
- *
- * This firmware is a mashup between Sprinter and grbl.
- *  - https://github.com/kliment/Sprinter
- *  - https://github.com/simen/grbl/tree
- *
- * It has preliminary support for Matthew Roberts advance algorithm
- *  - http://reprap.org/pipermail/reprap-dev/2011-May/003323.html
- */
-
-#include "../base.h"
-
-#if ENABLED(PCA9632)
-  #include "utility/pca9632.h"
-#endif
-
-#if ENABLED(ENDSTOP_INTERRUPTS_FEATURE)
-  #include "HAL/HAL_endstop_interrupts.h"
-#endif
-
-#if ENABLED(RFID_MODULE)
-  MFRC522 RFID522;
-#endif
-
-#if ENABLED(M100_FREE_MEMORY_WATCHER)
-  void gcode_M100();
-  #if ENABLED(M100_FREE_MEMORY_DUMPER)
-    void M100_dump_routine(const char * const title, const char *start, const char *end);
-  #endif
-#endif
-
-#if HAS_SDSUPPORT
-  CardReader card;
-#endif
-
-#if ENABLED(G38_PROBE_TARGET)
-  bool G38_move = false,
-       G38_endstop_hit = false;
-#endif
-
-#if ENABLED(FLOWMETER_SENSOR) && ENABLED(MINFLOW_PROTECTION)
-  bool flow_firstread = false;
-#endif
-
-#if HAS_POWER_SWITCH
-  Power powerManager;
-#endif
-
-bool Running = true;
-
-// Print status related
-long  currentLayer = 0,
-      maxLayer = -1;      // -1 = unknown
-char  printName[21] = ""; // max. 20 chars + 0
-float progress = 0.0;
-
-uint8_t mk_debug_flags = DEBUG_NONE;
-
-// Printer mode
-PrinterMode printer_mode =
-  #if ENABLED(PLOTTER)
-    PRINTER_MODE_PLOTTER
-  #elif ENABLED(SOLDER)
-    PRINTER_MODE_SOLDER;
-  #elif ENABLED(PICK_AND_PLACE)
-    PRINTER_MODE_PICKER;
-  #elif ENABLED(CNCROUTER)
-    PRINTER_MODE_CNC;
-  #elif ENABLED(LASER)
-    PRINTER_MODE_LASER;
-  #else
-    PRINTER_MODE_FFF;
-  #endif
-
-/**
- * GCode line number handling. Hosts may opt to include line numbers when
- * sending commands to MK4duo, and lines will be checked for sequentiality.
- * M110 N<int> sets the current line number.
- */
-static long gcode_N, gcode_LastN, Stopped_gcode_LastN = 0;
-
-/**
- * GCode Command Queue
- * A simple ring buffer of BUFSIZE command strings.
- *
- * Commands are copied into this buffer by the command injectors
- * (immediate, serial, sd card) and they are processed sequentially by
- * the main loop. The process_next_command function parses the next
- * command and hands off execution to individual handler functions.
- */
-uint8_t commands_in_queue = 0;          // Count of commands in the queue
-static uint8_t  cmd_queue_index_r = 0,  // Ring buffer read position
-                cmd_queue_index_w = 0;  // Ring buffer write position
-
-#if ENABLED(M100_FREE_MEMORY_WATCHER)
-  char command_queue[BUFSIZE][MAX_CMD_SIZE];
-#else
-  static char command_queue[BUFSIZE][MAX_CMD_SIZE];
-#endif
-
-/**
- * Next Injected Command pointer. NULL if no commands are being injected.
- * Used by MK4duo internally to ensure that commands initiated from within
- * are enqueued ahead of any pending serial or sd card commands.
- */
-static const char *injected_commands_P = NULL;
-
-bool pos_saved = false;
-
-#if ENABLED(TEMPERATURE_UNITS_SUPPORT)
-  TempUnit input_temp_units = TEMPUNIT_C;
-#endif
-
-int flow_percentage[EXTRUDERS] = ARRAY_BY_EXTRUDERS(100),
-    density_percentage[EXTRUDERS] = ARRAY_BY_EXTRUDERS(100);
-
-bool axis_relative_modes[] = AXIS_RELATIVE_MODES,
-     #if ENABLED(VOLUMETRIC_DEFAULT_ON)
-       volumetric_enabled = true;
-     #else
-       volumetric_enabled = false;
-     #endif
-
-float filament_size[EXTRUDERS] = ARRAY_BY_EXTRUDERS(DEFAULT_NOMINAL_FILAMENT_DIA),
-      volumetric_multiplier[EXTRUDERS] = ARRAY_BY_EXTRUDERS(1.0);
-
-#if FAN_COUNT > 0
-  int fanSpeeds[FAN_COUNT] = { 0 };
-#endif
-#if HAS_CONTROLLERFAN
-  uint8_t controller_fanSpeeds = 0;
-#endif
-#if HAS_AUTO_FAN
-  uint8_t autoFanSpeeds[HOTENDS] = { 0 };
-#endif
-#if ENABLED(FAN_KICKSTART_TIME)
-  uint8_t fanKickstart = 0;
-#endif
-
-float hotend_offset[XYZ][HOTENDS];
-
-// The active extruder (tool). Set with T<extruder> command.
-uint8_t active_extruder   = 0,
-        previous_extruder = 0,
-        active_driver     = 0;
-
-#if ENABLED(CNCROUTER)
-  uint8_t active_cnc_tool = 0;
-  #define CNC_M6_TOOL_ID 255
-#endif
-
-static uint8_t target_extruder;
-
-// Relative Mode. Enable with G91, disable with G90.
-static bool relative_mode = false;
-
-// For M109 and M190, this flag may be cleared (by M108) to exit the wait loop
-volatile bool wait_for_heatup = true;
-
-// For M0/M1, this flag may be cleared (by M108) to exit the wait-for-user loop
-#if ENABLED(EMERGENCY_PARSER) || HAS_LCD
-  volatile bool wait_for_user = false;
-#endif
-
-const char axis_codes[XYZE] = {'X', 'Y', 'Z', 'E'};
-
-// Number of characters read in the current line of serial input
-static int serial_count = 0;
-
-// Inactivity shutdown
-millis_t previous_cmd_ms = 0;
-static millis_t max_inactive_time     = 0,
-                stepper_inactive_time = (DEFAULT_STEPPER_DEACTIVE_TIME) * 1000UL;
-
-// Print Job Timer
-PrintCounter print_job_counter = PrintCounter();
-
-#if HEATER_USES_AD595
-  float ad595_offset[HOTENDS] = ARRAY_BY_HOTENDS(TEMP_SENSOR_AD595_OFFSET),
-        ad595_gain[HOTENDS]   = ARRAY_BY_HOTENDS(TEMP_SENSOR_AD595_GAIN);
-#endif
-
-#if ENABLED(NPR2)
-  uint8_t old_color = 99;
-#endif
-
-#if ENABLED(RFID_MODULE)
-  unsigned long Spool_ID[EXTRUDERS] = ARRAY_BY_EXTRUDERS(0);
-  bool  RFID_ON = false,
-        Spool_must_read[EXTRUDERS]  = ARRAY_BY_EXTRUDERS(false),
-        Spool_must_write[EXTRUDERS] = ARRAY_BY_EXTRUDERS(false);
-#endif
-
-#if HAS_Z_SERVO_PROBE
-  const int z_servo_angle[2] = Z_ENDSTOP_SERVO_ANGLES;
-#endif
-
-#if ENABLED(BARICUDA)
-  int baricuda_valve_pressure   = 0,
-      baricuda_e_to_p_pressure  = 0;
-#endif
-
-#if ENABLED(FWRETRACT)
-
-  bool  autoretract_enabled       = false,
-        retracted[EXTRUDERS]      = { false },
-        retracted_swap[EXTRUDERS] = { false };
-
-  float retract_length                = RETRACT_LENGTH,
-        retract_length_swap           = RETRACT_LENGTH_SWAP,
-        retract_feedrate_mm_s         = RETRACT_FEEDRATE,
-        retract_zlift                 = RETRACT_ZLIFT,
-        retract_recover_length        = RETRACT_RECOVER_LENGTH,
-        retract_recover_length_swap   = RETRACT_RECOVER_LENGTH_SWAP,
-        retract_recover_feedrate_mm_s = RETRACT_RECOVER_FEEDRATE;
-
-#endif // FWRETRACT
-
-#if MECH(DELTA)
-
-  #if ENABLED(DELTA_AUTO_CALIBRATION_3)
-
-    float ac_prec,
-          bed_level_c,
-          bed_level_x,
-          bed_level_y,
-          bed_level_z,
-          bed_level_ox,
-          bed_level_oy,
-          bed_level_oz,
-          adj_t1_Radius = 0,
-          adj_t2_Radius = 0,
-          adj_t3_Radius = 0,
-          adj_diagrod_length();
-
-    int fix_tower_errors();
-    bool adj_deltaradius();
-
-    void  adj_tower_delta(uint8_t tower);
-    void  adj_tower_radius(uint8_t tower);
-    void  calibration_report();
-    void  bed_probe_all();
-    void  adj_endstops();
-
-  #endif // DELTA_AUTO_CALIBRATION_3
-
-#endif
-
-#if IS_SCARA
-  // Float constants for SCARA calculations
-  const float L1 = SCARA_LINKAGE_1, L2 = SCARA_LINKAGE_2,
-              L1_2 = sq(float(L1)), L1_2_2 = 2.0 * L1_2,
-              L2_2 = sq(float(L2));
-
-  float scara_segments_per_second = SCARA_SEGMENTS_PER_SECOND,
-        delta[ABC];
-  static void plan_direct_stepper_move(const float target[XYZE]);
-#endif
-
-#if MECH(MAKERARM_SCARA)
-
-  #define LEFT_ARM false
-  #define RIGHT_ARM true
-
-  bool arm_orientation = LEFT_ARM;
-
-  bool set_head_index = true;
-  float head_offsets[4] = { 0.0 };
-  int quadrant_limit = 1;
-
-  float dest_fin[3] = { 0.0 },
-        previous_extruder_pos = 0,
-        final_extruder_pos,
-        layer_height = 0.0;
-
-  bool z_layer_height_check = true;
-
-  float z_offset_for_eq = 0,
-        z_for_bed_eq[3] = { 0 },
-        z_points_qd1[3] = { 0 },
-        z_points_qd2[3] = { 0 },
-        read_z = 0.0;
-
-  bool G92_called = false,
-       offset_toggle_x = true,
-       offset_toggle_y = true;
-
-#endif
-
-#if MECH(MUVE3D)
-  static float  peel_distance = 0,
-                peel_speed = 0,
-                peel_pause = 0,
-                retract_speed = 0,
-                tilt_distance = 0,
-                layer_thickness = 0;
-  static bool   tilted = false;
-#endif
-
-#if ENABLED(FILAMENT_SENSOR)
-  bool    filament_sensor = false;                                // M405 turns on filament_sensor control, M406 turns it off 
-  float   filament_width_nominal = DEFAULT_NOMINAL_FILAMENT_DIA,  // Nominal filament width. Change with M404
-          filament_width_meas = DEFAULT_MEASURED_FILAMENT_DIA;    // Measured filament diameter
-  int8_t  measurement_delay[MAX_MEASUREMENT_DELAY + 1];           // Ring buffer to delayed measurement. Store extruder factor after subtracting 100
-  int     filwidth_delay_index[2] = { 0, -1 },                    // Indexes into ring buffer
-          meas_delay_cm = MEASUREMENT_DELAY_CM;                   // Distance delay setting
-#endif
-
-#if HAS_FIL_RUNOUT
-  static bool filament_ran_out = false;
-#endif
-
-#if ENABLED(ADVANCED_PAUSE_FEATURE)
-  AdvancedPauseMenuResponse advanced_pause_menu_response;
-#endif
-
-#if MB(ALLIGATOR) || MB(ALLIGATOR_V3)
-  float motor_current[XYZ + DRIVER_EXTRUDERS];
-#endif
-
-#if ENABLED(COLOR_MIXING_EXTRUDER)
-  float mixing_factor[MIXING_STEPPERS]; // Reciprocal of mix proportion. 0.0 = off, otherwise >= 1.0
-  #if MIXING_VIRTUAL_TOOLS  > 1
-    float mixing_virtual_tool_mix[MIXING_VIRTUAL_TOOLS][MIXING_STEPPERS];
-  #endif
-#endif
-
-#if ENABLED(IDLE_OOZING_PREVENT)
-  unsigned long axis_last_activity = 0;
-  bool IDLE_OOZING_enabled = true;
-  bool IDLE_OOZING_retracted[EXTRUDERS] = ARRAY_BY_EXTRUDERS(false);
-#endif
-
-#if HAS_POWER_CONSUMPTION_SENSOR
-  float power_consumption_meas = 0.0;
-  unsigned long power_consumption_hour,
-                startpower  = 0;
-                stoppower   = 0;
-#endif
-
-#if ENABLED(NPR2)
-  static float  color_position[] = COLOR_STEP,
-                color_step_moltiplicator = (DRIVER_MICROSTEP / MOTOR_ANGLE) * CARTER_MOLTIPLICATOR;
-#endif // NPR2
-
-#if ENABLED(EASY_LOAD)
-  bool allow_lengthy_extrude_once; // for load/unload
-#endif
-
-static bool send_ok[BUFSIZE];
-
-#if HAS_SERVOS
-  #define MOVE_SERVO(I, P) servo[I].move(P)
-  #define DEPLOY_Z_SERVO() MOVE_SERVO(Z_ENDSTOP_SERVO_NR, z_servo_angle[0])
-  #define STOW_Z_SERVO()   MOVE_SERVO(Z_ENDSTOP_SERVO_NR, z_servo_angle[1])
-#endif
-
-#if HAS_CHDK
-  millis_t chdkHigh = 0;
-  bool chdkActive = false;
-#endif
-
-#if ENABLED(PIDTEMP) && ENABLED(PID_ADD_EXTRUSION_RATE)
-  int lpq_len = 20;
-#endif
-
-#if ENABLED(HOST_KEEPALIVE_FEATURE)
-  MK4duoBusyState busy_state = NOT_BUSY;
-  static millis_t next_busy_signal_ms = 0;
-  uint8_t host_keepalive_interval = DEFAULT_KEEPALIVE_INTERVAL;
-#else
-  #define host_keepalive() NOOP
-#endif
-
-/**
- * ***************************************************************************
- * ******************************** FUNCTIONS ********************************
- * ***************************************************************************
- */
-
-void stop();
-
-void get_available_commands();
-void process_next_command();
-
-void safe_delay(millis_t ms) {
-  while (ms > 50) {
-    ms -= 50;
-    HAL::delayMilliseconds(50);
-    thermalManager.manage_temp_controller();
-  }
-  HAL::delayMilliseconds(ms);
-}
-
-#if ENABLED(ARC_SUPPORT)
-  void plan_arc(float target[NUM_AXIS], float* offset, uint8_t clockwise);
-#endif
-
-void report_current_position();
-void report_current_position_detail();
-
-/**
- * Sensitive pin test for M42, M226
- */
-static bool pin_is_protected(uint8_t pin) {
-  static const int sensitive_pins[] = SENSITIVE_PINS;
-  for (uint8_t i = 0; i < COUNT(sensitive_pins); i++)
-    if (sensitive_pins[i] == pin) return true;
-  return false;
-}
-
-/**
- * Inject the next "immediate" command, when possible, onto the front of the queue.
- * Return true if any immediate commands remain to inject.
- */
-static bool drain_injected_commands_P() {
-  if (injected_commands_P != NULL) {
-    size_t i = 0;
-    char c, cmd[30];
-    strncpy_P(cmd, injected_commands_P, sizeof(cmd) - 1);
-    cmd[sizeof(cmd) - 1] = '\0';
-    while ((c = cmd[i]) && c != '\n') i++; // find the end of this gcode command
-    cmd[i] = '\0';
-    if (enqueue_and_echo_command(cmd))     // success?
-      injected_commands_P = c ? injected_commands_P + i + 1 : NULL; // next command or done
-  }
-  return (injected_commands_P != NULL);    // return whether any more remain
-}
-
-/**
- * Record one or many commands to run from program memory.
- * Aborts the current queue, if any.
- * Note: drain_injected_commands_P() must be called repeatedly to drain the commands afterwards
- */
-void enqueue_and_echo_commands_P(const char * const pgcode) {
-  injected_commands_P = pgcode;
-  drain_injected_commands_P(); // first command executed asap (when possible)
-}
-
-/**
- * Clear the MK4duo command queue
- */
-void clear_command_queue() {
-  cmd_queue_index_r = cmd_queue_index_w;
-  commands_in_queue = 0;
-}
-
-/**
- * Once a new command is in the ring buffer, call this to commit it
- */
-inline void _commit_command(bool say_ok) {
-  send_ok[cmd_queue_index_w] = say_ok;
-  if (++cmd_queue_index_w >= BUFSIZE) cmd_queue_index_w = 0;
-  commands_in_queue++;
-}
-
-/**
- * Copy a command from RAM into the main command buffer.
- * Return true if the command was successfully added.
- * Return false for a full buffer, or if the 'command' is a comment.
- */
-inline bool _enqueuecommand(const char* cmd, bool say_ok = false) {
-  if (*cmd == ';' || commands_in_queue >= BUFSIZE) return false;
-  strcpy(command_queue[cmd_queue_index_w], cmd);
-  _commit_command(say_ok);
-  return true;
-}
-
-/**
- * Enqueue with Serial Echo
- */
-bool enqueue_and_echo_command(const char* cmd, bool say_ok/*=false*/) {
-  if (_enqueuecommand(cmd, say_ok)) {
-    SERIAL_SMT(ECHO, MSG_ENQUEUEING, cmd);
-    SERIAL_CHR('"');
-    SERIAL_EOL();
-    return true;
-  }
-  return false;
-}
-
-void setup_killpin() {
-  #if HAS_KILL
-    SET_INPUT_PULLUP(KILL_PIN);
-  #endif
-  }
-
-#if HAS_FIL_RUNOUT
-  void setup_filrunoutpin() {
-    #if ENABLED(ENDSTOPPULLUP_FIL_RUNOUT)
-      SET_INPUT_PULLUP(FIL_RUNOUT_PIN);
-    #else
-      SET_INPUT(FIL_RUNOUT_PIN);
-    #endif
-  }
-#endif
-
-void setup_homepin(void) {
-  #if HAS_HOME
-    SET_INPUT_PULLUP(HOME_PIN);
-  #endif
-}
-
-void setup_photpin() {
-  #if HAS_PHOTOGRAPH
-    OUT_WRITE(PHOTOGRAPH_PIN, LOW);
-  #endif
-}
-
-void setup_powerhold() {
-  #if HAS_SUICIDE
-    OUT_WRITE(SUICIDE_PIN, HIGH);
-  #endif
-  #if HAS_POWER_SWITCH
-    #if ENABLED(PS_DEFAULT_OFF)
-      powerManager.power_off();
-    #else
-      powerManager.power_on();
-    #endif
-  #endif
-}
-
-void suicide() {
-  #if HAS_SUICIDE
-    OUT_WRITE(SUICIDE_PIN, LOW);
-  #endif
-}
-
-void servo_init() {
-  #if NUM_SERVOS >= 1 && HAS_SERVO_0
-    servo[0].attach(SERVO0_PIN);
-    servo[0].detach(); // Just set up the pin. We don't have a position yet. Don't move to a random position.
-  #endif
-  #if NUM_SERVOS >= 2 && HAS_SERVO_1
-    servo[1].attach(SERVO1_PIN);
-    servo[1].detach();
-  #endif
-  #if NUM_SERVOS >= 3 && HAS_SERVO_2
-    servo[2].attach(SERVO2_PIN);
-    servo[2].detach();
-  #endif
-  #if NUM_SERVOS >= 4 && HAS_SERVO_3
-    servo[3].attach(SERVO3_PIN);
-    servo[3].detach();
-  #endif
-
-  #if HAS_DONDOLO
-    servo[DONDOLO_SERVO_INDEX].attach(0);
-    servo[DONDOLO_SERVO_INDEX].write(DONDOLO_SERVOPOS_E0);
-    #if (DONDOLO_SERVO_DELAY > 0)
-      safe_delay(DONDOLO_SERVO_DELAY);
-      servo[DONDOLO_SERVO_INDEX].detach();
-    #endif
-  #endif
-
-  #if HAS_Z_SERVO_PROBE
-    /**
-     * Set position of Z Servo Endstop
-     *
-     * The servo might be deployed and positioned too low to stow
-     * when starting up the machine or rebooting the board.
-     * There's no way to know where the nozzle is positioned until
-     * homing has been done - no homing with z-probe without init!
-     *
-     */
-    STOW_Z_SERVO();
-  #endif
-}
-
-/**
- * Stepper Reset (RigidBoard, et.al.)
- */
-#if HAS_STEPPER_RESET
-  void disableStepperDrivers() {
-    OUT_WRITE(STEPPER_RESET_PIN, LOW);  // drive it down to hold in reset motor driver chips
-  }
-  void enableStepperDrivers() { SET_INPUT(STEPPER_RESET_PIN); }  // set to input, which allows it to be pulled high by pullups
-#endif
-
-#if HAS_COLOR_LEDS
-
-  void set_led_color(
-    const uint8_t r, const uint8_t g, const uint8_t b
-      #if ENABLED(RGBW_LED)
-        , const uint8_t w=0
-      #endif
-  ) {
-
-    #if ENABLED(BLINKM)
-
-      // This variant uses i2c to send the RGB components to the device.
-      SendColors(r, g, b);
-
-    #endif
-
-    #if ENABLED(RGB_LED) || ENABLED(RGBW_LED)
-
-      // This variant uses 3 separate pins for the RGB components.
-      // If the pins can do PWM then their intensity will be set.
-      WRITE(RGB_LED_R_PIN, r ? HIGH : LOW);
-      WRITE(RGB_LED_G_PIN, g ? HIGH : LOW);
-      WRITE(RGB_LED_B_PIN, b ? HIGH : LOW);
-      analogWrite(RGB_LED_R_PIN, r);
-      analogWrite(RGB_LED_G_PIN, g);
-      analogWrite(RGB_LED_B_PIN, b);
-
-      #if ENABLED(RGBW_LED)
-        WRITE(RGB_LED_W_PIN, w ? HIGH : LOW);
-        analogWrite(RGB_LED_W_PIN, w);
-      #endif
-
-    #endif
-
-    #if ENABLED(PCA9632)
-      // Update I2C LED driver
-      PCA9632_SetColor(r, g, b);
-    #endif
-
-  }
-
-#endif // HAS_COLOR_LEDS
-  
-void gcode_line_error(const char* err, bool doFlush = true) {
-  SERIAL_STR(ER);
-  SERIAL_PS(err);
-  SERIAL_EV(gcode_LastN);
-  //Serial.println(gcode_N);
-  if (doFlush) FlushSerialRequestResend();
-  serial_count = 0;
-}
-
-/**
- * Get all commands waiting on the serial port and queue them.
- * Exit when the buffer is full or when no more characters are
- * left on the serial port.
- */
-inline void get_serial_commands() {
-  static char serial_line_buffer[MAX_CMD_SIZE];
-  static bool serial_comment_mode = false;
-
-  #if HAS_DOOR
-    if (READ(DOOR_PIN) != DOOR_PIN_INVERTING) {
-      KEEPALIVE_STATE(DOOR_OPEN);
-      return;  // do nothing while door is open
-    }
-  #endif
-
-  // If the command buffer is empty for too long,
-  // send "wait" to indicate MK4duo is still waiting.
-  #if ENABLED(NO_TIMEOUTS) && NO_TIMEOUTS > 0
-    static millis_t last_command_time = 0;
-    millis_t ms = millis();
-    if (commands_in_queue == 0 && !HAL::serialByteAvailable() && ELAPSED(ms, last_command_time + NO_TIMEOUTS)) {
-      SERIAL_L(WT);
-      last_command_time = ms;
-    }
-  #endif
-
-  /**
-   * Loop while serial characters are incoming and the queue is not full
-   */
-  while (commands_in_queue < BUFSIZE && HAL::serialByteAvailable() > 0) {
-
-    char serial_char = HAL::serialReadByte();
-
-    /**
-     * If the character ends the line
-     */
-    if (serial_char == '\n' || serial_char == '\r') {
-
-      serial_comment_mode = false; // end of line == end of comment
-
-      if (!serial_count) continue; // skip empty lines
-
-      serial_line_buffer[serial_count] = 0; // terminate string
-      serial_count = 0; // reset buffer
-
-      char* command = serial_line_buffer;
-
-      while (*command == ' ') command++; // skip any leading spaces
-      char* npos = (*command == 'N') ? command : NULL; // Require the N parameter to start the line
-      char* apos = strchr(command, '*');
-
-      if (npos) {
-
-        const bool M110 = strstr_P(command, PSTR("M110")) != NULL;
-
-        if (M110) {
-          char* n2pos = strchr(command + 4, 'N');
-          if (n2pos) npos = n2pos;
-        }
-
-        gcode_N = strtol(npos + 1, NULL, 10);
-
-        if (gcode_N != gcode_LastN + 1 && !M110) {
-          gcode_line_error(PSTR(MSG_ERR_LINE_NO));
-          return;
-        }
-
-        if (apos) {
-          byte checksum = 0, count = 0;
-          while (command[count] != '*') checksum ^= command[count++];
-
-          if (strtol(apos + 1, NULL, 10) != checksum) {
-            gcode_line_error(PSTR(MSG_ERR_CHECKSUM_MISMATCH));
-            return;
-          }
-          // if no errors, continue parsing
-        }
-        else {
-          gcode_line_error(PSTR(MSG_ERR_NO_CHECKSUM));
-          return;
-        }
-
-        gcode_LastN = gcode_N;
-        // if no errors, continue parsing
-      }
-      else if (apos) { // No '*' without 'N'
-        gcode_line_error(PSTR(MSG_ERR_NO_LINENUMBER_WITH_CHECKSUM), false);
-        return;
-      }
-
-      // Movement commands alert when stopped
-      if (IsStopped()) {
-        char* gpos = strchr(command, 'G');
-        if (gpos) {
-          const int codenum = strtol(gpos + 1, NULL, 10);
-          switch (codenum) {
-            case 0:
-            case 1:
-            case 2:
-            case 3:
-              SERIAL_LM(ER, MSG_ERR_STOPPED);
-              LCD_MESSAGEPGM(MSG_STOPPED);
-              break;
-          }
-        }
-      }
-
-      #if DISABLED(EMERGENCY_PARSER)
-        // If command was e-stop process now
-        if (strcmp(command, "M108") == 0) {
-          wait_for_heatup = false;
-          #if ENABLED(ULTIPANEL)
-            wait_for_user = false;
-          #endif
-        }
-        if (strcmp(command, "M112") == 0) kill(PSTR(MSG_KILLED));
-        if (strcmp(command, "M410") == 0) { quickstop_stepper(); }
-      #endif
-
-      #if ENABLED(NO_TIMEOUTS) && NO_TIMEOUTS > 0
-        last_command_time = ms;
-      #endif
-
-      // Add the command to the queue
-      _enqueuecommand(serial_line_buffer, true);
-    }
-    else if (serial_count >= MAX_CMD_SIZE - 1) {
-      // Keep fetching, but ignore normal characters beyond the max length
-      // The command will be injected when EOL is reached
-    }
-    else if (serial_char == '\\') { // Handle escapes
-      if (HAL::serialByteAvailable()) {
-        // if we have one more character, copy it over
-        serial_char = HAL::serialReadByte();
-        if (!serial_comment_mode) serial_line_buffer[serial_count++] = serial_char;
-      }
-      // otherwise do nothing
-    }
-    else { // its not a newline, carriage return or escape char
-      if (serial_char == ';') serial_comment_mode = true;
-      if (!serial_comment_mode) serial_line_buffer[serial_count++] = serial_char;
-    }
-  } // queue has space, serial has data
-}
-
-#if HAS_SDSUPPORT
-
-  /**
-   * SD Stop & Store location
-   */
-  void stopSDPrint(const bool store_location) {
-    if (card.cardOK && card.isFileOpen() && IS_SD_PRINTING) {
-      if (store_location) SERIAL_EM("Close file and save restart.gcode");
-      card.stopSDPrint(store_location);
-      clear_command_queue();
-      quickstop_stepper();
-      print_job_counter.stop();
-      wait_for_heatup = false;
-      thermalManager.disable_all_heaters();
-      thermalManager.disable_all_coolers();
-      #if FAN_COUNT > 0
-        FAN_LOOP() fanSpeeds[f] = 0;
-      #endif
-      lcd_setstatus(MSG_PRINT_ABORTED, true);
-      #if HAS_POWER_SWITCH
-        powerManager.power_off();
-      #endif
-    }
-  }
-
-  /**
-   * Get commands from the SD Card until the command buffer is full
-   * or until the end of the file is reached. The special character '#'
-   * can also interrupt buffering.
-   */
-  inline void get_sdcard_commands() {
-    static bool stop_buffering = false,
-                sd_comment_mode = false;
-
-    if (!card.sdprinting) return;
-
-    #if HAS_DOOR
-      if (READ(DOOR_PIN) != DOOR_PIN_INVERTING) {
-        KEEPALIVE_STATE(DOOR_OPEN);
-        return;  // do nothing while door is open
-      }
-    #endif
-
-    #if HAS_POWER_CHECK
-      if (READ(POWER_CHECK_PIN) != POWER_CHECK_PIN_INVERTING) {
-        stopSDPrint(true);
-        return;
-      }
-    #endif
-
-    /**
-     * '#' stops reading from SD to the buffer prematurely, so procedural
-     * macro calls are possible. If it occurs, stop_buffering is triggered
-     * and the buffer is run dry; this character _can_ occur in serial com
-     * due to checksums, however, no checksums are used in SD printing.
-     */
-
-    if (commands_in_queue == 0) stop_buffering = false;
-
-    uint16_t sd_count = 0;
-    bool card_eof = card.eof();
-    while (commands_in_queue < BUFSIZE && !card_eof && !stop_buffering) {
-      const int16_t n = card.get();
-      char sd_char = (char)n;
-      card_eof = card.eof();
-      if (card_eof || n == -1
-          || sd_char == '\n' || sd_char == '\r'
-          || ((sd_char == '#' || sd_char == ':') && !sd_comment_mode)
-      ) {
-        if (card_eof) {
-          SERIAL_EM(MSG_FILE_PRINTED);
-          card.printingHasFinished();
-          #if ENABLED(PRINTER_EVENT_LEDS)
-            LCD_MESSAGEPGM(MSG_INFO_COMPLETED_PRINTS);
-            set_led_color(0, 255, 0); // Green
-            #if HAS(RESUME_CONTINUE)
-              enqueue_and_echo_commands_P(PSTR("M0")); // end of the queue!
-            #else
-              safe_delay(1000);
-            #endif
-            set_led_color(0, 0, 0);   // OFF
-          #endif
-          card.checkautostart(true);
-        }
-        else if (n == -1) {
-          SERIAL_LM(ER, MSG_SD_ERR_READ);
-        }
-        if (sd_char == '#') stop_buffering = true;
-
-        sd_comment_mode = false; // for new command
-
-        if (!sd_count) continue; // skip empty lines (and comment lines)
-
-        command_queue[cmd_queue_index_w][sd_count] = '\0'; // terminate string
-        sd_count = 0; // clear sd line buffer
-
-        _commit_command(false);
-      }
-      else if (sd_count >= MAX_CMD_SIZE - 1) {
-        /**
-         * Keep fetching, but ignore normal characters beyond the max length
-         * The command will be injected when EOL is reached
-         */
-      }
-      else {
-        if (sd_char == ';') sd_comment_mode = true;
-        if (!sd_comment_mode) command_queue[cmd_queue_index_w][sd_count++] = sd_char;
-      }
-    }
-  }
-
-#endif // SDSUPPORT
-
-/**
- * Add to the circular command queue the next command from:
- *  - The command-injection queue (injected_commands_P)
- *  - The active serial input (usually USB)
- *  - The SD card file being actively printed
- */
-void get_available_commands() {
-
-  // if any immediate commands remain, don't get other commands yet
-  if (drain_injected_commands_P()) return;
-
-  get_serial_commands();
-
-  #if HAS_SDSUPPORT
-    get_sdcard_commands();
-  #endif
-}
-
-/**
- * Set target_extruder from the T parameter or the active_extruder
- *
- * Returns TRUE if the target is invalid
- */
-bool get_target_extruder_from_command(int code) {
-  if (parser.seen('T')) {
-    if (parser.value_byte() >= EXTRUDERS) {
-      SERIAL_SMV(ER, "M", code);
-      SERIAL_EMV(" " MSG_INVALID_EXTRUDER, parser.value_byte());
-      return true;
-    }
-    target_extruder = parser.value_byte();
-  }
-  else
-    target_extruder = active_extruder;
-
-  return false;
-}
-
-/**
- * Set target_Hotend from the T parameter or the active_extruder
- *
- * Returns TRUE if the target is invalid
- */
-bool get_target_hotend_from_command(int code) {
-  if (parser.seen('H')) {
-    if (parser.value_byte() >= HOTENDS) {
-      SERIAL_SMV(ER, "M", code);
-      SERIAL_EMV(" " MSG_INVALID_HOTEND, parser.value_byte());
-      return true;
-    }
-    target_extruder = parser.value_byte();
-  }
-  else
-    target_extruder = active_extruder;
-
-  return false;
-}
-
-#if ENABLED(WORKSPACE_OFFSETS)
-
-  /**
-   * Change the home offset for an axis, update the current
-   * position and the software endstops to retain the same
-   * relative distance to the new home.
-   *
-   * Since this changes the current_position, code should
-   * call sync_plan_position soon after this.
-   */
-  static void set_home_offset(AxisEnum axis, float v) {
-    Mechanics.current_position[axis] += v - Mechanics.home_offset[axis];
-    Mechanics.home_offset[axis] = v;
-    endstops.update_software_endstops(axis);
-  }
-
-#endif // ENABLED(WORKSPACE_OFFSETS)
-
-/**
- * Prepare to do endstop or probe moves
- * with custom feedrates.
- *
- *  - Save current feedrates
- *  - Reset the rate multiplier
- *  - Reset the command timeout
- *  - Enable the endstops (for endstop moves)
- */
-static void setup_for_endstop_or_probe_move() {
-  #if ENABLED(DEBUG_LEVELING_FEATURE)
-    if (DEBUGGING(LEVELING)) DEBUG_POS("setup_for_endstop_or_probe_move", Mechanics.current_position);
-  #endif
-  Mechanics.saved_feedrate_mm_s = Mechanics.feedrate_mm_s;
-  Mechanics.saved_feedrate_percentage = Mechanics.feedrate_percentage;
-  Mechanics.feedrate_percentage = 100;
-  refresh_cmd_timeout();
-}
-
-static void clean_up_after_endstop_or_probe_move() {
-  #if ENABLED(DEBUG_LEVELING_FEATURE)
-    if (DEBUGGING(LEVELING)) DEBUG_POS("clean_up_after_endstop_or_probe_move", Mechanics.current_position);
-  #endif
-  Mechanics.feedrate_mm_s = Mechanics.saved_feedrate_mm_s;
-  Mechanics.feedrate_percentage = Mechanics.saved_feedrate_percentage;
-  refresh_cmd_timeout();
-}
-
-#if HAS_Z_PROBE_SLED
-
-  #if DISABLED(SLED_DOCKING_OFFSET)
-    #define SLED_DOCKING_OFFSET 0
-  #endif
-
-  /**
-   * Method to dock/undock a sled designed by Charles Bell.
-   *
-   * stow[in]     If false, move to MAX_ and engage the solenoid
-   *              If true, move to MAX_X and release the solenoid
-   */
-  static void dock_sled(bool stow) {
-    #if ENABLED(DEBUG_LEVELING_FEATURE)
-      if (DEBUGGING(LEVELING)) {
-        SERIAL_MV("dock_sled(", stow);
-        SERIAL_CHR(')'); SERIAL_EOL();
-      }
-    #endif
-
-    // Dock sled a bit closer to ensure proper capturing
-    Mechanics.do_blocking_move_to_x(X_MAX_POS + SLED_DOCKING_OFFSET - ((stow) ? 1 : 0));
-    WRITE(SLED_PIN, !stow); // switch solenoid
-  }
-
-#endif // Z_PROBE_SLED
-  
-#if ENABLED(Z_PROBE_ALLEN_KEY)
-
-  void run_deploy_moves_script() {
-
-    const float z_probe_deploy_start_location[] = Z_PROBE_DEPLOY_START_LOCATION,
-                z_probe_deploy_end_location[] = Z_PROBE_DEPLOY_END_LOCATION;
-
-    // Move to the start position to initiate deployment
-    Mechanics.do_blocking_move_to(z_probe_deploy_start_location, Mechanics.homing_feedrate_mm_s[Z_AXIS]);
-
-    // Move to engage deployment
-    Mechanics.do_blocking_move_to(z_probe_deploy_end_location, Mechanics.homing_feedrate_mm_s[Z_AXIS] / 10);
-
-    // Move to trigger deployment
-    Mechanics.do_blocking_move_to(z_probe_deploy_start_location, Mechanics.homing_feedrate_mm_s[Z_AXIS]);
-  }
-  void run_stow_moves_script() {
-
-    const float z_probe_retract_start_location[] = Z_PROBE_RETRACT_START_LOCATION,
-                z_probe_retract_end_location[] = Z_PROBE_RETRACT_END_LOCATION;
-
-    // Move to the start position to initiate retraction
-    Mechanics.do_blocking_move_to(z_probe_retract_start_location, Mechanics.homing_feedrate_mm_s[Z_AXIS]);
-
-    // Move the nozzle down to push the Z probe into retracted position
-    Mechanics.do_blocking_move_to(z_probe_retract_end_location, Mechanics.homing_feedrate_mm_s[Z_AXIS] / 10);
-
-    // Move up for safety
-    Mechanics.do_blocking_move_to(z_probe_retract_start_location, Mechanics.homing_feedrate_mm_s[Z_AXIS]);
-  }
-
-#endif
-
-#if HAS_BED_PROBE
-
-  #if MECH(MAKERARM_SCARA)
-
-    /**
-     * Get the arm-end position based on the probe position
-     * If the position is unreachable return vector_3 0,0,0
-     */
-    vector_3 probe_point_to_end_point(const float &x, const float &y) {
-
-      // Simply can't reach the given point
-      if (HYPOT2(x, y) > sq(L1 + L2 + Y_PROBE_OFFSET_FROM_NOZZLE))
-        return vector_3();
-
-      float pos[XYZ] = { x, y, 0 };
-
-      // Get the angles for placing the probe at x, y
-      inverse_kinematics(pos, Y_PROBE_OFFSET_FROM_NOZZLE);
-
-      // Get the arm-end XY based on the given angles
-      forward_kinematics_SCARA(Mechanics.delta[A_AXIS], Mechanics.delta[B_AXIS]);
-      float tx = LOGICAL_X_POSITION(Mechanics.cartesian_position[X_AXIS]),
-            ty = LOGICAL_Y_POSITION(Mechanics.cartesian_position[Y_AXIS]);
-
-      return vector_3(tx, ty, 0);
-    }
-
-    /**
-     * Get the probe position based on the arm-end position
-     * If the position is unreachable return vector_3 0,0,0
-     */
-    vector_3 end_point_to_probe_point(const float logical[XYZ]) {
-
-      // Simply can't reach the given point
-      if (HYPOT2(logical[X_AXIS], logical[Y_AXIS]) > sq(L1 + L2))
-        return vector_3();
-
-      // Get the angles for placing the arm-end at x, y
-      inverse_kinematics(logical);
-
-      // Get the probe XY based on the sum of the angles
-      float ab = RADIANS(Mechanics.delta[A_AXIS] + Mechanics.delta[B_AXIS] + 90.0);
-      return vector_3(
-        logical[X_AXIS] + sin(ab) * X_PROBE_OFFSET_FROM_NOZZLE,
-        logical[Y_AXIS] - cos(ab) * Y_PROBE_OFFSET_FROM_NOZZLE,
-        0
-      );
-    }
-
-  #endif // MAKERARM_SCARA
-
-#endif // HAS_BED_PROBE
-
-#if ENABLED(FWRETRACT)
-
-  void retract(const bool retracting, const bool swapping = false) {
-
-    static float hop_height;
-
-    if (retracting == retracted[active_extruder]) return;
-
-    const float old_feedrate_mm_s = Mechanics.feedrate_mm_s;
-
-    Mechanics.set_destination_to_current();
-
-    if (retracting) {
-      Mechanics.feedrate_mm_s = retract_feedrate_mm_s;
-      Mechanics.current_position[E_AXIS] += (swapping ? retract_length_swap : retract_length) / volumetric_multiplier[active_extruder];
-      Mechanics.sync_plan_position_e();
-      Mechanics.prepare_move_to_destination();
-
-      if (retract_zlift > 0.01) {
-        hop_height = Mechanics.current_position[Z_AXIS];
-        // Pretend current position is lower
-        Mechanics.current_position[Z_AXIS] -= retract_zlift;
-        Mechanics.sync_plan_position();
-        // Raise up to the old Mechanics.current_position
-        Mechanics.prepare_move_to_destination();
-      }
-    }
-    else {
-
-      // If the height hasn't been lowered, undo the Z hop
-      if (retract_zlift > 0.01 && hop_height == Mechanics.current_position[Z_AXIS]) {
-        // Pretend current position is higher. Z will lower on the next move
-        Mechanics.current_position[Z_AXIS] += retract_zlift;
-        Mechanics.sync_plan_position();
-        // Lower Z
-        Mechanics.prepare_move_to_destination();
-      }
-
-      Mechanics.feedrate_mm_s = retract_recover_feedrate_mm_s;
-      const float move_e = swapping ? retract_length_swap + retract_recover_length_swap : retract_length + retract_recover_length;
-      Mechanics.current_position[E_AXIS] -= move_e / volumetric_multiplier[active_extruder];
-      Mechanics.sync_plan_position_e();
-
-      // Lower Z and recover E
-      Mechanics.prepare_move_to_destination();
-    }
-
-    Mechanics.feedrate_mm_s = old_feedrate_mm_s;
-    retracted[active_extruder] = retracting;
-
-  } // retract
-
-#endif // FWRETRACT
-
-#if ENABLED(COLOR_MIXING_EXTRUDER)
-
-  void normalize_mix() {
-    float mix_total = 0.0;
-    for (uint8_t i = 0; i < MIXING_STEPPERS; i++) mix_total += RECIPROCAL(mixing_factor[i]);
-    // Scale all values if they don't add up to ~1.0
-    if (!NEAR(mix_total, 1.0)) {
-      SERIAL_EM("Warning: Mix factors must add up to 1.0. Scaling.");
-      for (uint8_t i = 0; i < MIXING_STEPPERS; i++) mixing_factor[i] *= mix_total;
-    }
-  }
-
-  // Get mixing parameters from the GCode
-  // The total "must" be 1.0 (but it will be normalized)
-  // If no mix factors are given, the old mix is preserved
-  void gcode_get_mix() {
-    const char* mixing_codes = "ABCDHI";
-    byte mix_bits = 0;
-    for (uint8_t i = 0; i < MIXING_STEPPERS; i++) {
-      if (parser.seen(mixing_codes[i])) {
-        SBI(mix_bits, i);
-        float v = parser.value_float();
-        NOLESS(v, 0.0);
-        mixing_factor[i] = RECIPROCAL(v);
-      }
-    }
-    // If any mixing factors were included, clear the rest
-    // If none were included, preserve the last mix
-    if (mix_bits) {
-      for (uint8_t i = 0; i < MIXING_STEPPERS; i++)
-        if (!TEST(mix_bits, i)) mixing_factor[i] = 0.0;
-      normalize_mix();
-    }
-  }
-
-#endif
-
-#if ENABLED(IDLE_OOZING_PREVENT)
-
-  void IDLE_OOZING_retract(bool retracting) {  
-    if (retracting && !IDLE_OOZING_retracted[active_extruder]) {
-      float old_feedrate_mm_s = Mechanics.feedrate_mm_s;
-      Mechanics.set_destination_to_current();
-      Mechanics.current_position[E_AXIS] += IDLE_OOZING_LENGTH / volumetric_multiplier[active_extruder];
-      Mechanics.feedrate_mm_s = IDLE_OOZING_FEEDRATE;
-      Mechanics.set_e_position_mm(Mechanics.current_position[E_AXIS]);
-      Mechanics.prepare_move_to_destination();
-      Mechanics.feedrate_mm_s = old_feedrate_mm_s;
-      IDLE_OOZING_retracted[active_extruder] = true;
-      //SERIAL_EM("-");
-    }
-    else if (!retracting && IDLE_OOZING_retracted[active_extruder]) {
-      float old_feedrate_mm_s = Mechanics.feedrate_mm_s;
-      Mechanics.set_destination_to_current();
-      Mechanics.current_position[E_AXIS] -= (IDLE_OOZING_LENGTH+IDLE_OOZING_RECOVER_LENGTH) / volumetric_multiplier[active_extruder];
-      Mechanics.feedrate_mm_s = IDLE_OOZING_RECOVER_FEEDRATE;
-      Mechanics.set_e_position_mm(Mechanics.current_position[E_AXIS]);
-      Mechanics.prepare_move_to_destination();
-      Mechanics.feedrate_mm_s = old_feedrate_mm_s;
-      IDLE_OOZING_retracted[active_extruder] = false;
-      //SERIAL_EM("+");
-    }
-  }
-
-#endif
-
-#if HAS_TEMP_HOTEND || HAS_TEMP_BED
-
-  void print_heater_state(const float &c, const int16_t &t,
-    #if ENABLED(SHOW_TEMP_ADC_VALUES)
-      const int16_t r,
-    #endif
-    const int8_t e=-2
-  ) {
-    SERIAL_CHR(' ');
-    SERIAL_CHR(
-      #if HAS_TEMP_BED && HAS_TEMP_HOTEND
-        e == -1 ? 'B' : 'T'
-      #elif HAS_TEMP_HOTEND
-        'T'
-      #else
-        'B'
-      #endif
-    );
-    #if HOTENDS > 1
-      if (e >= 0) SERIAL_CHR('0' + e);
-    #endif
-    SERIAL_CHR(':');
-    SERIAL_VAL(c, 1);
-    SERIAL_MV(" /" , t);
-    #if ENABLED(SHOW_TEMP_ADC_VALUES)
-      SERIAL_MV(" (", r);
-      SERIAL_CHR(')');
-    #endif
-  }
-
-  void print_heaterstates() {
-    #if HAS_TEMP_HOTEND
-      print_heater_state(thermalManager.degHotend(target_extruder), thermalManager.degTargetHotend(target_extruder)
-        #if ENABLED(SHOW_TEMP_ADC_VALUES)
-          , thermalManager.rawHotendTemp(target_extruder)
-        #endif
-      );
-    #endif
-    #if HAS_TEMP_BED
-      print_heater_state(thermalManager.degBed(), thermalManager.degTargetBed()
-        #if ENABLED(SHOW_TEMP_ADC_VALUES)
-          , thermalManager.rawBedTemp()
-          SERIAL_CHR(')');
-        #endif
-        , -1 // BED
-      );
-    #endif
-    #if HOTENDS > 1
-      HOTEND_LOOP() print_heater_state(thermalManager.degHotend(h), thermalManager.degTargetHotend(h)
-        #if ENABLED(SHOW_TEMP_ADC_VALUES)
-          , thermalManager.rawHotendTemp(h)
-        #endif
-        , h
-      );
-    #endif
-    SERIAL_MV(MSG_AT ":", thermalManager.getHeaterPower(target_extruder));
-    #if HAS_TEMP_BED
-      SERIAL_MV(MSG_BAT, thermalManager.getBedPower());
-    #endif
-    #if HOTENDS > 1
-      HOTEND_LOOP() {
-        SERIAL_MV(MSG_AT, h);
-        SERIAL_CHR(':');
-        SERIAL_VAL(thermalManager.getHeaterPower(h));
-      }
-    #endif
-  }
-
-#endif
-
-#if HAS_TEMP_CHAMBER
-
-  void print_chamberstate() {
-    SERIAL_MSG(" CHAMBER:");
-    SERIAL_MV(MSG_C, thermalManager.degChamber(), 1);
-    SERIAL_MV(" /", thermalManager.degTargetChamber());
-    SERIAL_MSG(MSG_CAT);
-    #if ENABLED(CHAMBER_WATTS)
-      SERIAL_VAL(((CHAMBER_WATTS) * thermalManager.getChamberPower()) / 127.0);
-      SERIAL_MSG("W");
-    #else
-      SERIAL_VAL(thermalManager.getChamberPower());
-    #endif
-    #if ENABLED(SHOW_TEMP_ADC_VALUES)
-      SERIAL_MV(" ADC C:", thermalManager.degChamber(), 1);
-      SERIAL_MV(" C->", thermalManager.rawChamberTemp());
-    #endif
-  }
-
-#endif // HAS_TEMP_CHAMBER
-
-#if HAS_TEMP_COOLER
-
-  void print_coolerstate() {
-    SERIAL_MSG(" COOL:");
-    SERIAL_MV(MSG_C, thermalManager.degCooler(), 1);
-    SERIAL_MV(" /", thermalManager.degTargetCooler());
-    SERIAL_MSG(MSG_CAT);
-    #if ENABLED(COOLER_WATTS)
-      SERIAL_VAL(((COOLER_WATTS) * thermalManager.getCoolerPower()) / 127.0);
-      SERIAL_MSG("W");
-    #else
-      SERIAL_VAL(thermalManager.getCoolerPower());
-    #endif
-    #if ENABLED(SHOW_TEMP_ADC_VALUES)
-      SERIAL_MV(" ADC C:", thermalManager.degCooler(), 1);
-      SERIAL_MV(" C->", thermalManager.rawCoolerTemp());
-    #endif
-  }
-
-#endif // HAS_TEMP_COOLER
-
-#if ENABLED(FLOWMETER_SENSOR)
-
-  void print_flowratestate() {
-    float readval = get_flowrate();
-
-    #if ENABLED(MINFLOW_PROTECTION)
-      if(readval > MINFLOW_PROTECTION)
-        flow_firstread = true;
-    #endif
-
-    SERIAL_MV(" FLOW: ", readval);
-    SERIAL_MSG(" l/min ");
-  }
-
-#endif
-
-#if ENABLED(ARDUINO_ARCH_SAM)&& !MB(RADDS)
-
-  void print_MCUstate() {
-    SERIAL_MSG(" MCU: min");
-    SERIAL_MV(MSG_C, thermalManager.lowest_temperature_mcu, 1);
-    SERIAL_MSG(", current");
-    SERIAL_MV(MSG_C, thermalManager.current_temperature_mcu, 1);
-    SERIAL_MSG(", max");
-    SERIAL_MV(MSG_C, thermalManager.highest_temperature_mcu, 1);
-    #if ENABLED(SHOW_TEMP_ADC_VALUES)
-      SERIAL_MV(" C->", thermalManager.rawMCUTemp());
-    #endif
-  }
-
-#endif
-
-#if ENABLED(CNCROUTER) && ENABLED(FAST_PWM_CNCROUTER)
-
-  void print_cncspeed() {
-    SERIAL_MV(" CNC speed: ", getCNCSpeed());
-    SERIAL_MSG(" rpm ");
-  }
-
-#endif
-
-#if HAS_TEMP_HOTEND
-
-  #if DISABLED(MIN_COOLING_SLOPE_DEG)
-    #define MIN_COOLING_SLOPE_DEG 1.50
-  #endif
-  #if DISABLED(MIN_COOLING_SLOPE_TIME)
-    #define MIN_COOLING_SLOPE_TIME 60
-  #endif
-
-  inline void wait_heater(bool no_wait_for_cooling = true) {
-
-    #if TEMP_RESIDENCY_TIME > 0
-      millis_t residency_start_ms = 0;
-      // Loop until the temperature has stabilized
-      #define TEMP_CONDITIONS (!residency_start_ms || PENDING(now, residency_start_ms + (TEMP_RESIDENCY_TIME) * 1000UL))
-    #else
-      // Loop until the temperature is exactly on target
-      #define TEMP_CONDITIONS (wants_to_cool ? thermalManager.isCoolingHotend(target_extruder) : thermalManager.isHeatingHotend(target_extruder))
-    #endif
-
-    float target_temp = -1.0, old_temp = 9999.0;
-    bool wants_to_cool = false;
-    wait_for_heatup = true;
-    millis_t now, next_temp_ms = 0, next_cool_check_ms = 0;
-
-    KEEPALIVE_STATE(WAIT_HEATER);
-
-    #if ENABLED(PRINTER_EVENT_LEDS)
-      const float start_temp = thermalManager.degHotend(target_extruder);
-      uint8_t old_blue = 0;
-    #endif
-
-    do {
-      // Target temperature might be changed during the loop
-      if (target_temp != thermalManager.degTargetHotend(target_extruder))
-        target_temp = thermalManager.degTargetHotend(target_extruder);
-
-      wants_to_cool = thermalManager.isCoolingHotend(target_extruder);
-
-      // Exit if S<lower>, continue if S<higher>, R<lower>, or R<higher>
-      if (no_wait_for_cooling && wants_to_cool) break;
-
-      now = millis();
-      if (ELAPSED(now, next_temp_ms)) { // Print temp & remaining time every 1s while waiting
-        next_temp_ms = now + 1000UL;
-        print_heaterstates();
-        #if TEMP_RESIDENCY_TIME > 0
-          SERIAL_MSG(MSG_W);
-          if (residency_start_ms)
-            SERIAL_VAL(long((((TEMP_RESIDENCY_TIME) * 1000UL) - (now - residency_start_ms)) / 1000UL));
-          else
-            SERIAL_CHR("?");
-        #endif
-        SERIAL_EOL();
-      }
-
-      idle();
-      refresh_cmd_timeout(); // to prevent stepper_inactive_time from running out
-
-      const float temp = thermalManager.degHotend(target_extruder);
-
-      #if ENABLED(PRINTER_EVENT_LEDS)
-        // Gradually change LED strip from violet to red as nozzle heats up
-        if (!wants_to_cool) {
-          const uint8_t blue = map(constrain(temp, start_temp, target_temp), start_temp, target_temp, 255, 0);
-          if (blue != old_blue) set_led_color(255, 0, (old_blue = blue));
-        }
-      #endif
-
-      #if TEMP_RESIDENCY_TIME > 0
-
-        float temp_diff = FABS(target_temp - temp);
-
-        if (!residency_start_ms) {
-          // Start the TEMP_RESIDENCY_TIME timer when we reach target temp for the first time.
-          if (temp_diff < TEMP_WINDOW) residency_start_ms = now;
-        }
-        else if (temp_diff > TEMP_HYSTERESIS) {
-          // Restart the timer whenever the temperature falls outside the hysteresis.
-          residency_start_ms = now;
-        }
-
-      #endif
-
-      // Prevent a wait-forever situation if R is misused i.e. M109 R0
-      if (wants_to_cool) {
-        // Break after MIN_COOLING_SLOPE_TIME seconds
-        // if the temperature did not drop at least MIN_COOLING_SLOPE_DEG
-        if (!next_cool_check_ms || ELAPSED(now, next_cool_check_ms)) {
-          if (old_temp - temp < MIN_COOLING_SLOPE_DEG) break;
-          next_cool_check_ms = now + 1000UL * MIN_COOLING_SLOPE_TIME;
-          old_temp = temp;
-        }
-      }
-
-    } while (wait_for_heatup && TEMP_CONDITIONS);
-
-    if (wait_for_heatup) {
-      LCD_MESSAGEPGM(MSG_HEATING_COMPLETE);
-      #if ENABLED(PRINTER_EVENT_LEDS)
-        #if ENABLED(RGBW_LED)
-          set_led_color(0, 0, 0, 255);  // Turn on the WHITE LED
-        #else
-          set_led_color(255, 255, 255); // Set LEDs All On
-        #endif
-      #endif
-    }
-
-    KEEPALIVE_STATE(IN_HANDLER);
-  }
-
-#endif
-
-#if HAS_TEMP_BED
-
-  #if DISABLED(MIN_COOLING_SLOPE_DEG_BED)
-    #define MIN_COOLING_SLOPE_DEG_BED 1.50
-  #endif
-  #if DISABLED(MIN_COOLING_SLOPE_TIME_BED)
-    #define MIN_COOLING_SLOPE_TIME_BED 60
-  #endif
-
-  inline void wait_bed(bool no_wait_for_cooling = true) {
-
-    #if TEMP_BED_RESIDENCY_TIME > 0
-      millis_t residency_start_ms = 0;
-      // Loop until the temperature has stabilized
-      #define TEMP_BED_CONDITIONS (!residency_start_ms || PENDING(now, residency_start_ms + (TEMP_BED_RESIDENCY_TIME) * 1000UL))
-    #else
-      // Loop until the temperature is very close target
-      #define TEMP_BED_CONDITIONS (wants_to_cool ? thermalManager.isCoolingBed() : thermalManager.isHeatingBed())
-    #endif
-
-    float target_temp = -1.0, old_temp = 9999.0;
-    bool wants_to_cool = false;
-    wait_for_heatup = true;
-    millis_t now, next_temp_ms = 0, next_cool_check_ms = 0;
-
-    KEEPALIVE_STATE(WAIT_HEATER);
-
-    target_extruder = active_extruder; // for print_heaterstates
-
-    #if ENABLED(PRINTER_EVENT_LEDS)
-      const float start_temp = thermalManager.degBed();
-      uint8_t old_red = 255;
-    #endif
-
-    // Wait for temperature to come close enough
-    do {
-      // Target temperature might be changed during the loop
-      if (target_temp != thermalManager.degTargetBed())
-        target_temp = thermalManager.degTargetBed();
-
-      wants_to_cool = thermalManager.isCoolingBed();
-
-      // Exit if S<lower>, continue if S<higher>, R<lower>, or R<higher>
-      if (no_wait_for_cooling && wants_to_cool) break;
-
-      now = millis();
-      if (ELAPSED(now, next_temp_ms)) { // Print Temp Reading every 1 second while heating up.
-        next_temp_ms = now + 1000UL;
-        print_heaterstates();
-        #if TEMP_BED_RESIDENCY_TIME > 0
-          SERIAL_MSG(MSG_W);
-          if (residency_start_ms)
-            SERIAL_VAL(long((((TEMP_BED_RESIDENCY_TIME) * 1000UL) - (now - residency_start_ms)) / 1000UL));
-          else
-            SERIAL_CHR("?");
-        #endif
-        SERIAL_EOL();
-      }
-
-      idle();
-      refresh_cmd_timeout(); // to prevent stepper_inactive_time from running out
-
-      const float temp = thermalManager.degBed();
-
-      #if ENABLED(PRINTER_EVENT_LEDS)
-        // Gradually change LED strip from blue to violet as bed heats up
-        if (!wants_to_cool) {
-          const uint8_t red = map(constrain(temp, start_temp, target_temp), start_temp, target_temp, 0, 255);
-          if (red != old_red) set_led_color((old_red = red), 0, 255);
-        }
-      #endif
-
-      #if TEMP_BED_RESIDENCY_TIME > 0
-
-        float temp_diff = FABS(target_temp - temp);
-
-        if (!residency_start_ms) {
-          // Start the TEMP_BED_RESIDENCY_TIME timer when we reach target temp for the first time.
-          if (temp_diff < TEMP_BED_WINDOW) residency_start_ms = now;
-        }
-        else if (temp_diff > TEMP_BED_HYSTERESIS) {
-          // Restart the timer whenever the temperature falls outside the hysteresis.
-          residency_start_ms = now;
-        }
-
-      #endif
-
-      // Prevent a wait-forever situation if R is misused i.e. M190 R0
-      if (wants_to_cool) {
-        // Break after MIN_COOLING_SLOPE_TIME_BED seconds
-        // if the temperature did not drop at least MIN_COOLING_SLOPE_DEG_BED
-        if (!next_cool_check_ms || ELAPSED(now, next_cool_check_ms)) {
-          if (old_temp - temp < MIN_COOLING_SLOPE_DEG_BED) break;
-          next_cool_check_ms = now + 1000UL * MIN_COOLING_SLOPE_TIME_BED;
-          old_temp = temp;
-        }
-      }
-
-    } while (wait_for_heatup && TEMP_BED_CONDITIONS);
-
-    if (wait_for_heatup) LCD_MESSAGEPGM(MSG_BED_DONE);
-
-    KEEPALIVE_STATE(IN_HANDLER);
-  }
-
-#endif // HAS_TEMP_BED
-
-#if HAS_TEMP_CHAMBER
-
-  inline void wait_chamber(bool no_wait_for_heating = true) {
-    #if TEMP_CHAMBER_RESIDENCY_TIME > 0
-      millis_t residency_start_ms = 0;
-      // Loop until the temperature has stabilized
-      #define TEMP_CHAMBER_CONDITIONS (!residency_start_ms || PENDING(now, residency_start_ms + (TEMP_CHAMBER_RESIDENCY_TIME) * 1000UL))
-    #else
-      // Loop until the temperature is very close target
-      #define TEMP_CHAMBER_CONDITIONS (wants_to_heat ? thermalManager.isHeatingChamber() : thermalManager.isCoolingChamber())
-    #endif
-
-    float target_temp = -1;
-    bool wants_to_heat;
-    wait_for_heatup = true;
-    millis_t now, next_temp_ms = 0;
-
-    KEEPALIVE_STATE(WAIT_HEATER);
-
-    // Wait for temperature to come close enough
-    do {
-      // Target temperature might be changed during the loop
-      if (target_temp != thermalManager.degTargetChamber())
-        target_temp = thermalManager.degTargetChamber();
-
-      wants_to_heat = thermalManager.isHeatingChamber();
-
-      // Exit if S<higher>, continue if S<lower>, R<higher>, or R<lower>
-      if (no_wait_for_heating && wants_to_heat) break;
-
-      now = millis();
-      if (ELAPSED(now, next_temp_ms)) { // Print Temp Reading every 1 second while heating up.
-        next_temp_ms = now + 1000UL;
-        print_chamberstate();
-        #if TEMP_CHAMBER_RESIDENCY_TIME > 0
-          SERIAL_MSG(MSG_W);
-          if (residency_start_ms) {
-            long rem = (((TEMP_CHAMBER_RESIDENCY_TIME) * 1000UL) - (now - residency_start_ms)) / 1000UL;
-            SERIAL_EV(rem);
-          }
-          else {
-            SERIAL_EM("?");
-          }
-        #else
-          SERIAL_EOL();
-        #endif
-      }
-
-      idle();
-      refresh_cmd_timeout(); // to prevent stepper_inactive_time from running out
-
-      #if TEMP_CHAMBER_RESIDENCY_TIME > 0
-
-        float temp_diff = FABS(target_temp - thermalManager.degTargetChamber());
-
-        if (!residency_start_ms) {
-          // Start the TEMP_CHAMBER_RESIDENCY_TIME timer when we reach target temp for the first time.
-          if (temp_diff < TEMP_CHAMBER_WINDOW) residency_start_ms = now;
-        }
-        else if (temp_diff > TEMP_CHAMBER_HYSTERESIS) {
-          // Restart the timer whenever the temperature falls outside the hysteresis.
-          residency_start_ms = now;
-        }
-
-      #endif //TEMP_CHAMBER_RESIDENCY_TIME > 0
-
-    } while (wait_for_heatup && TEMP_CHAMBER_CONDITIONS);
-    LCD_MESSAGEPGM(MSG_CHAMBER_DONE);
-    KEEPALIVE_STATE(IN_HANDLER);
-  }
-
-#endif
-
-#if HAS_TEMP_COOLER
-
-  inline void wait_cooler(bool no_wait_for_heating = true) {
-    #if TEMP_COOLER_RESIDENCY_TIME > 0
-      millis_t residency_start_ms = 0;
-      // Loop until the temperature has stabilized
-      #define TEMP_COOLER_CONDITIONS (!residency_start_ms || PENDING(now, residency_start_ms + (TEMP_COOLER_RESIDENCY_TIME) * 1000UL))
-    #else
-      // Loop until the temperature is very close target
-      #define TEMP_COOLER_CONDITIONS (wants_to_heat ? thermalManager.isHeatingCooler() : thermalManager.isCoolingCooler())
-    #endif
-
-    float target_temp = -1;
-    bool wants_to_heat;
-    wait_for_heatup = true;
-    millis_t now, next_temp_ms = 0;
-
-    KEEPALIVE_STATE(WAIT_HEATER);
-
-    // Wait for temperature to come close enough
-    do {
-      // Target temperature might be changed during the loop
-      if (target_temp != thermalManager.degTargetCooler())
-        target_temp = thermalManager.degTargetCooler();
-
-      wants_to_heat = thermalManager.isHeatingCooler();
-
-      // Exit if S<higher>, continue if S<lower>, R<higher>, or R<lower>
-      if (no_wait_for_heating && wants_to_heat) break;
-
-      // Prevent a wait-forever situation if R is misused i.e. M190 C R50
-      // Simply don't wait to heat a cooler over 25C
-      if (wants_to_heat && target_temp > 25) break;
-
-      now = millis();
-      if (ELAPSED(now, next_temp_ms)) { //Print Temp Reading every 1 second while heating up.
-        next_temp_ms = now + 1000UL;
-        print_coolerstate();
-        #if TEMP_COOLER_RESIDENCY_TIME > 0
-          SERIAL_MSG(MSG_W);
-          if (residency_start_ms) {
-            long rem = (((TEMP_COOLER_RESIDENCY_TIME) * 1000UL) - (now - residency_start_ms)) / 1000UL;
-            SERIAL_EV(rem);
-          }
-          else {
-            SERIAL_EM("?");
-          }
-        #else
-          SERIAL_EOL();
-        #endif
-      }
-
-      idle();
-      refresh_cmd_timeout(); // to prevent stepper_inactive_time from running out
-
-      #if TEMP_COOLER_RESIDENCY_TIME > 0
-
-        float temp_diff = FABS(target_temp - thermalManager.degTargetCooler());
-
-        if (!residency_start_ms) {
-          // Start the TEMP_COOLER_RESIDENCY_TIME timer when we reach target temp for the first time.
-          if (temp_diff < TEMP_COOLER_WINDOW) residency_start_ms = now;
-        }
-        else if (temp_diff > TEMP_COOLER_HYSTERESIS) {
-          // Restart the timer whenever the temperature falls outside the hysteresis.
-          residency_start_ms = now;
-        }
-
-      #endif //TEMP_COOLER_RESIDENCY_TIME > 0
-
-    } while (wait_for_heatup && TEMP_COOLER_CONDITIONS);
-    LCD_MESSAGEPGM(MSG_COOLER_DONE);
-    KEEPALIVE_STATE(IN_HANDLER);
-  }
-
-#endif
-
-/**
- * ***************************************************************************
- * ***************************** G-CODE HANDLING *****************************
- * ***************************************************************************
- */
-
-/**
- * Set XYZE Mechanics.destination and Mechanics.feedrate_mm_s from the current GCode command
- *
- *  - Set Mechanics.destination from included axis codes
- *  - Set to current for missing axis codes
- *  - Set the Mechanics.feedrate_mm_s, if included
- */
-void gcode_get_destination() {
-
-  #if ENABLED(IDLE_OOZING_PREVENT)
-    if (parser.seen('E')) IDLE_OOZING_retract(false);
-  #endif
-
-  LOOP_XYZE(i) {
-    if (parser.seen(axis_codes[i]))
-      Mechanics.destination[i] = parser.value_axis_units((AxisEnum)i) + (axis_relative_modes[i] || relative_mode ? Mechanics.current_position[i] : 0);
-    else
-      Mechanics.destination[i] = Mechanics.current_position[i];
-  }
-
-  if (parser.seen('F') && parser.value_linear_units() > 0.0)
-    Mechanics.feedrate_mm_s = MMM_TO_MMS(parser.value_feedrate());
-
-  if (parser.seen('P'))
-    Mechanics.destination[E_AXIS] = (parser.value_axis_units(E_AXIS) * density_percentage[previous_extruder] / 100) + Mechanics.current_position[E_AXIS];
-
-  if(!DEBUGGING(DRYRUN))
-    print_job_counter.data.filamentUsed += (Mechanics.destination[E_AXIS] - Mechanics.current_position[E_AXIS]);
-
-  #if ENABLED(COLOR_MIXING_EXTRUDER)
-    gcode_get_mix();
-  #endif
-
-  #if ENABLED(RFID_MODULE)
-    if(!DEBUGGING(DRYRUN))
-      RFID522.RfidData[active_extruder].data.lenght -= (Mechanics.destination[E_AXIS] - Mechanics.current_position[E_AXIS]);
-  #endif
-
-  #if ENABLED(NEXTION) && ENABLED(NEXTION_GFX)
-    #if MECH(DELTA)
-      if((parser.seen('X') || parser.seen('Y')) && parser.seen('E'))
-        gfx_line_to(Mechanics.destination[X_AXIS] + (X_MAX_POS), Mechanics.destination[Y_AXIS] + (Y_MAX_POS), Mechanics.destination[Z_AXIS]);
-      else
-        gfx_cursor_to(Mechanics.destination[X_AXIS] + (X_MAX_POS), Mechanics.destination[Y_AXIS] + (Y_MAX_POS), Mechanics.destination[Z_AXIS]);
-    #else
-      if((parser.seen('X') || parser.seen('Y')) && parser.seen('E'))
-        gfx_line_to(Mechanics.destination[X_AXIS], Mechanics.destination[Y_AXIS], Mechanics.destination[Z_AXIS]);
-      else
-        gfx_cursor_to(Mechanics.destination[X_AXIS], Mechanics.destination[Y_AXIS], Mechanics.destination[Z_AXIS]);
-    #endif
-  #endif
-}
-
-#if ENABLED(HOST_KEEPALIVE_FEATURE)
-  /**
-   * Output a "busy" message at regular intervals
-   * while the machine is not accepting commands.
-   */
-  void host_keepalive() {
-    const millis_t now = millis();
-    if (host_keepalive_interval && busy_state != NOT_BUSY) {
-      if (PENDING(now, next_busy_signal_ms)) return;
-      switch (busy_state) {
-        case IN_HANDLER:
-        case IN_PROCESS:
-          SERIAL_LM(BUSY, MSG_BUSY_PROCESSING);
-          break;
-        case WAIT_HEATER:
-          SERIAL_LM(BUSY, MSG_BUSY_WAIT_HEATER);
-          break;
-        case DOOR_OPEN:
-          SERIAL_LM(BUSY, MSG_BUSY_DOOR_OPEN);
-          break;
-        case PAUSED_FOR_USER:
-          SERIAL_LM(BUSY, MSG_BUSY_PAUSED_FOR_USER);
-          break;
-        case PAUSED_FOR_INPUT:
-          SERIAL_LM(BUSY, MSG_BUSY_PAUSED_FOR_INPUT);
-          break;
-        default:
-          break;
-      }
-    }
-    next_busy_signal_ms = now + host_keepalive_interval * 1000UL;
-  }
-
-#endif //HOST_KEEPALIVE_FEATURE
-
-// Define runplan for move axes
-#if IS_KINEMATIC
-  #define RUNPLAN(RATE_MM_S) planner.buffer_line_kinematic(Mechanics.destination, RATE_MM_S, active_extruder, active_driver);
-#else
-  #define RUNPLAN(RATE_MM_S) Mechanics.line_to_destination(RATE_MM_S);
-#endif
-
-#if ENABLED(ADVANCED_PAUSE_FEATURE)
-
-  static float resume_position[XYZE];
-  static bool move_away_flag = false;
-  #if HAS_SDSUPPORT
-    static bool sd_print_paused = false;
-  #endif
-
-  #if HAS_BUZZER
-
-    static void filament_change_beep(const int8_t max_beep_count, const bool init=false) {
-      static millis_t next_buzz = 0;
-      static int8_t runout_beep = 0;
-
-      if (init) next_buzz = runout_beep = 0;
-
-      const millis_t ms = millis();
-      if (ELAPSED(ms, next_buzz)) {
-        if (max_beep_count < 0 || runout_beep < max_beep_count + 5) { // Only beep as long as we're supposed to
-          next_buzz = ms + ((max_beep_count < 0 || runout_beep < max_beep_count) ? 2500 : 400);
-          BUZZ(300, 2000);
-          runout_beep++;
-        }
-      }
-    }
-
-  #endif
-
-  static void ensure_safe_temperature() {
-    bool heaters_heating = true;
-
-    wait_for_heatup = true;
-    while (wait_for_heatup && heaters_heating) {
-      idle();
-      heaters_heating = false;
-      HOTEND_LOOP() {
-        if (thermalManager.degTargetHotend(h) && abs(thermalManager.degHotend(h) - thermalManager.degTargetHotend(h)) > TEMP_HYSTERESIS) {
-          heaters_heating = true;
-          #if HAS_LCD
-            lcd_advanced_pause_show_message(ADVANCED_PAUSE_MESSAGE_WAIT_FOR_NOZZLES_TO_HEAT);
-          #endif
-          break;
-        }
-      }
-    }
-  }
-  
-  static bool pause_print(const float &retract, const float &retract2, const float &z_lift, const float &x_pos, const float &y_pos,
-                          const float &unload_length = 0, const int8_t max_beep_count = 0, const bool show_lcd = false) {
-
-    if (move_away_flag) return false; // already paused
-
-    if (!DEBUGGING(DRYRUN) && (unload_length != 0 || retract != 0 || retract2 != 0)) {
-      #if ENABLED(PREVENT_COLD_EXTRUSION)
-        if (thermalManager.tooColdToExtrude(active_extruder)) {
-          SERIAL_LM(ER, MSG_TOO_COLD_FOR_M600);
-          return false;
-        }
-      #endif
-
-      ensure_safe_temperature(); // wait for hotend to heat up before unloading
-    }
-
-    // Indicate that the printer is paused
-    move_away_flag = true;
-
-    // Pause the print job and timer
-    #if HAS_SDSUPPORT
-      if (card.sdprinting) {
-        card.pauseSDPrint();
-        sd_print_paused = true;
-      }
-    #endif
-    print_job_counter.pause();
-
-    // Show initial message and wait for synchronize steppers
-    if (show_lcd) {
-      #if HAS_LCD
-        lcd_advanced_pause_show_message(ADVANCED_PAUSE_MESSAGE_INIT);
-      #endif
-    }
-    stepper.synchronize();
-
-    // Save current position
-    COPY_ARRAY(resume_position, Mechanics.current_position);
-    Mechanics.set_destination_to_current();
-
-    if (retract) {
-      // Initial retract before move to filament change position
-      Mechanics.destination[E_AXIS] += retract;
-      RUNPLAN(PAUSE_PARK_RETRACT_FEEDRATE);
-    }
-
-    // Lift Z axis
-    if (z_lift > 0) {
-      Mechanics.destination[Z_AXIS] += z_lift;
-      NOMORE(Mechanics.destination[Z_AXIS], Z_MAX_POS);
-      RUNPLAN(PAUSE_PARK_Z_FEEDRATE);
-    }
-
-    // Move XY axes to filament exchange position
-    Mechanics.destination[X_AXIS] = x_pos;
-    Mechanics.destination[Y_AXIS] = y_pos;
-
-    endstops.clamp_to_software_endstops(Mechanics.destination);
-    RUNPLAN(PAUSE_PARK_XY_FEEDRATE);
-    stepper.synchronize();
-
-    // Store in old temperature the target temperature for hotend and bed
-    int16_t old_target_temperature[HOTENDS];
-    HOTEND_LOOP() old_target_temperature[h] = thermalManager.target_temperature[h]; // Save nozzle temps
-
-    // Second retract filament with Cool Down
-    if (retract2) {
-      // Cool Down hotend
-      #if ENABLED(PAUSE_PARK_COOLDOWN_TEMP) && PAUSE_PARK_COOLDOWN_TEMP > 0
-        lcd_advanced_pause_show_message(ADVANCED_PAUSE_MESSAGE_COOLDOWN);
-        thermalManager.setTargetHotend(PAUSE_PARK_COOLDOWN_TEMP, active_extruder);
-        wait_heater(false);
-      #endif
-
-      // Second retract filament
-      Mechanics.destination[E_AXIS] -= retract2;
-      RUNPLAN(PAUSE_PARK_RETRACT_2_FEEDRATE);
-      stepper.synchronize();
-    }
-
-    if (unload_length != 0) {
-      if (show_lcd) {
-        #if HAS_LCD
-          lcd_advanced_pause_show_message(ADVANCED_PAUSE_MESSAGE_UNLOAD);
-          idle();
-        #endif
-      }
-
-      // Unload filament
-      Mechanics.destination[E_AXIS] += unload_length;
-      RUNPLAN(PAUSE_PARK_UNLOAD_FEEDRATE);
-      stepper.synchronize();
-    }
-
-    if (show_lcd) {
-      #if HAS_LCD
-        lcd_advanced_pause_show_message(ADVANCED_PAUSE_MESSAGE_INSERT);
-      #endif
-    }
-
-    #if HAS_BUZZER
-      filament_change_beep(max_beep_count, true);
-    #else
-      UNUSED(max_beep_count);
-    #endif
-
-    idle();
-
-    // Disable extruders steppers for manual filament changing (only on boards that have separate ENABLE_PINS)
-    #if E0_ENABLE_PIN != X_ENABLE_PIN && E1_ENABLE_PIN != Y_ENABLE_PIN
-      stepper.disable_e_steppers();
-      safe_delay(100);
-    #endif
-
-    // Start the heater idle timers
-    const millis_t nozzle_timeout = (millis_t)(PAUSE_PARK_NOZZLE_TIMEOUT) * 1000UL;
-    const millis_t bed_timeout    = (millis_t)(PAUSE_PARK_PRINTER_OFF) * 60000UL;
-
-    HOTEND_LOOP() {
-      thermalManager.start_heater_idle_timer(h, nozzle_timeout);
-      thermalManager.setTargetHotend(old_target_temperature[h], h);
-    }
-
-    #if HAS_TEMP_BED && PAUSE_PARK_PRINTER_OFF > 0
-      thermalManager.start_bed_idle_timer(bed_timeout);
-    #endif
-
-    return true;
-  }
-
-  static void wait_for_filament_reload(const int8_t max_beep_count = 0) {
-    bool nozzle_timed_out = false,
-         bed_timed_out = false;
-
-    // Wait for filament insert by user and press button
-    KEEPALIVE_STATE(PAUSED_FOR_USER);
-    wait_for_user = true;    // LCD click or M108 will clear this
-    while (wait_for_user) {
-
-      #if HAS_BUZZER
-        filament_change_beep(max_beep_count);
-      #else
-        UNUSED(max_beep_count);
-      #endif
-
-      if (!nozzle_timed_out)
-        HOTEND_LOOP()
-          nozzle_timed_out |= thermalManager.is_heater_idle(h);
-
-      if (nozzle_timed_out) {
-
-        #if HAS_LCD
-          lcd_advanced_pause_show_message(ADVANCED_PAUSE_MESSAGE_CLICK_TO_HEAT_NOZZLE);
-        #endif
-
-        // Wait for LCD click or M108
-        while (wait_for_user) {
-
-          if (!bed_timed_out) {
-            #if HAS_TEMP_BED && PAUSE_PARK_PRINTER_OFF > 0
-              bed_timed_out = thermalManager.is_bed_idle();
-            #endif
-          }
-          else {
-            #if HAS_LCD
-              lcd_advanced_pause_show_message(ADVANCED_PAUSE_MESSAGE_PRINTER_OFF);
-            #endif
-          }
-
-          idle(true);
-        }
-
-        // Re-enable the bed if they timed out
-        #if HAS_TEMP_BED && PAUSE_PARK_PRINTER_OFF > 0
-          if (bed_timed_out) {
-            thermalManager.reset_bed_idle_timer();
-            #if HAS_LCD
-              lcd_advanced_pause_show_message(ADVANCED_PAUSE_MESSAGE_WAIT_FOR_NOZZLES_TO_HEAT);
-            #endif
-            wait_bed();
-          }
-        #endif
-
-        // Re-enable the heaters if they timed out
-        HOTEND_LOOP() thermalManager.reset_heater_idle_timer(h);
-
-        // Wait for the heaters to reach the target temperatures
-        ensure_safe_temperature();
-
-        #if HAS_LCD
-          lcd_advanced_pause_show_message(ADVANCED_PAUSE_MESSAGE_INSERT);
-        #endif
-
-        // Start the heater idle timers
-        const millis_t nozzle_timeout = (millis_t)(PAUSE_PARK_NOZZLE_TIMEOUT) * 1000UL;
-        const millis_t bed_timeout    = (millis_t)(PAUSE_PARK_PRINTER_OFF) * 60000UL;
-
-        HOTEND_LOOP()
-          thermalManager.start_heater_idle_timer(h, nozzle_timeout);
-
-        #if HAS_TEMP_BED && PAUSE_PARK_PRINTER_OFF > 0
-          thermalManager.start_bed_idle_timer(bed_timeout);
-        #endif
-
-        wait_for_user = true; /* Wait for user to load filament */
-        nozzle_timed_out = false;
-        bed_timed_out = false;
-
-        #if HAS_BUZZER
-          filament_change_beep(max_beep_count, true);
-        #endif
-      }
-
-      idle(true);
-    }
-
-    KEEPALIVE_STATE(IN_HANDLER);
-  }
-
-  static void resume_print(const float &load_length = 0, const float &initial_extrude_length = 0, const int8_t max_beep_count = 0) {
-    bool  nozzle_timed_out  = false,
-          bed_timed_out     = false;
-
-    if (!move_away_flag) return;
-
-    // Re-enable the heaters if they timed out
-    #if HAS_TEMP_BED && PAUSE_PARK_PRINTER_OFF > 0
-      bed_timed_out = thermalManager.is_bed_idle();
-      thermalManager.reset_bed_idle_timer();
-      if (bed_timed_out) wait_bed();
-    #endif
-
-    HOTEND_LOOP() {
-      nozzle_timed_out |= thermalManager.is_heater_idle(h);
-      thermalManager.reset_heater_idle_timer(h);
-    }
-
-    if (nozzle_timed_out) ensure_safe_temperature();
-
-    #if HAS_BUZZER
-      filament_change_beep(max_beep_count, true);
-    #else
-      UNUSED(max_beep_count);
-    #endif
-
-    if (load_length != 0) {
-      #if HAS_LCD
-        // Show "insert filament"
-        if (nozzle_timed_out)
-          lcd_advanced_pause_show_message(ADVANCED_PAUSE_MESSAGE_INSERT);
-      #endif
-
-      KEEPALIVE_STATE(PAUSED_FOR_USER);
-      wait_for_user = true;    // LCD click or M108 will clear this
-      while (wait_for_user && nozzle_timed_out) {
-        #if HAS_BUZZER
-          filament_change_beep(max_beep_count);
-        #endif
-        idle(true);
-      }
-      KEEPALIVE_STATE(IN_HANDLER);
-
-      #if HAS_LCD
-        // Show "load" message
-        lcd_advanced_pause_show_message(ADVANCED_PAUSE_MESSAGE_LOAD);
-      #endif
-
-      // Load filament
-      Mechanics.destination[E_AXIS] += load_length;
-
-      RUNPLAN(PAUSE_PARK_LOAD_FEEDRATE);
-      stepper.synchronize();
-    }
-
-    #if HAS_LCD && ENABLED(PAUSE_PARK_EXTRUDE_LENGTH) && PAUSE_PARK_EXTRUDE_LENGTH > 0
-
-      float extrude_length = initial_extrude_length;
-
-      do {
-        if (extrude_length > 0) {
-          // "Wait for filament extrude"
-          lcd_advanced_pause_show_message(ADVANCED_PAUSE_MESSAGE_EXTRUDE);
-
-          // Extrude filament to get into hotend
-          Mechanics.destination[E_AXIS] += extrude_length;
-          RUNPLAN(PAUSE_PARK_EXTRUDE_FEEDRATE);
-          stepper.synchronize();
-        }
-
-        // Show "Extrude More" / "Resume" menu and wait for reply
-        KEEPALIVE_STATE(PAUSED_FOR_USER);
-        wait_for_user = false;
-        lcd_advanced_pause_show_message(ADVANCED_PAUSE_MESSAGE_OPTION);
-        while (advanced_pause_menu_response == ADVANCED_PAUSE_RESPONSE_WAIT_FOR) idle(true);
-        KEEPALIVE_STATE(IN_HANDLER);
-
-        extrude_length = PAUSE_PARK_EXTRUDE_LENGTH;
-
-        // Keep looping if "Extrude More" was selected
-      } while (advanced_pause_menu_response == ADVANCED_PAUSE_RESPONSE_EXTRUDE_MORE);
-
-    #endif
-
-    #if HAS_LCD
-      // "Wait for print to resume"
-      lcd_advanced_pause_show_message(ADVANCED_PAUSE_MESSAGE_RESUME);
-    #endif
-
-    // Set extruder to saved position
-    Mechanics.destination[E_AXIS] = Mechanics.current_position[E_AXIS] = resume_position[E_AXIS];
-    Mechanics.set_e_position_mm(Mechanics.current_position[E_AXIS]);
-
-    #if IS_KINEMATIC
-      // Move XYZ to starting position
-      planner.buffer_line_kinematic(resume_position, PAUSE_PARK_XY_FEEDRATE, active_extruder, active_driver);
-    #else
-      // Move XY to starting position, then Z
-      Mechanics.destination[X_AXIS] = resume_position[X_AXIS];
-      Mechanics.destination[Y_AXIS] = resume_position[Y_AXIS];
-      RUNPLAN(PAUSE_PARK_XY_FEEDRATE);
-      Mechanics.destination[Z_AXIS] = resume_position[Z_AXIS];
-      RUNPLAN(PAUSE_PARK_Z_FEEDRATE);
-    #endif
-    stepper.synchronize();
-
-    #if ENABLED(FILAMENT_RUNOUT_SENSOR)
-      filament_ran_out = false;
-    #endif
-
-    Mechanics.set_current_to_destination();
-
-    #if HAS_LCD
-      // Show status screen
-      lcd_advanced_pause_show_message(ADVANCED_PAUSE_MESSAGE_STATUS);
-    #endif
-
-    #if HAS_SDSUPPORT
-      if (sd_print_paused) {
-        card.startFileprint();
-        sd_print_paused = false;
-      }
-    #endif
-
-    move_away_flag = false;
-  }
-
-#endif // ADVANCED_PAUSE_FEATURE
-
-/**************************************************
- ***************** GCode Handlers *****************
- **************************************************/
-
-/**
- * G0, G1: Coordinated movement of X Y Z E axes
- */
-inline void gcode_G0_G1(
-  #if IS_SCARA
-    bool fast_move = false
-  #elif ENABLED(LASER)
-    bool lfire = false
-  #endif
-) {
-  if (IsRunning()) {
-    gcode_get_destination(); // For X Y Z E F
-
-    #if ENABLED(FWRETRACT)
-      if (autoretract_enabled && !(parser.seen('X') || parser.seen('Y') || parser.seen('Z')) && parser.seen('E')) {
-        const float echange = Mechanics.destination[E_AXIS] - Mechanics.current_position[E_AXIS];
-        // Is this move an attempt to retract or recover?
-        if ((echange < -MIN_RETRACT && !retracted[active_extruder]) || (echange > MIN_RETRACT && retracted[active_extruder])) {
-          Mechanics.current_position[E_AXIS] = Mechanics.destination[E_AXIS]; // hide the slicer-generated retract/recover from calculations
-          Mechanics.sync_plan_position_e();  // AND from the planner
-          retract(!retracted[active_extruder]);
-          return;
-        }
-      }
-    #endif // FWRETRACT
-
-    #if ENABLED(LASER)
-      if (lfire) {
-        if (parser.seen('S')) laser.intensity = parser.value_float();
-        if (parser.seen('L')) laser.duration = parser.value_ulong();
-        if (parser.seen('P')) laser.ppm = parser.value_float();
-        if (parser.seen('D')) laser.diagnostics = parser.value_bool();
-        if (parser.seen('B')) laser_set_mode(parser.value_int());
-
-        laser.status = LASER_ON;
-        laser.fired = LASER_FIRE_G1;
-      }
-    #endif
-
-    #if IS_SCARA
-      fast_move ? prepare_uninterpolated_move_to_destination() : Mechanics.prepare_move_to_destination();
-    #else
-      Mechanics.prepare_move_to_destination();
-    #endif
-
-    #if ENABLED(LASER)
-      if (lfire) laser.status = LASER_OFF;
-    #endif
-
-  }
-}
-
-/**
- * G2: Clockwise Arc
- * G3: Counterclockwise Arc
- *
- * This command has two forms: IJ-form and R-form.
- *
- *  - I specifies an X offset. J specifies a Y offset.
- *    At least one of the IJ parameters is required.
- *    X and Y can be omitted to do a complete circle.
- *    The given XY is not error-checked. The arc ends
- *     based on the angle of the Mechanics.destination.
- *    Mixing I or J with R will throw an error.
- *
- *  - R specifies the radius. X or Y is required.
- *    Omitting both X and Y will throw an error.
- *    X or Y must differ from the current XY.
- *    Mixing R with I or J will throw an error.
- *
- *  Examples:
- *
- *    G2 I10           ; CW circle centered at X+10
- *    G3 X20 Y12 R14   ; CCW circle with r=14 ending at X20 Y12
- */
-#if ENABLED(ARC_SUPPORT)
-
-  inline void gcode_G2_G3(bool clockwise) {
-
-    if (IsRunning()) {
-
-      #if ENABLED(SF_ARC_FIX)
-        const bool relative_mode_backup = relative_mode;
-        relative_mode = true;
-      #endif
-
-      gcode_get_destination();
-
-      #if ENABLED(LASER)
-        if (parser.seen('S')) laser.intensity = parser.value_float();
-        if (parser.seen('L')) laser.duration = parser.value_ulong();
-        if (parser.seen('P')) laser.ppm = parser.value_float();
-        if (parser.seen('D')) laser.diagnostics = parser.value_bool();
-        if (parser.seen('B')) laser_set_mode(parser.value_int());
-
-        laser.status = LASER_ON;
-        laser.fired = LASER_FIRE_G1;
-      #endif
-
-      #if ENABLED(SF_ARC_FIX)
-        relative_mode = relative_mode_backup;
-      #endif
-
-      float arc_offset[2] = { 0.0, 0.0 };
-      if (parser.seen('R')) {
-        const float r = parser.value_axis_units(X_AXIS),
-                    x1 = Mechanics.current_position[X_AXIS], y1 = Mechanics.current_position[Y_AXIS],
-                    x2 = Mechanics.destination[X_AXIS],      y2 = Mechanics.destination[Y_AXIS];
-        if (r && (x2 != x1 || y2 != y1)) {
-          const float e = clockwise ^ (r < 0) ? -1 : 1,           // clockwise -1/1, counterclockwise 1/-1
-                      dx = x2 - x1, dy = y2 - y1,                 // X and Y differences
-                      d = HYPOT(dx, dy),                          // Linear distance between the points
-                      h = SQRT(sq(r) - sq(d * 0.5)),              // Distance to the arc pivot-point
-                      mx = (x1 + x2) * 0.5, my = (y1 + y2) * 0.5, // Point between the two points
-                      sx = -dy / d, sy = dx / d,                  // Slope of the perpendicular bisector
-                      cx = mx + e * h * sx, cy = my + e * h * sy; // Pivot-point of the arc
-          arc_offset[X_AXIS] = cx - x1;
-          arc_offset[Y_AXIS] = cy - y1;
-        }
-      }
-      else {
-        if (parser.seen('I')) arc_offset[X_AXIS] = parser.value_axis_units(X_AXIS);
-        if (parser.seen('J')) arc_offset[Y_AXIS] = parser.value_axis_units(Y_AXIS);
-      }
-
-      if (arc_offset[0] || arc_offset[1]) {
-        // Send an arc to the planner
-        plan_arc(Mechanics.destination, arc_offset, clockwise);
-        refresh_cmd_timeout();
-      }
-      else {
-        // Bad arguments
-        SERIAL_LM(ER, MSG_ERR_ARC_ARGS);
-      }
-
-      #if ENABLED(LASER)
-        laser.status = LASER_OFF;
-      #endif
-    }
-  }
-
-#endif // ARC_SUPPORT
-
-/**
- * G4: Dwell S<seconds> or P<milliseconds>
- */
-inline void gcode_G4() {
-  millis_t dwell_ms = 0;
-
-  if (parser.seen('P')) dwell_ms = parser.value_millis(); // milliseconds to wait
-  if (parser.seen('S')) dwell_ms = parser.value_millis_from_seconds(); // seconds to wait
-
-  stepper.synchronize();
-  refresh_cmd_timeout();
-  dwell_ms += previous_cmd_ms;  // keep track of when we started waiting
-
-  if (!lcd_hasstatus()) LCD_MESSAGEPGM(MSG_DWELL);
-
-  while (PENDING(millis(), dwell_ms)) idle();
-}
-
-#if ENABLED(G5_BEZIER)
-
-  /**
-   * Parameters interpreted according to:
-   * http://linuxcnc.org/docs/2.6/html/gcode/gcode.html#sec:G5-Cubic-Spline
-   * However I, J omission is not supported at this point; all
-   * parameters can be omitted and default to zero.
-   */
-
-  /**
-   * G5: Cubic B-spline
-   */
-  inline void gcode_G5() {
-    if (IsRunning()) {
-
-      gcode_get_destination();
-
-      const float offset[] = {
-        parser.seen('I') ? parser.value_axis_units(X_AXIS) : 0.0,
-        parser.seen('J') ? parser.value_axis_units(Y_AXIS) : 0.0,
-        parser.seen('P') ? parser.value_axis_units(X_AXIS) : 0.0,
-        parser.seen('Q') ? parser.value_axis_units(Y_AXIS) : 0.0
-      };
-
-      plan_cubic_move(offset);
-    }
-  }
-#endif
-
-#if ENABLED(LASER) && ENABLED(LASER_RASTER)
-
-  inline void gcode_G7() {
-
-    if (parser.seen('L')) laser.raster_raw_length = parser.value_int();
-
-    if (parser.seen('$')) {
-      laser.raster_direction = parser.value_int();
-      Mechanics.destination[Y_AXIS] = Mechanics.current_position[Y_AXIS] + (laser.raster_mm_per_pulse * laser.raster_aspect_ratio); // increment Y axis
-    }
-
-<<<<<<< HEAD
-    if (parser.seen('@')) {
-=======
-    if (parser.seen('#')) {
->>>>>>> 212b773f
-      laser.raster_direction = parser.value_int();
-      #if ENABLED(LASER_RASTER_MANUAL_Y_FEED)
-        Mechanics.destination[X_AXIS] = Mechanics.current_position[X_AXIS]; // Dont increment X axis
-        Mechanics.destination[Y_AXIS] = Mechanics.current_position[Y_AXIS]; // Dont increment Y axis
-      #else
-        switch(laser.raster_direction) {
-          case 0:
-          case 1:
-          case 4:
-            Mechanics.destination[Y_AXIS] = Mechanics.current_position[Y_AXIS] + (laser.raster_mm_per_pulse * laser.raster_aspect_ratio); // increment Y axis
-          break;	  
-          case 2:
-          case 3:
-          case 5:
-            Mechanics.destination[X_AXIS] = Mechanics.current_position[X_AXIS] + (laser.raster_mm_per_pulse * laser.raster_aspect_ratio); // increment X axis
-          break;
-        }
-      #endif
-    }
-
-    if (parser.seen('D')) laser.raster_num_pixels = base64_decode(laser.raster_data, parser.string_arg + 1, laser.raster_raw_length);
-
-    switch (laser.raster_direction) {
-      case 0: // Negative X
-        Mechanics.destination[X_AXIS] = Mechanics.current_position[X_AXIS] - (laser.raster_mm_per_pulse * laser.raster_num_pixels);
-        if (laser.diagnostics) SERIAL_EM("Negative Horizontal Raster Line");
-      break;
-      case 1: // Positive X
-        Mechanics.destination[X_AXIS] = Mechanics.current_position[X_AXIS] + (laser.raster_mm_per_pulse * laser.raster_num_pixels);
-        if (laser.diagnostics) SERIAL_EM("Positive Horizontal Raster Line");
-      break;
-      case 2: // Negative Vertical
-        Mechanics.destination[Y_AXIS] = Mechanics.current_position[Y_AXIS] - (laser.raster_mm_per_pulse * laser.raster_num_pixels);
-        if (laser.diagnostics) SERIAL_EM("Negative Vertical Raster Line");
-      break;
-      case 3: // Positive Vertical
-        Mechanics.destination[Y_AXIS] = Mechanics.current_position[Y_AXIS] + (laser.raster_mm_per_pulse * laser.raster_num_pixels);
-        if (laser.diagnostics) SERIAL_EM("Positive Vertical Raster Line");
-      break;
-      case 4: // Negative X Positive Y 45deg
-        Mechanics.destination[X_AXIS] = Mechanics.current_position[X_AXIS] - ((laser.raster_mm_per_pulse * laser.raster_num_pixels) * 0.707106);
-        Mechanics.destination[Y_AXIS] = Mechanics.current_position[Y_AXIS] + ((laser.raster_mm_per_pulse * laser.raster_num_pixels) * 0.707106);
-        if (laser.diagnostics) SERIAL_EM("Negative X Positive Y 45deg Raster Line");
-      break;
-      case 5: // Positive X Negarite Y 45deg
-        Mechanics.destination[X_AXIS] = Mechanics.current_position[X_AXIS] + ((laser.raster_mm_per_pulse * laser.raster_num_pixels) * 0.707106);
-        Mechanics.destination[Y_AXIS] = Mechanics.current_position[Y_AXIS] - ((laser.raster_mm_per_pulse * laser.raster_num_pixels) * 0.707106);
-        if (laser.diagnostics) SERIAL_EM("Positive X Negarite Y 45deg Raster Line");
-      break;
-      default:
-        if (laser.diagnostics) SERIAL_EM("Unknown direction");
-      break;
-    }
-
-    laser.ppm = 1 / laser.raster_mm_per_pulse; // number of pulses per millimetre
-    laser.duration = (1000000 / Mechanics.feedrate_mm_s) / laser.ppm; // (1 second in microseconds / (time to move 1mm in microseconds)) / (pulses per mm) = Duration of pulse, taking into account Mechanics.feedrate_mm_s as speed and ppm
-
-    laser.mode = RASTER;
-    laser.status = LASER_ON;
-    laser.fired = RASTER;
-    Mechanics.prepare_move_to_destination();
-  }
-#endif
-
-#if ENABLED(FWRETRACT)
-
-  /**
-   * G10 - Retract filament according to settings of M207
-   * G11 - Recover filament according to settings of M208
-   */
-  inline void gcode_G10_G11(bool doRetract = false) {
-    #if EXTRUDERS > 1
-      if (doRetract) {
-        retracted_swap[active_extruder] = (parser.seen('S') && parser.value_bool()); // checks for swap retract argument
-      }
-    #endif
-    retract(doRetract
-     #if EXTRUDERS > 1
-      , retracted_swap[active_extruder]
-     #endif
-    );
-  }
-
-#endif //FWRETRACT
-
-#if ENABLED(NOZZLE_CLEAN_FEATURE)
-  /**
-   * G12: Clean the nozzle
-   */
-  inline void gcode_G12() {
-    // Don't allow nozzle cleaning without homing first
-    if (Mechanics.axis_unhomed_error()) { return; }
-
-    const uint8_t pattern = parser.seen('P') ? parser.value_ushort() : 0,
-                  strokes = parser.seen('S') ? parser.value_ushort() : NOZZLE_CLEAN_STROKES,
-                  objects = parser.seen('T') ? parser.value_ushort() : NOZZLE_CLEAN_TRIANGLES;
-    const float   radius  = parser.seen('R') ? parser.value_float()  : NOZZLE_CLEAN_CIRCLE_RADIUS;
-
-    Nozzle::clean(pattern, strokes, radius, objects);
-  }
-#endif
-
-#if ENABLED(INCH_MODE_SUPPORT)
-  /**
-   * G20: Set input mode to inches
-   */
-  inline void gcode_G20() { parser.set_input_linear_units(LINEARUNIT_INCH); }
-
-  /**
-   * G21: Set input mode to millimeters
-   */
-  inline void gcode_G21() { parser.set_input_linear_units(LINEARUNIT_MM); }
-#endif
-
-#if ENABLED(NOZZLE_PARK_FEATURE)
-  /**
-   * G27: Park the nozzle
-   */
-  inline void gcode_G27() {
-    // Don't allow nozzle parking without homing first
-    if (Mechanics.axis_unhomed_error()) { return; }
-    Nozzle::park(parser.seen('P') ? parser.value_ushort() : 0);
-  }
-#endif // NOZZLE_PARK_FEATURE
-
-#if ENABLED(DEBUG_LEVELING_FEATURE)
-
-  void log_machine_info() {
-    SERIAL_MSG("Machine Type: ");
-    #if IS_DELTA
-      SERIAL_EM("Delta");
-    #elif IS_SCARA
-      SERIAL_EM("SCARA");
-    #elif IS_CORE
-      SERIAL_EM("Core");
-    #else
-      SERIAL_EM("Cartesian");
-    #endif
-
-    SERIAL_MSG("Probe: ");
-    #if ENABLED(PROBE_MANUALLY)
-      SERIAL_EM("PROBE_MANUALLY");
-    #elif ENABLED(Z_PROBE_FIX_MOUNTED)
-      SERIAL_EM("Z_PROBE_FIX_MOUNTED");
-    #elif ENABLED(BLTOUCH)
-      SERIAL_EM("BLTOUCH");
-    #elif ENABLED(Z_PROBE_SLED)
-      SERIAL_EM("Z_PROBE_SLED");
-    #elif ENABLED(Z_PROBE_ALLEN_KEY)
-      SERIAL_EM("ALLEN KEY");
-    #elif HAS_Z_SERVO_PROBE
-      SERIAL_EM("SERVO PROBE");
-    #else
-      SERIAL_EM("NONE");
-    #endif
-
-    #if HAS_BED_PROBE
-      SERIAL_MV("Probe Offset X:", X_PROBE_OFFSET_FROM_NOZZLE);
-      SERIAL_MV(" Y:", Y_PROBE_OFFSET_FROM_NOZZLE);
-      SERIAL_MV(" Z:", probe.z_offset);
-      #if X_PROBE_OFFSET_FROM_NOZZLE > 0
-        SERIAL_MSG(" (Right");
-      #elif X_PROBE_OFFSET_FROM_NOZZLE < 0
-        SERIAL_MSG(" (Left");
-      #elif Y_PROBE_OFFSET_FROM_NOZZLE != 0
-        SERIAL_MSG(" (Middle");
-      #else
-        SERIAL_MSG(" (Aligned With");
-      #endif
-      #if Y_PROBE_OFFSET_FROM_NOZZLE > 0
-        SERIAL_MSG("-Back");
-      #elif Y_PROBE_OFFSET_FROM_NOZZLE < 0
-        SERIAL_MSG("-Front");
-      #elif X_PROBE_OFFSET_FROM_NOZZLE != 0
-        SERIAL_MSG("-Center");
-      #endif
-      if (probe.z_offset < 0)
-        SERIAL_MSG(" & Below");
-      else if (probe.z_offset > 0)
-        SERIAL_MSG(" & Above");
-      else
-        SERIAL_MSG(" & Same Z as");
-      SERIAL_EM(" Nozzle)");
-    #endif
-
-    #if HAS_ABL
-      SERIAL_MSG("Auto Bed Leveling: ");
-      #if ENABLED(AUTO_BED_LEVELING_LINEAR)
-        SERIAL_MSG("LINEAR");
-      #elif ENABLED(AUTO_BED_LEVELING_BILINEAR)
-        SERIAL_MSG("BILINEAR");
-      #elif ENABLED(AUTO_BED_LEVELING_3POINT)
-        SERIAL_MSG("3POINT");
-      #endif
-      if (bedlevel.leveling_is_active()) {
-        SERIAL_EM(" (enabled)");
-        #if ABL_PLANAR
-          const float diff[XYZ] = {
-            Mechanics.get_axis_position_mm(X_AXIS) - Mechanics.current_position[X_AXIS],
-            Mechanics.get_axis_position_mm(Y_AXIS) - Mechanics.current_position[Y_AXIS],
-            Mechanics.get_axis_position_mm(Z_AXIS) - Mechanics.current_position[Z_AXIS]
-          };
-          SERIAL_MSG("ABL Adjustment X");
-          if (diff[X_AXIS] > 0) SERIAL_CHR('+');
-          SERIAL_VAL(diff[X_AXIS]);
-          SERIAL_MSG(" Y");
-          if (diff[Y_AXIS] > 0) SERIAL_CHR('+');
-          SERIAL_VAL(diff[Y_AXIS]);
-          SERIAL_MSG(" Z");
-          if (diff[Z_AXIS] > 0) SERIAL_CHR('+');
-          SERIAL_VAL(diff[Z_AXIS]);
-        #elif ENABLED(AUTO_BED_LEVELING_BILINEAR)
-          SERIAL_MV("ABL Adjustment Z", bedlevel.bilinear_z_offset(Mechanics.current_position));
-        #endif
-      }
-      else
-        SERIAL_MSG(" (disabled)");
-
-      SERIAL_EOL();
-
-    #elif ENABLED(MESH_BED_LEVELING)
-
-      SERIAL_MSG("Mesh Bed Leveling");
-      if (bedlevel.leveling_is_active()) {
-        float lz = Mechanics.current_position[Z_AXIS];
-        bedlevel.apply_leveling(Mechanics.current_position[X_AXIS], Mechanics.current_position[Y_AXIS], lz);
-        SERIAL_EM(" (enabled)");
-        SERIAL_MV("MBL Adjustment Z", lz);
-      }
-      else
-        SERIAL_MSG(" (disabled)");
-
-      SERIAL_EOL();
-
-    #endif
-
-  }
-
-#endif // DEBUG_LEVELING_FEATURE
-
-#if ENABLED(PROBE_MANUALLY)
-  bool g29_in_progress = false;
-  #if ENABLED(DELTA_AUTO_CALIBRATION_1)
-    bool g33_in_progress = false;
-  #endif
-#else
-  constexpr bool g29_in_progress = false;
-  #if ENABLED(DELTA_AUTO_CALIBRATION_1)
-    constexpr bool g33_in_progress = false;
-  #endif
-#endif
-
-/**
- * G28: Home all axes according to settings
- *
- * Parameters
- *
- *  None  Home to all axes with no parameters.
- *        With QUICK_HOME enabled XY will home together, then Z.
- *
- * Cartesian parameters
- *
- *  X   Home to the X endstop
- *  Y   Home to the Y endstop
- *  Z   Home to the Z endstop
- *  B   Return to back point
- *
- */
-inline void gcode_G28(const bool always_home_all) {
-
-  #if ENABLED(DEBUG_LEVELING_FEATURE)
-    if (DEBUGGING(LEVELING)) {
-      SERIAL_EM(">>> gcode_G28");
-      log_machine_info();
-    }
-  #endif
-
-  #if HAS_POWER_SWITCH
-    if (!powerManager.powersupply_on) powerManager.power_on(); // Power On if power is off
-  #endif
-
-  // Wait for planner moves to finish!
-  stepper.synchronize();
-
-  // Cancel the active G29 session
-  #if ENABLED(PROBE_MANUALLY)
-    g29_in_progress = false;
-    #if ENABLED(DELTA_AUTO_CALIBRATION_1)
-      // Cancel the active G30 session
-      g33_in_progress = false;
-    #endif
-    #if HAS_NEXTION_MANUAL_BED
-      LcdBedLevelOff();
-    #endif
-  #endif
-
-  // Disable the leveling matrix before homing
-  #if HAS_LEVELING
-    bedlevel.set_bed_leveling_enabled(false);
-  #endif
-
-  // Always home with tool 0 active
-  #if HOTENDS > 1
-    const uint8_t old_tool_index = active_extruder;
-    tool_change(0, 0, true);
-  #endif
-
-  #if ENABLED(DUAL_X_CARRIAGE)
-    Mechanics.hotend_duplication_enabled = false;
-  #endif
-
-  setup_for_endstop_or_probe_move();
-  #if ENABLED(DEBUG_LEVELING_FEATURE)
-    if (DEBUGGING(LEVELING)) SERIAL_EM("> endstops.enable(true)");
-  #endif
-  endstops.enable(true); // Enable endstops for next homing move
-
-  bool come_back = parser.seen('B');
-  float lastpos[NUM_AXIS];
-  float old_feedrate_mm_s;
-  if (come_back) {
-    old_feedrate_mm_s = Mechanics.feedrate_mm_s;
-    COPY_ARRAY(lastpos, Mechanics.current_position);
-  }
-
-  Mechanics.Home(always_home_all);
-
-  #if ENABLED(NPR2)
-    if ((home_all) || (parser.seen('E'))) {
-      Mechanics.set_destination_to_current();
-      Mechanics.destination[E_AXIS] = -200;
-      active_driver = active_extruder = 1;
-      planner.buffer_line_kinematic(Mechanics.destination, COLOR_HOMERATE, active_extruder, active_driver);
-      stepper.synchronize();
-      old_color = 99;
-      active_driver = active_extruder = 0;
-      Mechanics.current_position[E_AXIS] = 0;
-      Mechanics.sync_plan_position_e();
-    }
-  #endif
-
-  endstops.not_homing();
-
-  #if ENABLED(DELTA_HOME_TO_SAFE_ZONE)
-    // move to a height where we can use the full xy-area
-    Mechanics.do_blocking_move_to_z(Mechanics.delta_clip_start_height);
-  #endif
-
-  if (come_back) {
-    Mechanics.feedrate_mm_s = Mechanics.homing_feedrate_mm_s[X_AXIS];
-    COPY_ARRAY(Mechanics.destination, lastpos);
-    Mechanics.prepare_move_to_destination();
-    Mechanics.feedrate_mm_s = old_feedrate_mm_s;
-  }
-
-  #if ENABLED(NEXTION) && ENABLED(NEXTION_GFX)
-    #if MECH(DELTA)
-      gfx_clear((X_MAX_POS) * 2, (Y_MAX_POS) * 2, Z_MAX_POS);
-      gfx_cursor_to(Mechanics.current_position[X_AXIS] + (X_MAX_POS), Mechanics.current_position[Y_AXIS] + (Y_MAX_POS), Mechanics.current_position[Z_AXIS]);
-    #else
-      gfx_clear(X_MAX_POS, Y_MAX_POS, Z_MAX_POS);
-      gfx_cursor_to(Mechanics.current_position[X_AXIS], Mechanics.current_position[Y_AXIS], Mechanics.current_position[Z_AXIS]);
-    #endif
-  #endif
-
-  clean_up_after_endstop_or_probe_move();
-
-  stepper.synchronize();
-
-  // Restore the active tool after homing
-  #if HOTENDS > 1
-    tool_change(old_tool_index, 0, true);
-  #endif
-
-  lcd_refresh();
-
-  report_current_position();
-
-  #if ENABLED(DEBUG_LEVELING_FEATURE)
-    if (DEBUGGING(LEVELING)) SERIAL_EM("<<< gcode_G28");
-  #endif
-
-} // G28
-
-void home_all_axes() { gcode_G28(true); }
-
-#if HAS_PROBING_PROCEDURE
-  void out_of_range_error(const char* p_edge) {
-    SERIAL_MSG("?Probe ");
-    SERIAL_PS(p_edge);
-    SERIAL_EM(" position out of range.");
-  }
-#endif
-
-#if ENABLED(MESH_BED_LEVELING) || ENABLED(PROBE_MANUALLY)
-
-  #if ENABLED(PROBE_MANUALLY) && ENABLED(LCD_BED_LEVELING)
-    extern bool lcd_wait_for_move;
-  #endif
-
-  inline void _manual_goto_xy(const float &x, const float &y) {
-    const float old_feedrate_mm_s = Mechanics.feedrate_mm_s;
-
-    #if MANUAL_PROBE_HEIGHT > 0
-      Mechanics.feedrate_mm_s = Mechanics.homing_feedrate_mm_s[Z_AXIS];
-      Mechanics.current_position[Z_AXIS] = LOGICAL_Z_POSITION(Z_MIN_POS) + MANUAL_PROBE_HEIGHT;
-      #if MECH(DELTA)
-        Mechanics.do_blocking_move_to_z(Mechanics.current_position[Z_AXIS], Mechanics.feedrate_mm_s);
-      #else
-        Mechanics.line_to_current_position();
-      #endif
-    #endif
-
-    Mechanics.feedrate_mm_s = MMM_TO_MMS(XY_PROBE_SPEED);
-    Mechanics.current_position[X_AXIS] = LOGICAL_X_POSITION(x);
-    Mechanics.current_position[Y_AXIS] = LOGICAL_Y_POSITION(y);
-    #if MECH(DELTA)
-      Mechanics.do_blocking_move_to_xy(Mechanics.current_position[X_AXIS], Mechanics.current_position[Y_AXIS], Mechanics.feedrate_mm_s);
-    #else
-      Mechanics.line_to_current_position();
-    #endif
-
-    #if MANUAL_PROBE_HEIGHT > 0
-      Mechanics.feedrate_mm_s = Mechanics.homing_feedrate_mm_s[Z_AXIS];
-      Mechanics.current_position[Z_AXIS] = LOGICAL_Z_POSITION(Z_MIN_POS); // just slightly over the bed
-      #if MECH(DELTA)
-        Mechanics.do_blocking_move_to_z(Mechanics.current_position[Z_AXIS], Mechanics.feedrate_mm_s);
-      #else
-        Mechanics.line_to_current_position();
-      #endif
-    #endif
-
-    Mechanics.feedrate_mm_s = old_feedrate_mm_s;
-    stepper.synchronize();
-
-    #if ENABLED(PROBE_MANUALLY) && ENABLED(LCD_BED_LEVELING)
-      lcd_wait_for_move = false;
-    #endif
-  }
-
-#endif // ENABLED(MESH_BED_LEVELING) || ENABLED(PROBE_MANUALLY)
-
-#if ENABLED(MESH_BED_LEVELING)
-
-  // Save 130 bytes with non-duplication of PSTR
-  void say_not_entered() { SERIAL_EM(" not entered."); }
-
-  /**
-   * G29: Mesh-based Z probe, probes a grid and produces a
-   *      mesh to compensate for variable bed height
-   *
-   * Parameters With MESH_BED_LEVELING:
-   *
-   *  S0              Produce a mesh report
-   *  S1              Start probing mesh points
-   *  S2              Probe the next mesh point
-   *  S3 Xn Yn Zn.nn  Manually modify a single point
-   *  S4 Zn.nn        Set z offset. Positive away from bed, negative closer to bed.
-   *  S5              Reset and disable mesh
-   *
-   * The S0 report the points as below
-   *
-   *  +----> X-axis  1-n
-   *  |
-   *  |
-   *  v Y-axis  1-n
-   *
-   */
-  inline void gcode_G29() {
-
-    static int mbl_probe_index = -1;
-    #if HAS_SOFTWARE_ENDSTOPS
-      static bool enable_soft_endstops;
-    #endif
-
-    const MeshLevelingState state = parser.seen('S') ? (MeshLevelingState)parser.value_byte() : MeshReport;
-    if (!WITHIN(state, 0, 5)) {
-      SERIAL_MSG("S out of range (0-5).");
-      return;
-    }
-
-    int8_t px, py;
-
-    switch (state) {
-      case MeshReport:
-        if (bedlevel.leveling_is_valid()) {
-          SERIAL_EMT("State: ", bedlevel.leveling_is_active() ? MSG_ON : MSG_OFF);
-          bedlevel.mbl_mesh_report();
-        }
-        else
-          SERIAL_EM("Mesh bed leveling has no data.");
-        break;
-
-      case MeshStart:
-        mbl.reset();
-        mbl_probe_index = 0;
-        enqueue_and_echo_commands_P(PSTR("G28\nG29 S2"));
-        break;
-
-      case MeshNext:
-        if (mbl_probe_index < 0) {
-          SERIAL_EM("Start mesh probing with \"G29 S1\" first.");
-          return;
-        }
-        // For each G29 S2...
-        if (mbl_probe_index == 0) {
-          #if HAS_SOFTWARE_ENDSTOPS
-            // For the initial G29 S2 save software endstop state
-            enable_soft_endstops = endstops.soft_endstops_enabled;
-          #endif
-        }
-        else {
-          // For G29 S2 after adjusting Z.
-          mbl.set_zigzag_z(mbl_probe_index - 1, Mechanics.current_position[Z_AXIS]);
-          #if HAS_SOFTWARE_ENDSTOPS
-            endstops.soft_endstops_enabled = enable_soft_endstops;
-          #endif
-        }
-        // If there's another point to sample, move there with optional lift.
-        if (mbl_probe_index < GRID_MAX_POINTS) {
-          mbl.zigzag(mbl_probe_index, px, py);
-          _manual_goto_xy(mbl.index_to_xpos[px], mbl.index_to_ypos[py]);
-
-          #if HAS_SOFTWARE_ENDSTOPS
-            // Disable software endstops to allow manual adjustment
-            // If G29 is not completed, they will not be re-enabled
-            endstops.soft_endstops_enabled = false;
-          #endif
-
-          mbl_probe_index++;
-        }
-        else {
-          // One last "return to the bed" (as originally coded) at completion
-          Mechanics.current_position[Z_AXIS] = LOGICAL_Z_POSITION(Z_MIN_POS) + MANUAL_PROBE_HEIGHT;
-          Mechanics.line_to_current_position();
-          stepper.synchronize();
-
-          // After recording the last point, activate the mbl and home
-          mbl_probe_index = -1;
-          SERIAL_EM("Mesh probing done.");
-          BUZZ(100, 659);
-          BUZZ(100, 698);
-          bedlevel.mesh_probing_done();
-        }
-        break;
-
-      case MeshSet:
-        if (parser.seen('X')) {
-          px = parser.value_int() - 1;
-          if (!WITHIN(px, 0, GRID_MAX_POINTS_X - 1)) {
-            SERIAL_EM("X out of range (1-" STRINGIFY(GRID_MAX_POINTS_X) ").");
-            return;
-          }
-        }
-        else {
-          SERIAL_CHR('X'); say_not_entered();
-          return;
-        }
-
-        if (parser.seen('Y')) {
-          py = parser.value_int() - 1;
-          if (!WITHIN(py, 0, GRID_MAX_POINTS_Y - 1)) {
-            SERIAL_EM("Y out of range (1-" STRINGIFY(GRID_MAX_POINTS_Y) ").");
-            return;
-          }
-        }
-        else {
-          SERIAL_CHR('Y'); say_not_entered();
-          return;
-        }
-
-        if (parser.seen('Z')) {
-          mbl.z_values[px][py] = parser.value_axis_units(Z_AXIS);
-        }
-        else {
-          SERIAL_CHR('Z'); say_not_entered();
-          return;
-        }
-        break;
-
-      case MeshSetZOffset:
-        if (parser.seen('Z')) {
-          mbl.z_offset = parser.value_axis_units(Z_AXIS);
-        }
-        else {
-          SERIAL_CHR('Z'); say_not_entered();
-          return;
-        }
-        break;
-
-      case MeshReset:
-        bedlevel.reset_bed_level();
-        break;
-
-    } // switch(state)
-
-    report_current_position();
-  }
-
-#elif HAS_ABL
-
-  #if ABL_GRID
-    #if ENABLED(PROBE_Y_FIRST)
-      #define PR_OUTER_VAR xCount
-      #define PR_OUTER_END abl_grid_points_x
-      #define PR_INNER_VAR yCount
-      #define PR_INNER_END abl_grid_points_y
-    #else
-      #define PR_OUTER_VAR yCount
-      #define PR_OUTER_END abl_grid_points_y
-      #define PR_INNER_VAR xCount
-      #define PR_INNER_END abl_grid_points_x
-    #endif
-  #endif
-
-  /**
-   * G29: Detailed Z-Probe, probes the bed at 3 or more points.
-   *      Will fail if the printer has not been homed with G28.
-   *
-   * Enhanced G29 Auto Bed Levelling Probe Routine
-   *
-   *  D  Dry-Run mode. Just evaluate the bed Topology - Don't apply
-   *     or alter the bed level data. Useful to check the topology
-   *     after a first run of G29.
-   *
-   *  J  Jettison current bed leveling data
-   *
-   *  V  Set the verbose level (0-4). Example: "G29 V3"
-   *
-   * Parameters With LINEAR leveling only:
-   *
-   *  P  Set the size of the grid that will be probed (P x P points).
-   *     Example: "G29 P4"
-   *
-   *  X  Set the X size of the grid that will be probed (X x Y points).
-   *     Example: "G29 X7 Y5"
-   *
-   *  Y  Set the Y size of the grid that will be probed (X x Y points).
-   *
-   *  T  Generate a Bed Topology Report. Example: "G29 P5 T" for a detailed report.
-   *     This is useful for manual bed leveling and finding flaws in the bed (to
-   *     assist with part placement).
-   *     Not supported by non-linear delta printer bed leveling.
-   *
-   * Parameters With LINEAR and BILINEAR leveling only:
-   *
-   *  S  Set the XY travel speed between probe points (in units/min)
-   *
-   *  F  Set the Front limit of the probing grid
-   *  B  Set the Back limit of the probing grid
-   *  L  Set the Left limit of the probing grid
-   *  R  Set the Right limit of the probing grid
-   *
-   * Parameters with DEBUG_LEVELING_FEATURE only:
-   *
-   *  C  Make a totally fake grid with no actual probing.
-   *     For use in testing when no probing is possible.
-   *
-   * Parameters with BILINEAR leveling only:
-   *
-   *  Z  Supply an additional Z probe offset
-   *
-   * Extra parameters with PROBE_MANUALLY:
-   *
-   *  To do manual probing simply repeat G29 until the procedure is complete.
-   *  The first G29 accepts parameters. 'G29 Q' for status, 'G29 A' to abort.
-   *
-   *  Q  Query leveling and G29 state
-   *
-   *  A  Abort current leveling procedure
-   *
-   *  W  Write a mesh point. (Ignored during leveling.)
-   *  X  Required X for mesh point
-   *  Y  Required Y for mesh point
-   *  Z  Required Z for mesh point
-   *
-   * Without PROBE_MANUALLY:
-   *
-   *  E  By default G29 will engage the Z probe, test the bed, then disengage.
-   *     Include "E" to engage/disengage the Z probe for each sample.
-   *     There's no extra effect if you have a fixed Z probe.
-   *
-   */
-  inline void gcode_G29() {
-
-    // G29 Q is also available if debugging
-    #if ENABLED(DEBUG_LEVELING_FEATURE)
-      const bool query = parser.seen('Q');
-      const uint8_t old_debug_flags = mk_debug_flags;
-      if (query) mk_debug_flags |= DEBUG_LEVELING;
-      if (DEBUGGING(LEVELING)) {
-        DEBUG_POS(">>> gcode_G29", Mechanics.current_position);
-        log_machine_info();
-      }
-      mk_debug_flags = old_debug_flags;
-      #if DISABLED(PROBE_MANUALLY)
-        if (query) return;
-      #endif
-    #endif
-
-    #if ENABLED(PROBE_MANUALLY)
-      const bool seenA = parser.seen('A'), seenQ = parser.seen('Q'), no_action = seenA || seenQ;
-    #endif
-
-    #if ENABLED(DEBUG_LEVELING_FEATURE) && DISABLED(PROBE_MANUALLY)
-      const bool faux = parser.seen('C') && parser.value_bool();
-    #elif ENABLED(PROBE_MANUALLY)
-      const bool faux = no_action;
-    #else
-      bool constexpr faux = false;
-    #endif
-
-    #if MECH(DELTA)
-      if (!g29_in_progress) {
-        // Homing
-        home_all_axes();
-        Mechanics.do_blocking_move_to_z(_Z_PROBE_DEPLOY_HEIGHT, Mechanics.homing_feedrate_mm_s[Z_AXIS]);
-      }
-    #else
-      // Don't allow auto-levelling without homing first
-      if (Mechanics.axis_unhomed_error()) return;
-    #endif
-
-    // Define local vars 'static' for manual probing, 'auto' otherwise
-    #if ENABLED(PROBE_MANUALLY)
-      #define ABL_VAR static
-    #else
-      #define ABL_VAR
-    #endif
-
-    ABL_VAR int verbose_level;
-    ABL_VAR float xProbe, yProbe, measured_z;
-    ABL_VAR bool dryrun, abl_should_enable;
-
-    #if ENABLED(PROBE_MANUALLY) || ENABLED(AUTO_BED_LEVELING_LINEAR)
-      ABL_VAR int abl_probe_index;
-    #endif
-
-    #if HAS_SOFTWARE_ENDSTOPS && ENABLED(PROBE_MANUALLY)
-      ABL_VAR bool enable_soft_endstops = true;
-    #endif
-
-    #if ABL_GRID
-
-      #if ENABLED(PROBE_MANUALLY)
-        ABL_VAR uint8_t PR_OUTER_VAR;
-        ABL_VAR  int8_t PR_INNER_VAR;
-      #endif
-
-      ABL_VAR int left_probe_bed_position, right_probe_bed_position, front_probe_bed_position, back_probe_bed_position;
-      ABL_VAR float xGridSpacing = 0.0,
-                    yGridSpacing = 0.0;
-
-      #if ENABLED(AUTO_BED_LEVELING_LINEAR)
-        ABL_VAR uint8_t abl_grid_points_x = GRID_MAX_POINTS_X,
-                        abl_grid_points_y = GRID_MAX_POINTS_Y;
-        ABL_VAR bool    do_topography_map;
-      #else // Bilinear
-        uint8_t constexpr abl_grid_points_x = GRID_MAX_POINTS_X,
-                          abl_grid_points_y = GRID_MAX_POINTS_Y;
-      #endif
-
-      #if ENABLED(AUTO_BED_LEVELING_LINEAR) || ENABLED(PROBE_MANUALLY)
-        #if ENABLED(AUTO_BED_LEVELING_LINEAR)
-          ABL_VAR int abl2;
-        #else // Bilinear
-          int constexpr abl2 = GRID_MAX_POINTS;
-        #endif
-      #endif
-
-      #if ENABLED(AUTO_BED_LEVELING_BILINEAR)
-
-        ABL_VAR float zoffset;
-
-      #elif ENABLED(AUTO_BED_LEVELING_LINEAR)
-
-        ABL_VAR int indexIntoAB[GRID_MAX_POINTS_X][GRID_MAX_POINTS_Y];
-
-        ABL_VAR float eqnAMatrix[GRID_MAX_POINTS * 3], // "A" matrix of the linear system of equations
-                      eqnBVector[GRID_MAX_POINTS],     // "B" vector of Z points
-                      mean;
-      #endif
-
-    #elif ENABLED(AUTO_BED_LEVELING_3POINT)
-
-      int constexpr abl2 = 3;
-
-      // Probe at 3 arbitrary points
-      ABL_VAR vector_3 points[3] = {
-        vector_3(ABL_PROBE_PT_1_X, ABL_PROBE_PT_1_Y, 0),
-        vector_3(ABL_PROBE_PT_2_X, ABL_PROBE_PT_2_Y, 0),
-        vector_3(ABL_PROBE_PT_3_X, ABL_PROBE_PT_3_Y, 0)
-      };
-
-    #endif // AUTO_BED_LEVELING_3POINT
-
-    /**
-     * On the initial G29 fetch command parameters.
-     */
-    if (!g29_in_progress) {
-
-      #if ENABLED(PROBE_MANUALLY) || ENABLED(AUTO_BED_LEVELING_LINEAR)
-        abl_probe_index = -1;
-      #endif
-
-      abl_should_enable = bedlevel.leveling_is_active();
-
-      #if HAS_NEXTION_MANUAL_BED
-        LcdBedLevelOn();
-      #endif
-
-      #if ENABLED(AUTO_BED_LEVELING_BILINEAR)
-
-        if (parser.seen('W')) {
-          if (!bedlevel.leveling_is_valid()) {
-            SERIAL_LM(ER, "No bilinear grid");
-            return;
-          }
-
-          const float z = parser.seen('Z') && parser.has_value() ? parser.value_float() : RAW_CURRENT_POSITION(Z);;
-          if (!WITHIN(z, -10, 10)) {
-            SERIAL_LM(ER, "Bad Z value");
-            return;
-          }
-
-          const float x = parser.seen('X') && parser.has_value() ? parser.value_float() : NAN,
-                      y = parser.seen('Y') && parser.has_value() ? parser.value_float() : NAN;
-          int8_t      i = parser.seen('I') && parser.has_value() ? parser.value_byte() : -1,
-                      j = parser.seen('J') && parser.has_value() ? parser.value_byte() : -1;
-
-          if (!isnan(x) && !isnan(y)) {
-            // Get nearest i / j from x / y
-            i = (x - LOGICAL_X_POSITION(bedlevel.bilinear_start[X_AXIS]) + 0.5 * xGridSpacing) / xGridSpacing;
-            j = (y - LOGICAL_Y_POSITION(bedlevel.bilinear_start[Y_AXIS]) + 0.5 * yGridSpacing) / yGridSpacing;
-            i = constrain(i, 0, GRID_MAX_POINTS_X - 1);
-            j = constrain(j, 0, GRID_MAX_POINTS_Y - 1);
-          }
-          if (WITHIN(i, 0, GRID_MAX_POINTS_X - 1) && WITHIN(j, 0, GRID_MAX_POINTS_Y)) {
-            bedlevel.set_bed_leveling_enabled(false);
-            bedlevel.z_values[i][j] = z;
-            #if ENABLED(ABL_BILINEAR_SUBDIVISION)
-              bedlevel.bed_level_virt_interpolate();
-            #endif
-            bedlevel.set_bed_leveling_enabled(abl_should_enable);
-          }
-          return;
-        } // parser.seen('W')
-
-      #endif
-
-      #if HAS_LEVELING
-
-        // Jettison bed leveling data
-        if (parser.seen('J')) {
-          bedlevel.reset_bed_level();
-          return;
-        }
-
-      #endif
-
-      verbose_level = parser.seen('V') && parser.has_value() ? parser.value_int() : 0;
-      if (!WITHIN(verbose_level, 0, 4)) {
-        SERIAL_EM("?(V)erbose Level is implausible (0-4).");
-        return;
-      }
-
-      dryrun = (parser.seen('D') && parser.value_bool())
-        #if ENABLED(PROBE_MANUALLY)
-          || no_action
-        #endif
-      ;
-
-      #if ENABLED(AUTO_BED_LEVELING_LINEAR)
-
-        do_topography_map = verbose_level > 2 || parser.seen('T');
-
-        // X and Y specify points in each direction, overriding the default
-        // These values may be saved with the completed mesh
-        abl_grid_points_x = parser.seen('X') ? parser.value_int() : GRID_MAX_POINTS_X;
-        abl_grid_points_y = parser.seen('Y') ? parser.value_int() : GRID_MAX_POINTS_Y;
-        if (parser.seen('P')) abl_grid_points_x = abl_grid_points_y = parser.value_int();
-
-        if (abl_grid_points_x < 2 || abl_grid_points_y < 2) {
-          SERIAL_EM("?Number of probe points is implausible (2 minimum).");
-          return;
-        }
-
-        abl2 = abl_grid_points_x * abl_grid_points_y;
-
-      #elif ENABLED(AUTO_BED_LEVELING_BILINEAR)
-
-        zoffset = parser.seen('Z') ? parser.value_linear_units() : 0;
-
-      #endif
-
-      #if ABL_GRID
-
-        bedlevel.xy_probe_feedrate_mm_s = MMM_TO_MMS(parser.seen('S') ? parser.value_linear_units() : XY_PROBE_SPEED);
-
-        left_probe_bed_position   = parser.seen('L') ? (int)parser.value_linear_units() : LOGICAL_X_POSITION(LEFT_PROBE_BED_POSITION);
-        right_probe_bed_position  = parser.seen('R') ? (int)parser.value_linear_units() : LOGICAL_X_POSITION(RIGHT_PROBE_BED_POSITION);
-        front_probe_bed_position  = parser.seen('F') ? (int)parser.value_linear_units() : LOGICAL_Y_POSITION(FRONT_PROBE_BED_POSITION);
-        back_probe_bed_position   = parser.seen('B') ? (int)parser.value_linear_units() : LOGICAL_Y_POSITION(BACK_PROBE_BED_POSITION);
-
-        const bool left_out_l = left_probe_bed_position < LOGICAL_X_POSITION(MIN_PROBE_X),
-                   left_out = left_out_l || left_probe_bed_position > right_probe_bed_position - (MIN_PROBE_EDGE),
-                   right_out_r = right_probe_bed_position > LOGICAL_X_POSITION(MAX_PROBE_X),
-                   right_out = right_out_r || right_probe_bed_position < left_probe_bed_position + MIN_PROBE_EDGE,
-                   front_out_f = front_probe_bed_position < LOGICAL_Y_POSITION(MIN_PROBE_Y),
-                   front_out = front_out_f || front_probe_bed_position > back_probe_bed_position - (MIN_PROBE_EDGE),
-                   back_out_b = back_probe_bed_position > LOGICAL_Y_POSITION(MAX_PROBE_Y),
-                   back_out = back_out_b || back_probe_bed_position < front_probe_bed_position + MIN_PROBE_EDGE;
-
-        if (left_out || right_out || front_out || back_out) {
-          if (left_out) {
-            out_of_range_error(PSTR("(L)eft"));
-            left_probe_bed_position = left_out_l ? LOGICAL_X_POSITION(MIN_PROBE_X) : right_probe_bed_position - (MIN_PROBE_EDGE);
-          }
-          if (right_out) {
-            out_of_range_error(PSTR("(R)ight"));
-            right_probe_bed_position = right_out_r ? LOGICAL_Y_POSITION(MAX_PROBE_X) : left_probe_bed_position + MIN_PROBE_EDGE;
-          }
-          if (front_out) {
-            out_of_range_error(PSTR("(F)ront"));
-            front_probe_bed_position = front_out_f ? LOGICAL_Y_POSITION(MIN_PROBE_Y) : back_probe_bed_position - (MIN_PROBE_EDGE);
-          }
-          if (back_out) {
-            out_of_range_error(PSTR("(B)ack"));
-            back_probe_bed_position = back_out_b ? LOGICAL_Y_POSITION(MAX_PROBE_Y) : front_probe_bed_position + MIN_PROBE_EDGE;
-          }
-          return;
-        }
-
-        // probe at the points of a lattice grid
-        xGridSpacing = (right_probe_bed_position - left_probe_bed_position) / (abl_grid_points_x - 1);
-        yGridSpacing = (back_probe_bed_position - front_probe_bed_position) / (abl_grid_points_y - 1);
-
-      #endif // ABL_GRID
-
-      if (verbose_level > 0) {
-        SERIAL_EM("G29 Auto Bed Leveling");
-        if (dryrun) SERIAL_EM("Running in DRY-RUN mode");
-      }
-
-      stepper.synchronize();
-
-      // Disable auto bed leveling during G29
-      bedlevel.abl_enabled = false;
-
-      if (!dryrun) {
-        // Re-orient the current position without leveling
-        // based on where the steppers are positioned.
-        Mechanics.set_current_from_steppers_for_axis(ALL_AXES);
-
-        // Sync the planner to where the steppers stopped
-        Mechanics.sync_plan_position();
-      }
-
-      if (!faux) setup_for_endstop_or_probe_move();
-
-      #if HAS_BED_PROBE
-        // Deploy the probe. Probe will raise if needed.
-        if (probe.set_deployed(true)) {
-          bedlevel.abl_enabled = abl_should_enable;
-          return;
-        }
-      #endif
-
-      #if ENABLED(AUTO_BED_LEVELING_BILINEAR)
-
-        if ( xGridSpacing != bedlevel.bilinear_grid_spacing[X_AXIS]
-          || yGridSpacing != bedlevel.bilinear_grid_spacing[Y_AXIS]
-          || left_probe_bed_position != LOGICAL_X_POSITION(bedlevel.bilinear_start[X_AXIS])
-          || front_probe_bed_position != LOGICAL_Y_POSITION(bedlevel.bilinear_start[Y_AXIS])
-        ) {
-          if (dryrun) {
-            // Before reset bed level, re-enable to correct the position
-            bedlevel.abl_enabled = abl_should_enable;
-          }
-          // Reset grid to 0.0 or "not probed". (Also disables ABL)
-          bedlevel.reset_bed_level();
-
-          // Initialize a grid with the given dimensions
-          bedlevel.bilinear_grid_spacing[X_AXIS] = xGridSpacing;
-          bedlevel.bilinear_grid_spacing[Y_AXIS] = yGridSpacing;
-          bedlevel.bilinear_start[X_AXIS] = RAW_X_POSITION(left_probe_bed_position);
-          bedlevel.bilinear_start[Y_AXIS] = RAW_Y_POSITION(front_probe_bed_position);
-
-          // Can't re-enable (on error) until the new grid is written
-          abl_should_enable = false;
-        }
-
-      #elif ENABLED(AUTO_BED_LEVELING_LINEAR)
-
-        mean = 0.0;
-
-      #endif // AUTO_BED_LEVELING_LINEAR
-
-      #if ENABLED(AUTO_BED_LEVELING_3POINT)
-
-        #if ENABLED(DEBUG_LEVELING_FEATURE)
-          if (DEBUGGING(LEVELING)) SERIAL_EM("> 3-point Leveling");
-        #endif
-
-        // Probe at 3 arbitrary points
-        points[0].z = points[1].z = points[2].z = 0;
-
-      #endif // AUTO_BED_LEVELING_3POINT
-
-    } // !g29_in_progress
-
-    #if ENABLED(PROBE_MANUALLY)
-
-      // For manual probing, get the next index to probe now.
-      // On the first probe this will be incremented to 0.
-      if (!no_action) {
-        ++abl_probe_index;
-        g29_in_progress = true;
-      }
-
-      // Abort current G29 procedure, go back to ABLStart
-      if (seenA && g29_in_progress) {
-        SERIAL_EM("Manual G29 aborted");
-        #if HAS_SOFTWARE_ENDSTOPS
-          endstops.soft_endstops_enabled = enable_soft_endstops;
-        #endif
-        bedlevel.abl_enabled = abl_should_enable;
-        g29_in_progress = false;
-        #if ENABLED(LCD_BED_LEVELING)
-          lcd_wait_for_move = false;
-        #endif
-      }
-
-      // Query G29 status
-      if (verbose_level || seenQ) {
-        SERIAL_MSG("Manual G29 ");
-        if (g29_in_progress) {
-          SERIAL_MV("point ", min(abl_probe_index + 1, abl2));
-          SERIAL_EMV(" of ", abl2);
-        }
-        else
-          SERIAL_EM("idle");
-      }
-
-      if (no_action) return;
-
-      if (abl_probe_index == 0) {
-        // For the initial G29 save software endstop state
-        #if HAS_SOFTWARE_ENDSTOPS
-          enable_soft_endstops = endstops.soft_endstops_enabled;
-        #endif
-      }
-      else {
-        // For G29 after adjusting Z.
-        // Save the previous Z before going to the next point
-        measured_z = Mechanics.current_position[Z_AXIS];
-
-        #if ENABLED(AUTO_BED_LEVELING_LINEAR)
-
-          mean += measured_z;
-          eqnBVector[abl_probe_index] = measured_z;
-          eqnAMatrix[abl_probe_index + 0 * abl2] = xProbe;
-          eqnAMatrix[abl_probe_index + 1 * abl2] = yProbe;
-          eqnAMatrix[abl_probe_index + 2 * abl2] = 1;
-
-        #elif ENABLED(AUTO_BED_LEVELING_BILINEAR)
-
-          bedlevel.z_values[xCount][yCount] = measured_z + zoffset;
-
-          #if ENABLED(DEBUG_LEVELING_FEATURE)
-            if (DEBUGGING(LEVELING)) {
-              SERIAL_MV("Save X", xCount);
-              SERIAL_MV(" Y", yCount);
-              SERIAL_EMV(" Z", bedlevel.z_values[xCount][yCount]);
-            }
-          #endif
-
-        #elif ENABLED(AUTO_BED_LEVELING_3POINT)
-
-          points[abl_probe_index].z = measured_z;
-
-        #endif
-      }
-
-      //
-      // If there's another point to sample, move there with optional lift.
-      //
-
-      #if ABL_GRID
-
-        // Skip any unreachable points
-        while (abl_probe_index < abl2) {
-
-          // Set xCount, yCount based on abl_probe_index, with zig-zag
-          PR_OUTER_VAR = abl_probe_index / PR_INNER_END;
-          PR_INNER_VAR = abl_probe_index - (PR_OUTER_VAR * PR_INNER_END);
-
-          // Probe in reverse order for every other row/column
-          bool zig = (PR_OUTER_VAR & 1); // != ((PR_OUTER_END) & 1);
-
-          if (zig) PR_INNER_VAR = (PR_INNER_END - 1) - PR_INNER_VAR;
-
-          const float xBase = xCount * xGridSpacing + left_probe_bed_position,
-                      yBase = yCount * yGridSpacing + front_probe_bed_position;
-
-          xProbe = FLOOR(xBase + (xBase < 0 ? 0 : 0.5));
-          yProbe = FLOOR(yBase + (yBase < 0 ? 0 : 0.5));
-
-          #if ENABLED(AUTO_BED_LEVELING_LINEAR)
-            indexIntoAB[xCount][yCount] = abl_probe_index;
-          #endif
-
-          // Keep looping till a reachable point is found
-          if (Mechanics.position_is_reachable_xy(xProbe, yProbe)) break;
-          ++abl_probe_index;
-        }
-
-        // Is there a next point to move to?
-        if (abl_probe_index < abl2) {
-          _manual_goto_xy(xProbe, yProbe); // Can be used here too!
-          #if HAS_SOFTWARE_ENDSTOPS
-            // Disable software endstops to allow manual adjustment
-            // If G29 is not completed, they will not be re-enabled
-            endstops.soft_endstops_enabled = false;
-          #endif
-          return;
-        }
-        else {
-
-          // Leveling done! Fall through to G29 finishing code below
-
-          SERIAL_EM("Grid probing done.");
-
-          // Re-enable software endstops, if needed
-          #if HAS_SOFTWARE_ENDSTOPS
-            endstops.soft_endstops_enabled = enable_soft_endstops;
-          #endif
-        }
-
-      #elif ENABLED(AUTO_BED_LEVELING_3POINT)
-
-        // Probe at 3 arbitrary points
-        if (abl_probe_index < 3) {
-          xProbe = LOGICAL_X_POSITION(points[abl_probe_index].x);
-          yProbe = LOGICAL_Y_POSITION(points[abl_probe_index].y);
-          #if HAS_SOFTWARE_ENDSTOPS
-            // Disable software endstops to allow manual adjustment
-            // If G29 is not completed, they will not be re-enabled
-            endstops.soft_endstops_enabled = false;
-          #endif
-          return;
-        }
-        else {
-
-          SERIAL_EM("3-point probing done.");
-          g29_in_progress = false;
-
-          // Re-enable software endstops, if needed
-          #if HAS_SOFTWARE_ENDSTOPS
-            endstops.soft_endstops_enabled = enable_soft_endstops;
-          #endif
-
-          if (!dryrun) {
-            vector_3 planeNormal = vector_3::cross(points[0] - points[1], points[2] - points[1]).get_normal();
-            if (planeNormal.z < 0) {
-              planeNormal.x *= -1;
-              planeNormal.y *= -1;
-              planeNormal.z *= -1;
-            }
-            bedlevel.bed_level_matrix = matrix_3x3::create_look_at(planeNormal);
-
-            // Can't re-enable (on error) until the new grid is written
-            abl_should_enable = false;
-          }
-
-        }
-
-      #endif // AUTO_BED_LEVELING_3POINT
-
-    #else // !PROBE_MANUALLY
-
-      const bool stow_probe_after_each = parser.seen('E');
-
-      #if ABL_GRID
-
-        bool zig = PR_OUTER_END & 1;  // Always end at RIGHT and BACK_PROBE_BED_POSITION
-
-        for (uint8_t PR_OUTER_VAR = 0; PR_OUTER_VAR < PR_OUTER_END; PR_OUTER_VAR++) {
-
-          int8_t inStart, inStop, inInc;
-
-          if (zig) {
-            inStart = 0;
-            inStop = PR_INNER_END;
-            inInc = 1;
-          }
-          else {
-            inStart = PR_INNER_END - 1;
-            inStop = -1;
-            inInc = -1;
-          }
-
-          zig ^= true; // zag
-
-          // Inner loop is Y with PROBE_Y_FIRST enabled
-          for (int8_t PR_INNER_VAR = inStart; PR_INNER_VAR != inStop; PR_INNER_VAR += inInc) {
-
-            float xBase = left_probe_bed_position + xGridSpacing * xCount,
-                  yBase = front_probe_bed_position + yGridSpacing * yCount;
-
-            xProbe = FLOOR(xBase + (xBase < 0 ? 0 : 0.5));
-            yProbe = FLOOR(yBase + (yBase < 0 ? 0 : 0.5));
-
-            #if ENABLED(AUTO_BED_LEVELING_LINEAR)
-              indexIntoAB[xCount][yCount] = ++abl_probe_index; // 0...
-            #endif
-
-            #if IS_KINEMATIC
-              // Avoid probing outside the round or hexagonal area
-              if (!Mechanics.position_is_reachable_by_probe_xy(xProbe, yProbe)) continue;
-            #endif
-
-            measured_z = faux ? 0.001 * random(-100, 101) : probe.check_pt(xProbe, yProbe, stow_probe_after_each, verbose_level);
-
-            if (isnan(measured_z)) {
-              bedlevel.abl_enabled = abl_should_enable;
-              return;
-            }
-
-            #if ENABLED(AUTO_BED_LEVELING_LINEAR)
-
-              mean += measured_z;
-              eqnBVector[abl_probe_index] = measured_z;
-              eqnAMatrix[abl_probe_index + 0 * abl2] = xProbe;
-              eqnAMatrix[abl_probe_index + 1 * abl2] = yProbe;
-              eqnAMatrix[abl_probe_index + 2 * abl2] = 1;
-
-            #elif ENABLED(AUTO_BED_LEVELING_BILINEAR)
-
-              bedlevel.z_values[xCount][yCount] = measured_z + zoffset;
-
-            #endif
-
-            abl_should_enable = false;
-            idle();
-
-          } // inner
-        } // outer
-
-      #elif ENABLED(AUTO_BED_LEVELING_3POINT)
-
-        // Probe at 3 arbitrary points
-
-        for (uint8_t i = 0; i < 3; ++i) {
-          // Retain the last probe position
-          xProbe = LOGICAL_X_POSITION(points[i].x);
-          yProbe = LOGICAL_Y_POSITION(points[i].y);
-          measured_z = faux ? 0.001 * random(-100, 101) : probe.check_pt(xProbe, yProbe, stow_probe_after_each, verbose_level);
-          if (isnan(measured_z)) {
-            bedlevel.abl_enabled = abl_should_enable;
-            return;
-          }
-          points[i].z = measured_z;
-        }
-
-        if (!dryrun) {
-          vector_3 planeNormal = vector_3::cross(points[0] - points[1], points[2] - points[1]).get_normal();
-          if (planeNormal.z < 0) {
-            planeNormal.x *= -1;
-            planeNormal.y *= -1;
-            planeNormal.z *= -1;
-          }
-          bedlevel.bed_level_matrix = matrix_3x3::create_look_at(planeNormal);
-
-          // Can't re-enable (on error) until the new grid is written
-          abl_should_enable = false;
-        }
-
-      #endif // AUTO_BED_LEVELING_3POINT
-
-      // Raise to _Z_PROBE_DEPLOY_HEIGHT. Stow the probe.
-      if (probe.set_deployed(false)) {
-        bedlevel.abl_enabled = abl_should_enable;
-        return;
-      }
-
-    #endif // !PROBE_MANUALLY
-
-    //
-    // G29 Finishing Code
-    //
-    // Unless this is a dry run, auto bed leveling will
-    // definitely be enabled after this point.
-    //
-    // If code above wants to continue leveling, it should
-    // return or loop before this point.
-    //
-
-    // Restore state after probing
-    if (!faux) clean_up_after_endstop_or_probe_move();
-
-    #if ENABLED(DEBUG_LEVELING_FEATURE)
-      if (DEBUGGING(LEVELING)) DEBUG_POS("> probing complete", Mechanics.current_position);
-    #endif
-
-    #if ENABLED(PROBE_MANUALLY)
-      g29_in_progress = false;
-      #if ENABLED(LCD_BED_LEVELING)
-        lcd_wait_for_move = false;
-      #endif
-    #endif
-
-    // Calculate leveling, print reports, correct the position
-    #if ENABLED(AUTO_BED_LEVELING_BILINEAR)
-
-      if (!dryrun) bedlevel.extrapolate_unprobed_bed_level();
-      bedlevel.print_bilinear_leveling_grid();
-
-      bedlevel.refresh_bed_level();
-
-      #if ENABLED(ABL_BILINEAR_SUBDIVISION)
-        bedlevel.bed_level_virt_print();
-      #endif
-
-    #elif ENABLED(AUTO_BED_LEVELING_LINEAR)
-
-      // For LINEAR leveling calculate matrix, print reports, correct the position
-
-      /**
-       * solve the plane equation ax + by + d = z
-       * A is the matrix with rows [x y 1] for all the probed points
-       * B is the vector of the Z positions
-       * the normal vector to the plane is formed by the coefficients of the
-       * plane equation in the standard form, which is Vx*x+Vy*y+Vz*z+d = 0
-       * so Vx = -a Vy = -b Vz = 1 (we want the vector facing towards positive Z
-       */
-      float plane_equation_coefficients[3];
-      qr_solve(plane_equation_coefficients, abl2, 3, eqnAMatrix, eqnBVector);
-
-      mean /= abl2;
-
-      if (verbose_level) {
-        SERIAL_MV("Eqn coefficients: a: ", plane_equation_coefficients[0], 8);
-        SERIAL_MV(" b: ", plane_equation_coefficients[1], 8);
-        SERIAL_EMV(" d: ", plane_equation_coefficients[2], 8);
-        if (verbose_level > 2)
-          SERIAL_EMV("Mean of sampled points: ", mean, 8);
-      }
-
-      // Create the matrix but don't correct the position yet
-      if (!dryrun) {
-        bedlevel.bed_level_matrix = matrix_3x3::create_look_at(
-          vector_3(-plane_equation_coefficients[0], -plane_equation_coefficients[1], 1)
-        );
-      }
-
-      // Show the Topography map if enabled
-      if (do_topography_map) {
-        SERIAL_EM(" Bed Height Topography:");
-        SERIAL_EM("   +--- BACK --+");
-        SERIAL_EM("   |           |");
-        SERIAL_EM(" L |    (+)    | R");
-        SERIAL_EM(" E |           | I");
-        SERIAL_EM(" F | (-) N (+) | G");
-        SERIAL_EM(" T |           | H");
-        SERIAL_EM("   |    (-)    | T");
-        SERIAL_EM("   |           |");
-        SERIAL_EM("   O-- FRONT --+");
-        SERIAL_EM(" (0,0)");
-
-        float min_diff = 999;
-
-        for (int8_t yy = abl_grid_points_y - 1; yy >= 0; yy--) {
-          for (uint8_t xx = 0; xx < abl_grid_points_x; xx++) {
-            int ind = indexIntoAB[xx][yy];
-            float diff = eqnBVector[ind] - mean,
-                  x_tmp = eqnAMatrix[ind + 0 * abl2],
-                  y_tmp = eqnAMatrix[ind + 1 * abl2],
-                  z_tmp = 0;
-
-            apply_rotation_xyz(bedlevel.bed_level_matrix, x_tmp, y_tmp, z_tmp);
-
-            NOMORE(min_diff, eqnBVector[ind] - z_tmp);
-
-            if (diff >= 0.0)
-              SERIAL_MSG(" +");   // Include + for column alignment
-            else
-              SERIAL_CHR(' ');
-            SERIAL_VAL(diff, 5);
-          } // xx
-          SERIAL_EOL();
-        } // yy
-        SERIAL_EOL();
-
-        if (verbose_level > 3) {
-          SERIAL_EM("\nCorrected Bed Height vs. Bed Topology:");
-
-          for (int8_t yy = abl_grid_points_y - 1; yy >= 0; yy--) {
-            for (uint8_t xx = 0; xx < abl_grid_points_x; xx++) {
-              int ind = indexIntoAB[xx][yy];
-              float x_tmp = eqnAMatrix[ind + 0 * abl2],
-                    y_tmp = eqnAMatrix[ind + 1 * abl2],
-                    z_tmp = 0;
-
-              apply_rotation_xyz(bedlevel.bed_level_matrix, x_tmp, y_tmp, z_tmp);
-
-              float diff = eqnBVector[ind] - z_tmp - min_diff;
-              if (diff >= 0.0)
-                SERIAL_MSG(" +");   // Include + for column alignment
-              else
-                SERIAL_CHR(' ');
-              SERIAL_VAL(diff, 5);
-            } // xx
-            SERIAL_EOL();
-          } // yy
-          SERIAL_EOL();
-        }
-      } // do_topography_map
-
-    #endif // AUTO_BED_LEVELING_LINEAR_GRID
-
-    #if ABL_PLANAR
-
-      // For LINEAR and 3POINT leveling correct the current position
-
-      if (verbose_level > 0)
-        bedlevel.bed_level_matrix.debug("\n\nBed Level Correction Matrix:");
-
-      if (!dryrun) {
-        //
-        // Correct the current XYZ position based on the tilted plane.
-        //
-
-        #if ENABLED(DEBUG_LEVELING_FEATURE)
-          if (DEBUGGING(LEVELING)) DEBUG_POS("G29 uncorrected XYZ", Mechanics.current_position);
-        #endif
-
-        float converted[XYZ];
-        COPY_ARRAY(converted, Mechanics.current_position);
-
-        bedlevel.abl_enabled = true;
-        bedlevel.unapply_leveling(converted); // use conversion machinery
-        bedlevel.abl_enabled = false;
- 
-        // Use the last measured distance to the bed, if possible
-        if ( NEAR(Mechanics.current_position[X_AXIS], xProbe - (X_PROBE_OFFSET_FROM_NOZZLE))
-          && NEAR(Mechanics.current_position[Y_AXIS], yProbe - (Y_PROBE_OFFSET_FROM_NOZZLE))
-        ) {
-          float simple_z = Mechanics.current_position[Z_AXIS] - measured_z;
-          #if ENABLED(DEBUG_LEVELING_FEATURE)
-            if (DEBUGGING(LEVELING)) {
-              SERIAL_MV("Z from Probe:", simple_z);
-              SERIAL_MV("  Matrix:", converted[Z_AXIS]);
-              SERIAL_EMV("  Discrepancy:", simple_z - converted[Z_AXIS]);
-            }
-          #endif
-          converted[Z_AXIS] = simple_z;
-        }
-
-        // The rotated XY and corrected Z are now current_position
-        COPY_ARRAY(Mechanics.current_position, converted);
-
-        #if ENABLED(DEBUG_LEVELING_FEATURE)
-          if (DEBUGGING(LEVELING)) DEBUG_POS("G29 corrected XYZ", Mechanics.current_position);
-        #endif
-      }
-
-    #elif ENABLED(AUTO_BED_LEVELING_BILINEAR)
-
-      if (!dryrun) {
-        #if ENABLED(DEBUG_LEVELING_FEATURE)
-          if (DEBUGGING(LEVELING)) SERIAL_EMV("G29 uncorrected Z:", Mechanics.current_position[Z_AXIS]);
-        #endif
-
-        // Unapply the offset because it is going to be immediately applied
-        // and cause compensation movement in Z. (Just like bedlevel.unapply_leveling)
-        Mechanics.current_position[Z_AXIS] -= bedlevel.bilinear_z_offset(Mechanics.current_position);
-
-        #if ENABLED(DEBUG_LEVELING_FEATURE)
-          if (DEBUGGING(LEVELING)) SERIAL_EMV(" corrected Z:", Mechanics.current_position[Z_AXIS]);
-        #endif
-      }
-
-    #endif // ABL_PLANAR
-
-    #if ENABLED(Z_PROBE_END_SCRIPT)
-      #if ENABLED(DEBUG_LEVELING_FEATURE)
-        if (DEBUGGING(LEVELING)) {
-          SERIAL_MSG("Z Probe End Script: ");
-          SERIAL_EM(Z_PROBE_END_SCRIPT);
-        }
-      #endif
-      enqueue_and_echo_commands_P(PSTR(Z_PROBE_END_SCRIPT));
-      stepper.synchronize();
-    #endif
-
-    #if HAS_NEXTION_MANUAL_BED
-      LcdBedLevelOff();
-    #endif
-
-    #if ENABLED(DEBUG_LEVELING_FEATURE)
-      if (DEBUGGING(LEVELING)) SERIAL_EM("<<< gcode_G29");
-    #endif
-
-    report_current_position();
-
-    KEEPALIVE_STATE(IN_HANDLER);
-
-    // Auto Bed Leveling is complete! Enable if possible.
-    bedlevel.abl_enabled = dryrun ? abl_should_enable : true;
-
-    if (bedlevel.abl_enabled)
-      Mechanics.sync_plan_position();
-
-  }
-
-#endif // HAS_ABL
-
-#if HAS_BED_PROBE
-
-  /**
-   * G30: Do a single Z probe at the current XY
-   * Usage:
-   *    G30 <X#> <Y#> <S#> <U#>
-   *      X = Probe X position (default=current probe position)
-   *      Y = Probe Y position (default=current probe position)
-   *      S = <bool> Stows the probe if 1 (default=1)
-   *      Z = <bool> with a non-zero value will apply the result to current delta_height (ONLY DELTA)
-   *      U = <bool> with a non-zero value will apply the result to current probe.z_offset (ONLY DELTA)
-   */
-  inline void gcode_G30() {
-    const float xpos = parser.seen('X') ? parser.value_linear_units() : Mechanics.current_position[X_AXIS] + X_PROBE_OFFSET_FROM_NOZZLE,
-                ypos = parser.seen('Y') ? parser.value_linear_units() : Mechanics.current_position[Y_AXIS] + Y_PROBE_OFFSET_FROM_NOZZLE;
-
-    // Don't allow G30 without homing first
-    if (Mechanics.axis_unhomed_error()) return;
-
-    if (!Mechanics.position_is_reachable_by_probe_xy(xpos, ypos)) return;
-
-    // Disable leveling so the planner won't mess with us
-    #if HAS_LEVELING
-      bedlevel.set_bed_leveling_enabled(false);
-    #endif
-
-    setup_for_endstop_or_probe_move();
-
-    const float measured_z = probe.check_pt(xpos, ypos, !parser.seen('S') || parser.value_bool(), 1);
-
-    if (!isnan(measured_z)) {
-      SERIAL_MV(MSG_BED_LEVELING_Z, FIXFLOAT(measured_z), 3);
-      SERIAL_MV(MSG_BED_LEVELING_X, FIXFLOAT(xpos), 3);
-      SERIAL_MV(MSG_BED_LEVELING_Y, FIXFLOAT(ypos), 3);
-    }
-
-    #if IS_DELTA
-      if (parser.seen('Z') && parser.value_bool()) {
-        Mechanics.delta_height -= measured_z;
-        Mechanics.recalc_delta_settings();
-        SERIAL_MV("  New delta height = ", Mechanics.delta_height, 3);
-      }
-      else if (parser.seen('U') && parser.value_bool()) {
-        probe.z_offset += endstops.soft_endstop_min[Z_AXIS] - measured_z;
-        SERIAL_MV("  New Z probe offset = ", probe.z_offset, 3);
-      }
-    #endif
-
-    SERIAL_EOL();
-
-    clean_up_after_endstop_or_probe_move();
-
-    report_current_position();
-  }
-
-  #if ENABLED(Z_PROBE_SLED)
-
-    /**
-     * G31: Deploy the Z probe
-     */
-    inline void gcode_G31() { probe.set_deployed(true); }
-
-    /**
-     * G32: Stow the Z probe
-     */
-    inline void gcode_G32() { probe.set_deployed(false); }
-
-  #endif // Z_PROBE_SLED
-
-#endif // HAS_BED_PROBE
-
-#if ENABLED(DELTA_AUTO_CALIBRATION_1)
-
-  /**
-   * G33: Delta AutoCalibration Algorithm of Minor Squares based on DC42 RepRapFirmware 7 points
-   * Usage:
-   *    G33 <Fn> <Pn> <Q>
-   *      F = Num Factors 3 or 4 or 6 or 7
-   *        The input vector contains the following parameters in this order:
-   *          X, Y and Z endstop adjustments
-   *          Delta radius
-   *          X tower position adjustment and Y tower position adjustment
-   *          Diagonal rod length adjustment
-   *      P = Num probe points 7 or 10
-   *      Q = Debugging
-   */
-  inline void gcode_G33() {
-
-    // G33 Q is also available if debugging
-    #if ENABLED(DEBUG_LEVELING_FEATURE)
-      const bool query = parser.seen('Q');
-      const uint8_t old_debug_flags = mk_debug_flags;
-      if (query) mk_debug_flags |= DEBUG_LEVELING;
-      if (DEBUGGING(LEVELING)) {
-        DEBUG_POS(">>> gcode_G33", Mechanics.current_position);
-        log_machine_info();
-      }
-      mk_debug_flags = old_debug_flags;
-      #if DISABLED(PROBE_MANUALLY)
-        if (query) return;
-      #endif
-    #endif
-
-    // Define local vars 'static' for manual probing, 'auto' otherwise
-    #if ENABLED(PROBE_MANUALLY)
-      #define ABL_VAR static
-    #else
-      #define ABL_VAR
-    #endif
-
-    const uint8_t   MaxCalibrationPoints = 10;
-
-    ABL_VAR uint8_t probe_index,
-                    numFactors,
-                    numPoints;
-
-    ABL_VAR float   xBedProbePoints[MaxCalibrationPoints],
-                    yBedProbePoints[MaxCalibrationPoints],
-                    zBedProbePoints[MaxCalibrationPoints],
-                    initialSumOfSquares,
-                    expectedRmsError;
-    ABL_VAR char    rply[50];
-
-    #if HAS_SOFTWARE_ENDSTOPS
-      ABL_VAR bool enable_soft_endstops = true;
-    #endif
-
-    const bool stow = parser.seen('S') ? parser.value_bool() : true;
-
-    /**
-     * On the initial G33 fetch command parameters.
-     */
-    if (!g33_in_progress) {
-
-      numFactors = parser.seen('F') ? constrain(parser.value_int(), 3, 7) : 7;
-      numPoints  = parser.seen('P') ? constrain(parser.value_int(), 7, 10) : 7;
-
-      stepper.synchronize();
-      #if HAS_LEVELING
-        bedlevel.reset_bed_level(); // After calibration bed-level data is no longer valid
-      #endif
-      #if HOTENDS > 1
-        const uint8_t old_tool_index = active_extruder;
-        tool_change(0, 0, true);
-      #endif
-      setup_for_endstop_or_probe_move();
-
-      endstops.enable(true);
-      Mechanics.Home();
-      endstops.not_homing();
-
-      Mechanics.do_blocking_move_to_z(_Z_PROBE_DEPLOY_HEIGHT, Mechanics.homing_feedrate_mm_s[Z_AXIS]);
-      stepper.synchronize();  // wait until the machine is idle
-
-      SERIAL_MV("Starting Auto Calibration ", numPoints);
-      SERIAL_MV(" points and ", numFactors);
-      SERIAL_EM(" Factors");
-      LCD_MESSAGEPGM(MSG_DELTA_AUTO_CALIBRATE);
-      probe_index = 0;
-      #if HAS_NEXTION_MANUAL_BED
-        LcdBedLevelOn();
-      #endif
-    }
-
-    #if ENABLED(PROBE_MANUALLY)
-
-      // Query G33 status
-      if (parser.seen('Q')) {
-        if (!g33_in_progress)
-          SERIAL_EM("Manual G30 idle");
-        else {
-          SERIAL_MV("Manual G30 point ", probe_index + 1);
-          SERIAL_EMV(" of ", numPoints);
-        }
-        return;
-      }
-
-      // Fall through to probe the first point
-      g33_in_progress = true;
-
-      if (probe_index == 0) {
-        // For the initial G30 save software endstop state
-        #if HAS_SOFTWARE_ENDSTOPS
-          enable_soft_endstops = endstops.soft_endstops_enabled;
-        #endif
-      }
-      else {
-        // Save the previous Z before going to the next point
-        zBedProbePoints[probe_index - 1] = Mechanics.current_position[Z_AXIS];
-      }
-
-      // Is there a next point to move to?
-      if (probe_index < 6) {
-        xBedProbePoints[probe_index] = Mechanics.delta_print_radius * sin((2 * M_PI * probe_index) / 6);
-        yBedProbePoints[probe_index] = Mechanics.delta_print_radius * cos((2 * M_PI * probe_index) / 6);
-      }
-      if (numPoints >= 10) {
-        if (probe_index >= 6 && probe_index < 9) {
-          xBedProbePoints[probe_index] = (Mechanics.delta_print_radius / 2) * sin((2 * M_PI * (probe_index - 6)) / 3);
-          yBedProbePoints[probe_index] = (Mechanics.delta_print_radius / 2) * cos((2 * M_PI * (probe_index - 6)) / 3);
-        }
-        else if (probe_index >= 9) {
-          xBedProbePoints[9] = 0.0;
-          yBedProbePoints[9] = 0.0;
-        }
-      }
-      else {
-        if (probe_index >= 6) {
-          xBedProbePoints[6] = 0.0;
-          yBedProbePoints[6] = 0.0;
-        }
-      }
-
-      // Is there a next point to move to?
-      if (probe_index < numPoints) {
-        _manual_goto_xy(xBedProbePoints[probe_index], yBedProbePoints[probe_index]); // Can be used here too!
-        ++probe_index;
-        #if HAS_SOFTWARE_ENDSTOPS
-          // Disable software endstops to allow manual adjustment
-          // If G29 is not completed, they will not be re-enabled
-          endstops.soft_endstops_enabled = false;
-        #endif
-        return;
-      }
-      else {
-        // Then calibration is done!
-        // G33 finishing code goes here
-
-        // After recording the last point, activate abl
-        SERIAL_EM("Calibration probing done.");
-        g33_in_progress = false;
-
-        // Re-enable software endstops, if needed
-        #if HAS_SOFTWARE_ENDSTOPS
-          endstops.soft_endstops_enabled = enable_soft_endstops;
-        #endif
-      }
-
-    #else
-
-      for (probe_index = 0; probe_index < 6; probe_index++) {
-        xBedProbePoints[probe_index] = Mechanics.delta_probe_radius * sin((2 * M_PI * probe_index) / 6);
-        yBedProbePoints[probe_index] = Mechanics.delta_probe_radius * cos((2 * M_PI * probe_index) / 6);
-        zBedProbePoints[probe_index] = probe.check_pt(xBedProbePoints[probe_index], yBedProbePoints[probe_index], false, 4);
-      }
-      if (numPoints >= 10) {
-        for (probe_index = 6; probe_index < 9; probe_index++) {
-          xBedProbePoints[probe_index] = (Mechanics.delta_probe_radius / 2) * sin((2 * M_PI * (probe_index - 6)) / 3);
-          yBedProbePoints[probe_index] = (Mechanics.delta_probe_radius / 2) * cos((2 * M_PI * (probe_index - 6)) / 3);
-          zBedProbePoints[probe_index] = probe.check_pt(xBedProbePoints[probe_index], yBedProbePoints[probe_index], false, 4);
-        }
-        xBedProbePoints[9] = 0.0;
-        yBedProbePoints[9] = 0.0;
-        zBedProbePoints[9] = probe.check_pt(0.0, 0.0, true, 4);
-      }
-      else {
-        xBedProbePoints[6] = 0.0;
-        yBedProbePoints[6] = 0.0;
-        zBedProbePoints[6] = probe.check_pt(0.0, 0.0, true, 4);
-      }
-
-    #endif
-
-    // convert delta_endstop_adj;
-    Mechanics.Convert_endstop_adj();
-
-    float probeMotorPositions[MaxCalibrationPoints][ABC],
-          corrections[MaxCalibrationPoints];
-
-    initialSumOfSquares = 0.0;
-
-    // Transform the probing points to motor endpoints and store them in a matrix, so that we can do multiple iterations using the same data
-    for (uint8_t i = 0; i < numPoints; ++i) {
-      corrections[i] = 0.0;
-      float machinePos[ABC];
-      float xp = xBedProbePoints[i], yp = yBedProbePoints[i];
-
-      xp -= X_PROBE_OFFSET_FROM_NOZZLE;
-      yp -= Y_PROBE_OFFSET_FROM_NOZZLE;
-      machinePos[A_AXIS] = xp;
-      machinePos[B_AXIS] = yp;
-      machinePos[C_AXIS] = 0.0;
-
-      Mechanics.Transform(machinePos);
-
-      for (uint8_t axis = 0; axis < ABC; axis++)
-        probeMotorPositions[i][axis] = Mechanics.delta[axis];
-
-      initialSumOfSquares += sq(zBedProbePoints[i]);
-    }
-
-    // Do 1 or more Newton-Raphson iterations
-    uint8_t iteration = 0;
-
-    do {
-      iteration++;
-
-      float derivativeMatrix[MaxCalibrationPoints][numFactors],
-            normalMatrix[numFactors][numFactors + 1];
-
-      for (uint8_t i = 0; i < numPoints; i++) {
-        for (uint8_t j = 0; j < numFactors; j++) {
-          derivativeMatrix[i][j] =
-            Mechanics.ComputeDerivative(j, probeMotorPositions[i][A_AXIS], probeMotorPositions[i][B_AXIS], probeMotorPositions[i][C_AXIS]);
-        }
-      }
-
-      for (uint8_t i = 0; i < numFactors; i++) {
-        for (uint8_t j = 0; j < numFactors; j++) {
-          float temp = derivativeMatrix[0][i] * derivativeMatrix[0][j];
-          for (uint8_t k = 1; k < numPoints; k++) {
-            temp += derivativeMatrix[k][i] * derivativeMatrix[k][j];
-          }
-          normalMatrix[i][j] = temp;
-        }
-        float temp = derivativeMatrix[0][i] * -(zBedProbePoints[0] + corrections[0]);
-        for (uint8_t k = 1; k < numPoints; k++) {
-          temp += derivativeMatrix[k][i] * -(zBedProbePoints[k] + corrections[k]);
-        }
-        normalMatrix[i][numFactors] = temp;
-      }
-
-      // Perform Gauss-Jordan elimination on a N x (N+1) matrix.
-      // Returns a pointer to the solution vector.
-      for (uint8_t i = 0; i < numFactors; i++) {
-        // Swap the rows around for stable Gauss-Jordan elimination
-        float vmax = abs(normalMatrix[i][i]);
-        for (uint8_t j = i + 1; j < numFactors; j++) {
-          const float rmax = abs(normalMatrix[j][i]);
-          if (rmax > vmax) {
-            // Swap 2 rows of a matrix
-            if (i != j) {
-              for (uint8_t k = 0; k < numFactors + 1; k++) {
-                const float temp = normalMatrix[i][k];
-                normalMatrix[i][k] = normalMatrix[j][k];
-                normalMatrix[j][k] = temp;
-              }
-            }
-            vmax = rmax;
-          }
-        }
-
-        // Use row i to eliminate the ith element from previous and subsequent rows
-        float v = normalMatrix[i][i];
-        for (uint8_t j = 0; j < i; j++)	{
-          float factor = normalMatrix[j][i] / v;
-          normalMatrix[j][i] = 0.0;
-          for (uint8_t k = i + 1; k <= numFactors; k++) {
-            normalMatrix[j][k] -= normalMatrix[i][k] * factor;
-          }
-        }
-
-        for (uint8_t j = i + 1; j < numFactors; j++) {
-          float factor = normalMatrix[j][i] / v;
-          normalMatrix[j][i] = 0.0;
-          for (uint8_t k = i + 1; k <= numFactors; k++) {
-            normalMatrix[j][k] -= normalMatrix[i][k] * factor;
-          }
-        }
-      }
-
-      float solution[numFactors];
-      for (uint8_t i = 0; i < numFactors; i++)
-        solution[i] = normalMatrix[i][numFactors] / normalMatrix[i][i];
-      Mechanics.Adjust(numFactors, solution);
-
-      // Calculate the expected probe heights using the new parameters
-      float expectedResiduals[MaxCalibrationPoints];
-      float sumOfSquares = 0.0;
-
-      for (int8_t i = 0; i < numPoints; i++) {
-        LOOP_XYZ(axis) probeMotorPositions[i][axis] += solution[axis];
-        float newPosition[ABC];
-        Mechanics.InverseTransform(probeMotorPositions[i][A_AXIS], probeMotorPositions[i][B_AXIS], probeMotorPositions[i][C_AXIS], newPosition);
-        corrections[i] = newPosition[Z_AXIS];
-        expectedResiduals[i] = zBedProbePoints[i] + newPosition[Z_AXIS];
-        sumOfSquares += sq(expectedResiduals[i]);
-      }
-
-      expectedRmsError = SQRT(sumOfSquares / numPoints);
-
-    } while (iteration < 2);
-
-    // convert delta_endstop_adj;
-    Mechanics.Convert_endstop_adj();
-
-    SERIAL_MV("Calibrated ", numFactors);
-    SERIAL_MV(" factors using ", numPoints);
-    SERIAL_MV(" points, deviation before ", SQRT(initialSumOfSquares / numPoints), 4);
-    SERIAL_MV(" after ", expectedRmsError, 4);
-    SERIAL_EOL();
-
-    Mechanics.recalc_delta_settings();
-
-    SERIAL_MV("Endstops X", Mechanics.delta_endstop_adj[A_AXIS], 3);
-    SERIAL_MV(" Y", Mechanics.delta_endstop_adj[B_AXIS], 3);
-    SERIAL_MV(" Z", Mechanics.delta_endstop_adj[C_AXIS], 3);
-    SERIAL_MV(" height ", endstops.soft_endstop_max[C_AXIS], 3);
-    SERIAL_MV(" diagonal rod ", Mechanics.delta_diagonal_rod, 3);
-    SERIAL_MV(" delta radius ", Mechanics.delta_radius, 3);
-    SERIAL_MV(" Towers radius correction A", Mechanics.delta_tower_radius_adj[A_AXIS], 2);
-    SERIAL_MV(" B", Mechanics.delta_tower_radius_adj[B_AXIS], 2);
-    SERIAL_MV(" C", Mechanics.delta_tower_radius_adj[C_AXIS], 2);
-    SERIAL_EOL();
-
-    endstops.enable(true);
-    Mechanics.Home();
-    endstops.not_homing();
-
-    #if ENABLED(DELTA_HOME_TO_SAFE_ZONE)
-      Mechanics.do_blocking_move_to_z(Mechanics.delta_clip_start_height);
-    #endif
-    clean_up_after_endstop_or_probe_move();
-    #if HOTENDS > 1
-      tool_change(old_tool_index, 0, true);
-    #endif
-
-    #if HAS_NEXTION_MANUAL_BED
-      LcdBedLevelOff();
-    #endif
-
-  }
-
-#elif ENABLED(DELTA_AUTO_CALIBRATION_2)
-
-  /**
-   * G33: Delta AutoCalibration Algorithm based on Thinkyhead Marlin
-   *       Calibrate height, endstops, delta radius, and tower angles.
-   *
-   * Parameters:
-   *
-   *   Pn Number of probe points:
-   *
-   *      P1     Probe center and set height only.
-   *      P2     Probe center and towers. Set height, endstops, and delta radius.
-   *      P3     Probe all positions: center, towers and opposite towers. Set all.
-   *      P4-P7  Probe all positions at different locations and average them.
-   *
-   *   T   Don't calibrate tower angle corrections
-   *
-   *   Cn.nn Calibration precision; when omitted calibrates to maximum precision
-   *
-   *   Vn Verbose level:
-   *
-   *      V0  Dry-run mode. Report settings and probe results. No calibration.
-   *      V1  Report settings
-   *      V2  Report settings and probe results
-   *
-   *   E   Engage the probe for each point
-   */
-
-  void print_signed_float(const char * const prefix, const float &f) {
-    SERIAL_MSG("  ");
-    SERIAL_PS(prefix);
-    SERIAL_CHR(':');
-    if (f >= 0) SERIAL_CHR('+');
-    SERIAL_VAL(f, 2);
-  }
-
-  inline void gcode_G33() {
-
-    const int8_t probe_points = parser.seen('P') ? parser.value_int() : 4;
-    if (!WITHIN(probe_points, 1, 7)) {
-      SERIAL_EM("?(P)oints is implausible (1-7).");
-      return;
-    }
-
-    const int8_t verbose_level = parser.seen('V') ? parser.value_byte() : 1;
-    if (!WITHIN(verbose_level, 0, 2)) {
-      SERIAL_EM("?(V)erbose Level is implausible (0-2).");
-      return;
-    }
-
-    const float calibration_precision = parser.seen('C') ? parser.value_float() : 0.0;
-    if (calibration_precision < 0) {
-      SERIAL_EM("?(C)alibration precision is implausible (>0).");
-      return;
-    }
-
-    const bool  towers_set = !parser.seen('T'),
-                stow_after_each       = parser.seen('E') && parser.value_bool(),
-                _1p_calibration       = probe_points == 1,
-                _4p_calibration       = probe_points == 2,
-                _4p_towers_points     = _4p_calibration && towers_set,
-                _4p_opposite_points   = _4p_calibration && !towers_set,
-                _7p_calibration       = probe_points >= 3,
-                _7p_half_circle       = probe_points == 3,
-                _7p_double_circle     = probe_points == 5,
-                _7p_triple_circle     = probe_points == 6,
-                _7p_quadruple_circle  = probe_points == 7,
-                _7p_multi_circle      = _7p_double_circle || _7p_triple_circle || _7p_quadruple_circle,
-                _7p_intermed_points   = _7p_calibration && !_7p_half_circle;
-
-    const static char save_message[] PROGMEM = "Save with M500 and/or copy to configuration_delta.h";
-    int8_t iterations = 0;
-    float test_precision,
-          zero_std_dev = (verbose_level ? 999.0 : 0.0), // 0.0 in dry-run mode : forced end
-          zero_std_dev_old = zero_std_dev,
-          e_old[XYZ] = {
-            Mechanics.delta_endstop_adj[A_AXIS],
-            Mechanics.delta_endstop_adj[B_AXIS],
-            Mechanics.delta_endstop_adj[C_AXIS]
-          },
-          dr_old = Mechanics.delta_radius,
-          zh_old = Mechanics.delta_height,
-          alpha_old = Mechanics.delta_tower_radius_adj[A_AXIS],
-          beta_old = Mechanics.delta_tower_radius_adj[B_AXIS];
-
-    SERIAL_EM("G33 Auto Calibrate");
-
-    stepper.synchronize();
-    #if HAS_LEVELING
-      bedlevel.reset_bed_level(); // After calibration bed-level data is no longer valid
-    #endif
-    #if HOTENDS > 1
-      const uint8_t old_tool_index = active_extruder;
-      tool_change(0, 0, true);
-    #endif
-    setup_for_endstop_or_probe_move();
-    endstops.enable(true);
-    Mechanics.Home();
-    endstops.not_homing();
-    probe.set_deployed(true);
-
-    //Mechanics.do_blocking_move_to_z(_Z_PROBE_DEPLOY_HEIGHT, Mechanics.homing_feedrate_mm_s[Z_AXIS]);
-    //stepper.synchronize();  // wait until the machine is idle
-
-    // print settings
-
-    SERIAL_MSG("Checking... AC");
-    if (verbose_level == 0) SERIAL_MSG(" (DRY-RUN)");
-    SERIAL_EOL();
-    LCD_MESSAGEPGM(MSG_DELTA_CHECKING);
-
-    SERIAL_MV(".Height:", Mechanics.delta_height, 2);
-    if (!_1p_calibration) {
-      print_signed_float(PSTR("  Ex"), Mechanics.delta_endstop_adj[A_AXIS]);
-      print_signed_float(PSTR("Ey"), Mechanics.delta_endstop_adj[B_AXIS]);
-      print_signed_float(PSTR("Ez"), Mechanics.delta_endstop_adj[C_AXIS]);
-      SERIAL_MV("    Radius:", Mechanics.delta_radius, 2);
-    }
-    SERIAL_EOL();
-    if (_7p_calibration && towers_set) {
-      SERIAL_MSG(".Tower angle:   ");
-      print_signed_float(PSTR("Tx"), Mechanics.delta_tower_radius_adj[A_AXIS]);
-      print_signed_float(PSTR("Ty"), Mechanics.delta_tower_radius_adj[B_AXIS]);
-      print_signed_float(PSTR("Tz"), Mechanics.delta_tower_radius_adj[C_AXIS]);
-      SERIAL_EOL();
-    }
-
-    do {
-
-      float z_at_pt[13] = { 0 }, S1 = 0.0, S2 = 0.0;
-      int16_t N = 0;
-
-      test_precision = zero_std_dev_old != 999.0 ? (zero_std_dev + zero_std_dev_old) / 2 : zero_std_dev;
-
-      iterations++;
-
-      if (!_7p_half_circle && !_7p_triple_circle) { // probe the center
-        z_at_pt[0] += probe.check_pt(0.0, 0.0, stow_after_each, 1);
-      }
-      if (_7p_calibration) { // probe extra center points
-        for (int8_t axis = _7p_multi_circle ? 11 : 9; axis > 0; axis -= _7p_multi_circle ? 2 : 4) {
-          const float a = RADIANS(180 + 30 * axis), r = Mechanics.delta_probe_radius * 0.1;
-          z_at_pt[0] += probe.check_pt(cos(a) * r, sin(a) * r, stow_after_each, 1);
-        }
-        z_at_pt[0] /= float(_7p_double_circle ? 7 : probe_points);
-      }
-      if (!_1p_calibration) {  // probe the radius
-        bool zig_zag = true;
-        const uint8_t start = _4p_opposite_points ? 3 : 1,
-                       step = _4p_calibration ? 4 : _7p_half_circle ? 2 : 1;
-        for (uint8_t axis = start; axis < 13; axis += step) {
-          const float offset_circles = _7p_quadruple_circle ? (zig_zag ? 1.5 : 1.0) :
-                                       _7p_triple_circle    ? (zig_zag ? 1.0 : 0.5) :
-                                       _7p_double_circle    ? (zig_zag ? 0.5 : 0.0) : 0;
-          for (float circles = -offset_circles ; circles <= offset_circles; circles++) {
-            const float a = RADIANS(180 + 30 * axis),
-                        r = Mechanics.delta_probe_radius * (1 + circles * (zig_zag ? 0.1 : -0.1));
-            z_at_pt[axis] += probe.check_pt(cos(a) * r, sin(a) * r, stow_after_each, 1);
-          }
-          zig_zag = !zig_zag;
-          z_at_pt[axis] /= (2 * offset_circles + 1);
-        }
-      }
-      if (_7p_intermed_points) { // average intermediates to tower and opposites
-        for (uint8_t axis = 1; axis <= 11; axis += 2)
-          z_at_pt[axis] = (z_at_pt[axis] + (z_at_pt[axis + 1] + z_at_pt[(axis + 10) % 12 + 1]) / 2.0) / 2.0;
-      }
-
-      S1 += z_at_pt[0];
-      S2 += sq(z_at_pt[0]);
-      N++;
-      if (!_1p_calibration) { // std dev from zero plane
-        for (uint8_t axis = (_4p_opposite_points ? 3 : 1); axis < 13; axis += (_4p_calibration ? 4 : 2)) {
-          S1 += z_at_pt[axis];
-          S2 += sq(z_at_pt[axis]);
-          N++;
-        }
-      }
-      zero_std_dev_old = zero_std_dev;
-      zero_std_dev = round(SQRT(S2 / N) * 1000.0) / 1000.0 + 0.00001;
-
-      if (iterations == 1) Mechanics.delta_height = zh_old; // reset height after 1st probe change
-
-      // Solve matrices
-
-      if (zero_std_dev < test_precision && zero_std_dev > calibration_precision) {
-        COPY_ARRAY(e_old, Mechanics.delta_endstop_adj);
-        dr_old = Mechanics.delta_radius;
-        zh_old = Mechanics.delta_height;
-        alpha_old = Mechanics.delta_tower_radius_adj[A_AXIS];
-        beta_old = Mechanics.delta_tower_radius_adj[B_AXIS];
-
-        float e_delta[XYZ] = { 0.0 }, r_delta = 0.0, t_alpha = 0.0, t_beta = 0.0;
-        const float r_diff = Mechanics.delta_radius - Mechanics.delta_probe_radius,
-                    h_factor = 1.00 + r_diff * 0.001,                          // 1.02 for r_diff = 20mm
-                    r_factor = -(1.75 + 0.005 * r_diff + 0.001 * sq(r_diff)),  // 2.25 for r_diff = 20mm
-                    a_factor = 100.0 / Mechanics.delta_probe_radius;               // 1.25 for cal_rd = 80mm
-
-        #define ZP(N,I) ((N) * z_at_pt[I])
-        #define Z1000(I) ZP(1.00, I)
-        #define Z1050(I) ZP(h_factor, I)
-        #define Z0700(I) ZP(h_factor * 2.0 / 3.00, I)
-        #define Z0350(I) ZP(h_factor / 3.00, I)
-        #define Z0175(I) ZP(h_factor / 6.00, I)
-        #define Z2250(I) ZP(r_factor, I)
-        #define Z0750(I) ZP(r_factor / 3.00, I)
-        #define Z0375(I) ZP(r_factor / 6.00, I)
-        #define Z0444(I) ZP(a_factor * 4.0 / 9.0, I)
-        #define Z0888(I) ZP(a_factor * 8.0 / 9.0, I)
-
-        switch (probe_points) {
-          case 1:
-            test_precision = 0.00;
-            LOOP_XYZ(i) e_delta[i] = Z1000(0);
-            break;
-
-          case 2:
-            if (towers_set) {
-              e_delta[X_AXIS] = Z1050(0) + Z0700(1) - Z0350(5) - Z0350(9);
-              e_delta[Y_AXIS] = Z1050(0) - Z0350(1) + Z0700(5) - Z0350(9);
-              e_delta[Z_AXIS] = Z1050(0) - Z0350(1) - Z0350(5) + Z0700(9);
-              r_delta         = Z2250(0) - Z0750(1) - Z0750(5) - Z0750(9);
-            }
-            else {
-              e_delta[X_AXIS] = Z1050(0) - Z0700(7) + Z0350(11) + Z0350(3);
-              e_delta[Y_AXIS] = Z1050(0) + Z0350(7) - Z0700(11) + Z0350(3);
-              e_delta[Z_AXIS] = Z1050(0) + Z0350(7) + Z0350(11) - Z0700(3);
-              r_delta         = Z2250(0) - Z0750(7) - Z0750(11) - Z0750(3);
-            }
-            break;
-
-          default:
-            e_delta[X_AXIS] = Z1050(0) + Z0350(1) - Z0175(5) - Z0175(9) - Z0350(7) + Z0175(11) + Z0175(3);
-            e_delta[Y_AXIS] = Z1050(0) - Z0175(1) + Z0350(5) - Z0175(9) + Z0175(7) - Z0350(11) + Z0175(3);
-            e_delta[Z_AXIS] = Z1050(0) - Z0175(1) - Z0175(5) + Z0350(9) + Z0175(7) + Z0175(11) - Z0350(3);
-            r_delta         = Z2250(0) - Z0375(1) - Z0375(5) - Z0375(9) - Z0375(7) - Z0375(11) - Z0375(3);
-            
-            if (towers_set) {
-              t_alpha = Z0444(1) - Z0888(5) + Z0444(9) + Z0444(7) - Z0888(11) + Z0444(3);
-              t_beta  = Z0888(1) - Z0444(5) - Z0444(9) + Z0888(7) - Z0444(11) - Z0444(3);
-            }
-            break;
-        }
-
-        LOOP_XYZ(axis) Mechanics.delta_endstop_adj[axis] += e_delta[axis];
-        Mechanics.delta_radius += r_delta;
-        Mechanics.delta_tower_radius_adj[A_AXIS] += t_alpha;
-        Mechanics.delta_tower_radius_adj[B_AXIS] += t_beta;
-
-        // adjust delta_height and endstops by the max amount
-        const float z_temp = MAX3(Mechanics.delta_endstop_adj[A_AXIS], Mechanics.delta_endstop_adj[B_AXIS], Mechanics.delta_endstop_adj[C_AXIS]);
-        Mechanics.delta_height -= z_temp;
-        LOOP_XYZ(i) Mechanics.delta_endstop_adj[i] -= z_temp;
-
-        Mechanics.recalc_delta_settings();
-      }
-      else if(zero_std_dev >= test_precision) {   // step one back
-        COPY_ARRAY(Mechanics.delta_endstop_adj, e_old);
-        Mechanics.delta_radius = dr_old;
-        Mechanics.delta_height = zh_old;
-        Mechanics.delta_tower_radius_adj[A_AXIS] = alpha_old;
-        Mechanics.delta_tower_radius_adj[B_AXIS] = beta_old;
-
-        Mechanics.recalc_delta_settings();
-      }
-
-      // print report
-      if (verbose_level != 1) {
-        SERIAL_MSG(".    ");
-        print_signed_float(PSTR("c"), z_at_pt[0]);
-        if (_4p_towers_points || _7p_calibration) {
-          print_signed_float(PSTR("   x"), z_at_pt[1]);
-          print_signed_float(PSTR(" y"), z_at_pt[5]);
-          print_signed_float(PSTR(" z"), z_at_pt[9]);
-        }
-        if (!_4p_opposite_points) SERIAL_EOL();
-        if ((_4p_opposite_points) || _7p_calibration) {
-          if (_7p_calibration) {
-            SERIAL_CHR('.');
-            SERIAL_SP(13);
-          }
-          print_signed_float(PSTR("  yz"), z_at_pt[7]);
-          print_signed_float(PSTR("zx"), z_at_pt[11]);
-          print_signed_float(PSTR("xy"), z_at_pt[3]);
-          SERIAL_EOL();
-        }
-      }
-      if (test_precision != 0.0) {
-        if (zero_std_dev >= test_precision || zero_std_dev <= calibration_precision) {  // end iterations
-          SERIAL_MSG("Calibration OK");
-          SERIAL_SP(36);
-          if (zero_std_dev >= test_precision)
-            SERIAL_MSG("rolling back.");
-          else
-            SERIAL_MV("std dev:", zero_std_dev, 3);
-          SERIAL_EOL();
-          LCD_MESSAGEPGM(MSG_DELTA_AUTO_CALIBRATE_OK);
-        }
-        else {
-          char mess[15] = "No convergence";
-          if (iterations < 31)
-            sprintf_P(mess, PSTR("Iteration:%02i"), (int)iterations);
-          SERIAL_TXT(mess);
-          SERIAL_SP(38);
-          SERIAL_EMV("std dev:", zero_std_dev, 3);
-          lcd_setstatus(mess);
-        }
-        SERIAL_MV(".Height:", Mechanics.delta_height, 2);
-        if (!_1p_calibration) {
-          print_signed_float(PSTR("  Ex"), Mechanics.delta_endstop_adj[A_AXIS]);
-          print_signed_float(PSTR("Ey"), Mechanics.delta_endstop_adj[B_AXIS]);
-          print_signed_float(PSTR("Ez"), Mechanics.delta_endstop_adj[C_AXIS]);
-          SERIAL_MV("    Radius:", Mechanics.delta_radius, 2);
-        }
-        SERIAL_EOL();
-        if (_7p_calibration && towers_set) {
-          SERIAL_MSG(".Tower angle :  ");
-          print_signed_float(PSTR("Tx"), Mechanics.delta_tower_radius_adj[A_AXIS]);
-          print_signed_float(PSTR("Ty"), Mechanics.delta_tower_radius_adj[B_AXIS]);
-          print_signed_float(PSTR("Tz"), Mechanics.delta_tower_radius_adj[C_AXIS]);
-          SERIAL_EOL();
-        }
-        if (zero_std_dev >= test_precision || zero_std_dev <= calibration_precision) {
-          SERIAL_PS(save_message);
-          SERIAL_EOL();
-        }
-      }
-      else {
-        if (verbose_level == 0) {
-          SERIAL_MSG("End DRY-RUN");
-          SERIAL_SP(39);
-          SERIAL_EMV("std dev:", zero_std_dev, 3);
-        }
-        else {
-          SERIAL_MSG("Calibration OK");
-          LCD_MESSAGEPGM(MSG_DELTA_AUTO_CALIBRATE_OK);
-          SERIAL_PS(save_message);
-          SERIAL_EOL();
-        }
-      }
-
-      stepper.synchronize();
-
-      // Homing
-      endstops.enable(true);
-      Mechanics.Home();
-      endstops.not_homing();
-
-    } while (zero_std_dev < test_precision && zero_std_dev > calibration_precision && iterations < 31);
-
-    #if ENABLED(DELTA_HOME_TO_SAFE_ZONE)
-      Mechanics.do_blocking_move_to_z(Mechanics.delta_clip_start_height);
-    #endif
-    probe.set_deployed(false);
-    clean_up_after_endstop_or_probe_move();
-    #if HOTENDS > 1
-      tool_change(old_tool_index, 0, true);
-    #endif
-  }
-
-#elif ENABLED(DELTA_AUTO_CALIBRATION_3)
-
-  /**
-   * G33: Delta AutoCalibration Algorithm based on Rich Cattell Marlin
-   * Usage:
-   *    G33 <An> <En> <Rn> <In> <Dn> <Tn>
-   *      A = Autocalibration +- precision
-   *      E = Adjust Endstop +- precision
-   *      R = Adjust Endstop & Delta Radius +- precision
-   *      I = Adjust Tower
-   *      D = Adjust Diagonal Rod
-   *      T = Adjust Tower Radius
-   */
-  inline void gcode_G33() {
-
-    // Homing
-    home_all_axes();
-
-    Mechanics.do_blocking_move_to_z(_Z_PROBE_DEPLOY_HEIGHT, Mechanics.homing_feedrate_mm_s[Z_AXIS]);
-
-    stepper.synchronize();  // wait until the machine is idle
-
-    SERIAL_EM("Starting Auto Calibration...");
-    LCD_MESSAGEPGM("Auto Calibration...");
-
-    ac_prec = ((parser.seen('A') || parser.seen('E') || parser.seen('R')) && parser.has_value()) ? constrain(parser.value_float(), 0.01, 1) : AUTOCALIBRATION_PRECISION;
-
-    SERIAL_MV("Calibration precision: +/-", ac_prec, 2);
-    SERIAL_EM(" mm");
-
-    // Probe all points
-    bed_probe_all();
-
-    // Show calibration report      
-    calibration_report();
-
-    if (parser.seen('E')) {
-      SERIAL_EM("Calibration Endstop.");
-      int iteration = 0;
-      do {
-        iteration ++;
-        SERIAL_EMV("Iteration: ", iteration);
-
-        SERIAL_EM("Checking/Adjusting Endstop offsets");
-        adj_endstops();
-
-        bed_probe_all();
-        calibration_report();
-      } while (FABS(bed_level_x) > ac_prec
-            or FABS(bed_level_y) > ac_prec
-            or FABS(bed_level_z) > ac_prec);
-
-      SERIAL_EM("Endstop adjustment complete");
-    }
-
-    if (parser.seen('R')) {
-      SERIAL_EM("Calibration Endstop & Delta Radius.");
-      int iteration = 0;
-      do {
-        iteration ++;
-        SERIAL_EMV("Iteration: ", iteration);
-
-        SERIAL_EM("Checking/Adjusting Endstop offsets");
-        adj_endstops();
-
-        bed_probe_all();
-        calibration_report();
-
-        SERIAL_EM("Checking delta radius");
-        adj_deltaradius();
-
-      } while (FABS(bed_level_c) > ac_prec
-            or FABS(bed_level_x) > ac_prec
-            or FABS(bed_level_y) > ac_prec
-            or FABS(bed_level_z) > ac_prec);
-
-      SERIAL_EM("Endstop & Delta Radius adjustment complete");
-    }
-
-    if (parser.seen('I')) {
-      SERIAL_EMV("Adjusting Tower Delta for tower", parser.value_byte());
-      adj_tower_delta(parser.value_byte());
-      SERIAL_EM("Tower Delta adjustment complete");
-    }
-
-    if (parser.seen('D')) {
-      SERIAL_EM("Adjusting Diagonal Rod Length");
-      adj_diagrod_length();
-      SERIAL_EM("Diagonal Rod Length adjustment complete");
-    }
-
-    if (parser.seen('T')) {
-      SERIAL_EMV("Adjusting Tower Radius for tower", parser.value_byte());
-      adj_tower_radius(parser.value_byte());
-      SERIAL_EM("Tower Radius adjustment complete");
-    }
-
-    if (parser.seen('A')) {
-      SERIAL_EM("Calibration All.");
-      int iteration = 0;
-      bool dr_adjusted;
-
-      do {
-        do {
-          iteration ++;
-          SERIAL_EMV("Iteration: ", iteration);
-
-          SERIAL_EM("Checking/Adjusting endstop offsets");
-          adj_endstops();
-
-          bed_probe_all();
-          calibration_report();
-
-          if (FABS(bed_level_c) > ac_prec) {
-            SERIAL_EM("Checking delta radius");
-            dr_adjusted = adj_deltaradius();
-          }
-          else
-            dr_adjusted = false;
-
-          #if ENABLED(DEBUG_LEVELING_FEATURE)
-            if (DEBUGGING(LEVELING)) {
-              SERIAL_EMV("bed_level_c = ", bed_level_c, 4);
-              SERIAL_EMV("bed_level_x = ", bed_level_x, 4);
-              SERIAL_EMV("bed_level_y = ", bed_level_y, 4);
-              SERIAL_EMV("bed_level_z = ", bed_level_z, 4);
-            }
-          #endif
-
-        } while (FABS(bed_level_c) > ac_prec
-              or FABS(bed_level_x) > ac_prec
-              or FABS(bed_level_y) > ac_prec
-              or FABS(bed_level_z) > ac_prec
-              or dr_adjusted);
-
-        if  (FABS(bed_level_ox) > ac_prec
-          or FABS(bed_level_oy) > ac_prec
-          or FABS(bed_level_oz) > ac_prec) {
-          SERIAL_EM("Checking for tower geometry errors..");
-          if (fix_tower_errors() != 0 ) {
-            // Tower positions have been changed .. home to endstops
-            SERIAL_EM("Tower Positions changed .. Homing");
-            home_all_axes();
-            probe.raise(_Z_PROBE_DEPLOY_HEIGHT);
-          }
-          else {
-            SERIAL_EM("Checking Diagonal Rod Length");
-            if (adj_diagrod_length() != 0) { 
-              // If diagonal rod length has been changed .. home to endstops
-              SERIAL_EM("Diagonal Rod Length changed .. Homing");
-              home_all_axes();
-              probe.raise(_Z_PROBE_DEPLOY_HEIGHT);
-            }
-          }
-          bed_probe_all();
-          calibration_report();
-        }
-
-        #if ENABLED(DEBUG_LEVELING_FEATURE)
-          if (DEBUGGING(LEVELING)) {
-            SERIAL_EMV("bed_level_c = ", bed_level_c, 4);
-            SERIAL_EMV("bed_level_x = ", bed_level_x, 4);
-            SERIAL_EMV("bed_level_y = ", bed_level_y, 4);
-            SERIAL_EMV("bed_level_z = ", bed_level_z, 4);
-            SERIAL_EMV("bed_level_ox = ", bed_level_ox, 4);
-            SERIAL_EMV("bed_level_oy = ", bed_level_oy, 4);
-            SERIAL_EMV("bed_level_oz = ", bed_level_oz, 4);
-          }
-        #endif
-      } while(FABS(bed_level_c) > ac_prec
-           or FABS(bed_level_x) > ac_prec
-           or FABS(bed_level_y) > ac_prec
-           or FABS(bed_level_z) > ac_prec
-           or FABS(bed_level_ox) > ac_prec
-           or FABS(bed_level_oy) > ac_prec
-           or FABS(bed_level_oz) > ac_prec);
-
-      SERIAL_EM("Autocalibration Complete");
-    }
-
-    probe.set_deployed(false);
-
-    // reset LCD alert message
-    lcd_reset_alert_level();
-
-    clean_up_after_endstop_or_probe_move();
-
-    #if ENABLED(DEBUG_LEVELING_FEATURE)
-      if (DEBUGGING(LEVELING)) SERIAL_EM("<<< gcode_G33");
-    #endif
-
-    report_current_position();
-    KEEPALIVE_STATE(IN_HANDLER);
-  }
-
-#endif // DELTA_AUTO_CALIBRATION_1, DELTA_AUTO_CALIBRATION_2 or DELTA_AUTO_CALIBRATION_3
-
-#if ENABLED(G38_PROBE_TARGET)
-
-  static bool G38_run_probe() {
-
-    bool G38_pass_fail = false;
-
-    // Get direction of move and retract
-    float retract_mm[XYZ];
-    LOOP_XYZ(i) {
-      float dist = Mechanics.destination[i] - Mechanics.current_position[i];
-      retract_mm[i] = FABS(dist) < G38_MINIMUM_MOVE ? 0 : Mechanics.home_bump_mm((AxisEnum)i) * (dist > 0 ? -1 : 1);
-    }
-
-    stepper.synchronize();  // wait until the machine is idle
-
-    // Move until Mechanics.destination reached or target hit
-    endstops.enable(true);
-    G38_move = true;
-    G38_endstop_hit = false;
-    Mechanics.prepare_move_to_destination();
-    stepper.synchronize();
-    G38_move = false;
-
-    endstops.hit_on_purpose();
-    Mechanics.set_current_from_steppers_for_axis(ALL_AXES);
-    Mechanics.sync_plan_position();
-
-    // Only do remaining moves if target was hit
-    if (G38_endstop_hit) {
-
-      G38_pass_fail = true;
-
-      // Move away by the retract distance
-      Mechanics.set_destination_to_current();
-      LOOP_XYZ(i) Mechanics.destination[i] += retract_mm[i];
-      endstops.enable(false);
-      Mechanics.prepare_move_to_destination();
-      stepper.synchronize();
-
-      Mechanics.feedrate_mm_s /= 4;
-
-      // Bump the target more slowly
-      LOOP_XYZ(i) Mechanics.destination[i] -= retract_mm[i] * 2;
-
-      endstops.enable(true);
-      G38_move = true;
-      Mechanics.prepare_move_to_destination();
-      stepper.synchronize();
-      G38_move = false;
-
-      Mechanics.set_current_from_steppers_for_axis(ALL_AXES);
-      Mechanics.sync_plan_position();
-    }
-
-    endstops.hit_on_purpose();
-    endstops.not_homing();
-    return G38_pass_fail;
-  }
-
-  /**
-   * G38.2 - probe toward workpiece, stop on contact, signal error if failure
-   * G38.3 - probe toward workpiece, stop on contact
-   *
-   * Like G28 except uses Z min endstop for all axes
-   */
-  inline void gcode_G38(bool is_38_2) {
-    // Get X Y Z E F
-    gcode_get_destination();
-
-    setup_for_endstop_or_probe_move();
-
-    // If any axis has enough movement, do the move
-    LOOP_XYZ(i)
-      if (FABS(Mechanics.destination[i] - Mechanics.current_position[i]) >= G38_MINIMUM_MOVE) {
-        if (!parser.seen('F')) Mechanics.feedrate_mm_s = Mechanics.homing_feedrate_mm_s[i];
-        // If G38.2 fails throw an error
-        if (!G38_run_probe() && is_38_2) {
-          SERIAL_LM(ER, "Failed to reach target");
-        }
-        break;
-      }
-
-    clean_up_after_endstop_or_probe_move();
-  }
-
-#endif // G38_PROBE_TARGET
-
-/**
- * G60:  save current position
- *        S<slot> specifies memory slot # (0-based) to save into (default 0)
- */
-inline void gcode_G60() {
-  uint8_t slot = 0;
-  if (parser.seen('S')) slot = parser.value_byte();
-
-  if (slot >= NUM_POSITON_SLOTS) {
-    SERIAL_LMV(ER, MSG_INVALID_POS_SLOT, (int)NUM_POSITON_SLOTS);
-    return;
-  } 
-  COPY_ARRAY(Mechanics.stored_position[slot], Mechanics.current_position);
-  pos_saved = true;
-
-  SERIAL_MSG(MSG_SAVED_POS);
-  SERIAL_MV(" S", slot);
-  SERIAL_MV("<-X:", Mechanics.stored_position[slot][X_AXIS]);
-  SERIAL_MV(" Y:", Mechanics.stored_position[slot][Y_AXIS]);
-  SERIAL_MV(" Z:", Mechanics.stored_position[slot][Z_AXIS]);
-  SERIAL_EMV(" E:", Mechanics.stored_position[slot][E_AXIS]);
-}
-
-/**
- * G61:  Apply/restore saved coordinates to the active extruder.
- *        X Y Z E - Value to add at stored coordinates.
- *        F<speed> - Set Feedrate.
- *        S<slot> specifies memory slot # (0-based) to save into (default 0).
- */
-inline void gcode_G61() {
-  if (!pos_saved) return;
-
-  uint8_t slot = 0;
-  if (parser.seen('S')) slot = parser.value_byte();
-
-  if (slot >= NUM_POSITON_SLOTS) {
-    SERIAL_LMV(ER, MSG_INVALID_POS_SLOT, (int)NUM_POSITON_SLOTS);
-    return;
-  }
-
-  SERIAL_MSG(MSG_RESTORING_POS);
-  SERIAL_MV(" S", slot);
-  SERIAL_MSG("->");
-
-  if (parser.seen('F') && parser.value_linear_units() > 0.0)
-    Mechanics.feedrate_mm_s = MMM_TO_MMS(parser.value_linear_units());
-
-  LOOP_XYZE(i) {
-    if (parser.seen(axis_codes[i])) {
-      Mechanics.destination[i] = parser.value_axis_units((AxisEnum)i) + Mechanics.stored_position[slot][i];
-    }
-    else {
-      Mechanics.destination[i] = Mechanics.current_position[i];
-    }
-    SERIAL_MV(" ", axis_codes[i]);
-    SERIAL_MV(":", Mechanics.destination[i]);
-  }
-  SERIAL_EOL();
-
-  // finish moves
-  Mechanics.prepare_move_to_destination();
-  stepper.synchronize();
-}
-
-/**
- * G92: Set current position to given X Y Z E
- */
-inline void gcode_G92() {
-  bool didXYZ = false,
-       didE = parser.seen('E');
-
-  if (!didE) stepper.synchronize();
-
-  LOOP_XYZE(i) {
-    if (parser.seen(axis_codes[i])) {
-      #if IS_SCARA
-        Mechanics.current_position[i] = parser.value_axis_units((AxisEnum)i);
-        if (i != E_AXIS) didXYZ = true;
-      #else
-        #if ENABLED(WORKSPACE_OFFSETS)
-          const float p = Mechanics.current_position[i];
-        #endif
-        float v = parser.value_axis_units((AxisEnum)i);
-
-        Mechanics.current_position[i] = v;
-
-        if (i != E_AXIS) {
-          didXYZ = true;
-          #if ENABLED(WORKSPACE_OFFSETS)
-            Mechanics.position_shift[i] += v - p; // Offset the coordinate space
-            endstops.update_software_endstops((AxisEnum)i);
-          #endif
-        }
-      #endif
-    }
-  }
-  if (didXYZ)
-    Mechanics.sync_plan_position();
-  else if (didE)
-    Mechanics.sync_plan_position_e();
-
-  report_current_position();
-}
-
-#if HAS(RESUME_CONTINUE)
-
-  /**
-   * M0: Unconditional stop - Wait for user button press on LCD
-   * M1: Conditional stop   - Wait for user button press on LCD
-   */
-  inline void gcode_M0_M1() {
-    const char * const args = parser.string_arg;
-
-    millis_t ms = 0;
-    bool hasP = false, hasS = false;
-    if (parser.seen('P')) {
-      ms = parser.value_millis(); // milliseconds to wait
-      hasP = ms > 0;
-    }
-    if (parser.seen('S')) {
-      ms = parser.value_millis_from_seconds(); // seconds to wait
-      hasS = ms > 0;
-    }
-
-    #if ENABLED(ULTIPANEL)
-
-      if (!hasP && !hasS && *args != '\0')
-        lcd_setstatus(args, true);
-      else {
-        LCD_MESSAGEPGM(MSG_USERWAIT);
-        #if ENABLED(LCD_PROGRESS_BAR) && PROGRESS_MSG_EXPIRE > 0
-          dontExpireStatus();
-        #endif
-      }
-
-    #else
-
-      if (!hasP && !hasS && *args != '\0')
-        SERIAL_LV(ECHO, args);
-
-    #endif
-
-    wait_for_user = true;
-    KEEPALIVE_STATE(PAUSED_FOR_USER);
-
-    stepper.synchronize();
-    refresh_cmd_timeout();
-
-    if (ms > 0) {
-      ms += previous_cmd_ms;  // wait until this time for a click
-      while (PENDING(millis(), ms) && wait_for_user) idle();
-    }
-    else {
-      #if ENABLED(ULTIPANEL)
-        if (lcd_detected()) {
-          while (wait_for_user) idle();
-          IS_SD_PRINTING ? LCD_MESSAGEPGM(MSG_RESUMING) : LCD_MESSAGEPGM(WELCOME_MSG);
-        }
-      #else
-        while (wait_for_user) idle();
-      #endif
-    }
-
-    wait_for_user = false;
-    KEEPALIVE_STATE(IN_HANDLER);
-  }
-#endif // HAS_RESUME_CONTINUE
-
-#if HAS_MULTI_MODE
-
-  /**
-   * M3: Setting laser beam or fire laser - CNC clockwise speed
-   * M4: Turn on laser beam or CNC counter clockwise speed
-   *      S - Laser intensity or CNC speed
-   *      L - Laser Duration
-   *      P - PPM
-   *      D - Diagnostic
-   *      B - Set mode
-   */
-  inline void gcode_M3_M4(bool clockwise) {
-    stepper.synchronize();
-
-    switch (printer_mode) {
-
-      #if ENABLED(LASER)
-        case PRINTER_MODE_LASER: {
-          if (IsRunning()) {
-            if (parser.seen('S')) laser.intensity = parser.value_float();
-            if (parser.seen('L')) laser.duration = parser.value_ulong();
-            if (parser.seen('P')) laser.ppm = parser.value_float();
-            if (parser.seen('D')) laser.diagnostics = parser.value_bool();
-            if (parser.seen('B')) laser_set_mode(parser.value_int());
-          }
-
-          laser.status = LASER_ON;
-          laser.fired = LASER_FIRE_SPINDLE;
-
-        }
-        break;
-      #endif
-
-      #if ENABLED(CNCROUTER)
-        case PRINTER_MODE_CNC:
-          if (parser.seen('S')) setCNCRouterSpeed(parser.value_ulong(), clockwise);
-        break;
-      #endif
-
-      default: break; // other tools
-
-    } // printer_mode
-
-    Mechanics.prepare_move_to_destination();
-  }
-
-  /**
-   * M5: Turn off laser beam - CNC off
-   */
-  inline void gcode_M5() {
-    stepper.synchronize();
-
-    switch (printer_mode) {
-    
-      #if ENABLED(LASER)
-        case PRINTER_MODE_LASER: {
-          if (laser.status != LASER_OFF) {
-            laser.status = LASER_OFF;
-            laser.mode = CONTINUOUS;
-            laser.duration = 0;
-
-            if (laser.diagnostics)
-              SERIAL_EM("Laser M5 called and laser OFF");
-          }
-        }
-        break;
-      #endif
-
-      #if ENABLED(CNCROUTER)
-        case PRINTER_MODE_CNC:
-          disable_cncrouter();
-        break;
-      #endif
-
-      default: break; // other tools
-
-    } // printer_mode
-
-    Mechanics.prepare_move_to_destination();
-
-  }
-
-  #if ENABLED(CNCROUTER)
-    /*
-     * M6: CNC tool change
-     */
-    inline void gcode_M6() { tool_change_cnc(CNC_M6_TOOL_ID); }
-  #endif
-
-#endif // HAS_MULTI_MODE
-
-/**
- * M17: Enable power on all stepper motors
- */
-inline void gcode_M17() {
-  LCD_MESSAGEPGM(MSG_NO_MOVE);
-  stepper.enable_all_steppers();
-}
-
-#if HAS_SDSUPPORT
-
-  /**
-   * M20: List SD card to serial output
-   */
-  inline void gcode_M20() {
-    SERIAL_EM(MSG_BEGIN_FILE_LIST);
-    card.ls();
-    SERIAL_EM(MSG_END_FILE_LIST);
-  }
-
-  /**
-   * M21: Init SD Card
-   */
-  inline void gcode_M21() {
-    card.mount();
-  }
-
-  /**
-   * M22: Release SD Card
-   */
-  inline void gcode_M22() {
-    card.unmount();
-  }
-
-  /**
-   * M23: Select a file
-   */
-  inline void gcode_M23() {
-    card.selectFile(parser.string_arg);
-  }
-
-  /**
-   * M24: Start or Resume SD Print
-   */
-  inline void gcode_M24() {
-    #if ENABLED(PARK_HEAD_ON_PAUSE)
-      resume_print();
-    #endif
-
-    card.startFileprint();
-    print_job_counter.start();
-    #if HAS_POWER_CONSUMPTION_SENSOR
-      startpower = power_consumption_hour;
-    #endif
-  }
-
-  /**
-   * M25: Pause SD Print
-   */
-  inline void gcode_M25() {
-    card.pauseSDPrint();
-    print_job_counter.pause();
-    SERIAL_LM(REQUEST_PAUSE, "SD pause");
-
-    #if ENABLED(PARK_HEAD_ON_PAUSE)
-      enqueue_and_echo_commands_P(PSTR("M125")); // Must be enqueued with pauseSDPrint set to be last in the buffer
-    #endif
-  }
-
-  /**
-   * M26: Set SD Card file index
-   */
-  inline void gcode_M26() {
-    if (card.cardOK && parser.seen('S'))
-      card.setIndex(parser.value_long());
-  }
-
-  /**
-   * M27: Get SD Card status
-   */
-  inline void gcode_M27() {
-    card.printStatus();
-  }
-
-  /**
-   * M28: Start SD Write
-   */
-  inline void gcode_M28() {
-    card.startWrite(parser.string_arg, false);
-  }
-
-  /**
-   * M29: Stop SD Write
-   * Processed in write to file routine above
-   */
-  inline void gcode_M29() {
-    // card.saving = false;
-  }
-
-  /**
-   * M30 <filename>: Delete SD Card file
-   */
-  inline void gcode_M30() {
-    if (card.cardOK) {
-      card.closeFile();
-      card.deleteFile(parser.string_arg);
-    }
-  }
-
-#endif // SDSUPPORT
-
-/**
- * M31: Get the time since the start of SD Print (or last M109)
- */
-inline void gcode_M31() {
-  char buffer[21];
-  duration_t elapsed = print_job_counter.duration();
-  elapsed.toString(buffer);
-  lcd_setstatus(buffer);
-
-  SERIAL_LMT(ECHO, MSG_PRINT_TIME, buffer);
-}
-
-#if HAS_SDSUPPORT
-
-  /**
-   * M32: Make Directory
-   */
-  inline void gcode_M32() {
-    if (card.cardOK) {
-      card.makeDirectory(parser.string_arg);
-      card.mount();
-    }
-  }
-
-  /**
-   * M33: Close File and store location in restart.gcode
-   */
-  inline void gcode_M33() {
-    stopSDPrint(true);
-  }
-
-  /**
-   * M34: Select file and start SD print
-   */
-  inline void gcode_M34() {
-    if (card.sdprinting)
-      stepper.synchronize();
-
-    if (card.cardOK) {
-      char* namestartpos = (strchr(parser.string_arg, '@'));
-      if (namestartpos == NULL) {
-        namestartpos = parser.string_arg ; // default name position
-      }
-      else
-        namestartpos++; // to skip the '@'
-
-      SERIAL_MV("Open file: ", namestartpos);
-      SERIAL_EM(" and start print.");
-      card.selectFile(namestartpos);
-      if (parser.seen('S')) card.setIndex(parser.value_long());
-
-      Mechanics.feedrate_mm_s       = 20.0; // 20 units/sec
-      Mechanics.feedrate_percentage = 100;  // 100% Mechanics.feedrate_mm_s
-      card.startFileprint();
-      print_job_counter.start();
-      #if HAS_POWER_CONSUMPTION_SENSOR
-        startpower = power_consumption_hour;
-      #endif
-    }
-  }
-
-  #if ENABLED(NEXTION)
-    /**
-     * M35: Upload Firmware to Nextion from SD
-     */
-    inline void gcode_M35() {
-      UploadNewFirmware();
-    }
-  #endif
-
-#endif // SDSUPPORT
-
-/**
- * M42: Change pin status via GCode
- *
- *  P<pin>  Pin number (LED if omitted)
- *  S<byte> Pin status from 0 - 255
- */
-inline void gcode_M42() {
-  if (!parser.seen('S')) return;
-
-  int pin_status = parser.value_int();
-  if (!WITHIN(pin_status, 0, 255)) return;
-
-  int pin_number = parser.seen('P') ? parser.value_int() : LED_PIN;
-  if (pin_number < 0) return;
-
-  if (pin_is_protected(pin_number)) {
-    SERIAL_LM(ER, MSG_ERR_PROTECTED_PIN);
-    return;
-  }
-
-  pinMode(pin_number, OUTPUT);
-  digitalWrite(pin_number, pin_status);
-  analogWrite(pin_number, pin_status);
-
-  #if FAN_COUNT > 0
-    switch (pin_number) {
-      #if HAS_FAN0
-        case FAN_PIN: fanSpeeds[0] = pin_status; break;
-      #endif
-      #if HAS_FAN1
-        case FAN1_PIN: fanSpeeds[1] = pin_status; break;
-      #endif
-      #if HAS_FAN2
-        case FAN2_PIN: fanSpeeds[2] = pin_status; break;
-      #endif
-      #if HAS_FAN3
-        case FAN3_PIN: fanSpeeds[3] = pin_status; break;
-      #endif
-    }
-  #endif
-}
-
-#if ENABLED(PINS_DEBUGGING)
-
-  #include "utility/pinsdebug.h"
-
-  inline void toggle_pins() {
-    const bool  I_flag  = parser.seen('I') && parser.value_bool();
-    const int   repeat  = parser.seen('R') ? parser.value_int() : 1,
-                start   = parser.seen('S') ? parser.value_int() : 0,
-                end     = parser.seen('E') ? parser.value_int() : NUM_DIGITAL_PINS - 1,
-                wait    = parser.seen('W') ? parser.value_int() : 500;
-
-    for (uint8_t pin = start; pin <= end; pin++) {
-
-      if (!I_flag && pin_is_protected(pin)) {
-        SERIAL_MV("Sensitive Pin: ", pin);
-        SERIAL_EM(" untouched.");
-      }
-      else {
-        SERIAL_MV("Pulsing Pin: ", pin);
-        pinMode(pin, OUTPUT);
-        for (int16_t j = 0; j < repeat; j++) {
-          digitalWrite(pin, 0);
-          safe_delay(wait);
-          digitalWrite(pin, 1);
-          safe_delay(wait);
-          digitalWrite(pin, 0);
-          safe_delay(wait);
-        }
-      }
-      SERIAL_EOL();
-    }
-    SERIAL_EM("Done");
-  } // toggle_pins
-
-  inline void servo_probe_test(){
-    #if !(NUM_SERVOS >= 1 && HAS_SERVO_0)
-      SERIAL_LM(ER, "SERVO not setup");
-    #elif !HAS_Z_SERVO_PROBE
-      SERIAL_LM(ER, "Z_ENDSTOP_SERVO_NR not setup");
-    #else
-
-      const uint8_t probe_index = parser.seen('P') ? parser.value_byte() : Z_ENDSTOP_SERVO_NR;
-
-      SERIAL_EM("Servo probe test");
-      SERIAL_EMV(".  Using index:  ", probe_index);
-      SERIAL_EMV(".  Deploy angle: ", z_servo_angle[0]);
-      SERIAL_EMV(".  Stow angle:   ", z_servo_angle[1]);
-
-      bool probe_inverting;
-
-      #if HAS_Z_PROBE_PIN
-
-        #define PROBE_TEST_PIN Z_PROBE_PIN
-
-        SERIAL_EMV("Probe uses Z_MIN_PROBE_PIN: ", PROBE_TEST_PIN);
-        SERIAL_EM(".  Uses Z_PROBE_ENDSTOP_INVERTING (ignores Z_MIN_ENDSTOP_INVERTING)");
-        SERIAL_MSG(".  Z_PROBE_ENDSTOP_INVERTING: ");
-
-        #if Z_PROBE_ENDSTOP_INVERTING
-          SERIAL_EM("true");
-        #else
-          SERIAL_EM("false");
-        #endif
-
-        probe_inverting = Z_PROBE_ENDSTOP_INVERTING;
-
-      #elif HAS_Z_MIN
-
-        #define PROBE_TEST_PIN Z_MIN_PIN
-
-        SERIAL_EMV("Probe uses Z_MIN pin: ", PROBE_TEST_PIN);
-        SERIAL_EM(".  Uses Z_MIN_ENDSTOP_INVERTING (ignores Z_PROBE_ENDSTOP_INVERTING)");
-        SERIAL_MSG(".  Z_MIN_ENDSTOP_INVERTING: ");
-
-        #if Z_MIN_ENDSTOP_INVERTING
-          SERIAL_EM("true");
-        #else
-          SERIAL_EM("false");
-        #endif
-
-        probe_inverting = Z_MIN_ENDSTOP_INVERTING;
-
-      #endif
-
-      SERIAL_EM("Deploy & stow 4 times");
-      SET_INPUT_PULLUP(PROBE_TEST_PIN);
-      bool deploy_state, stow_state;
-      for (uint8_t i = 0; i < 4; i++) {
-        servo[probe_index].move(z_servo_angle[0]); // deploy
-        safe_delay(500);
-        deploy_state = digitalRead(PROBE_TEST_PIN);
-        servo[probe_index].move(z_servo_angle[1]); // stow
-        safe_delay(500);
-        stow_state = digitalRead(PROBE_TEST_PIN);
-      }
-      if (probe_inverting != deploy_state) SERIAL_EM("WARNING - INVERTING setting probably backwards");
-
-      refresh_cmd_timeout();
-
-      if (deploy_state != stow_state) {
-        SERIAL_EM("BLTouch clone detected");
-        if (deploy_state) {
-          SERIAL_EM(".  DEPLOYED state: HIGH (logic 1)");
-          SERIAL_EM(".  STOWED (triggered) state: LOW (logic 0)");
-        }
-        else {
-          SERIAL_EM(".  DEPLOYED state: LOW (logic 0)");
-          SERIAL_EM(".  STOWED (triggered) state: HIGH (logic 1)");
-        }
-        #if ENABLED(BLTOUCH)
-          SERIAL_EM("ERROR: BLTOUCH enabled - set this device up as a Z Servo Probe with inverting as true.");
-        #endif
-
-      }
-      else {                                       // measure active signal length
-        servo[probe_index].move(z_servo_angle[0]); // deploy
-        safe_delay(500);
-        SERIAL_EM("please trigger probe");
-        uint16_t probe_counter = 0;
-
-        // Allow 30 seconds max for operator to trigger probe
-        for (uint16_t j = 0; j < 500 * 30 && probe_counter == 0 ; j++) {
-
-          safe_delay(2);
-
-          if (0 == j % (500 * 1)) // keep cmd_timeout happy
-            refresh_cmd_timeout();
-
-          if (deploy_state != digitalRead(PROBE_TEST_PIN)) { // probe triggered
-
-            for (probe_counter = 1; probe_counter < 50 && (deploy_state != digitalRead(PROBE_TEST_PIN)); probe_counter ++)
-              safe_delay(2);
-
-            if (probe_counter == 50)
-              SERIAL_EM("Z Servo Probe detected");   // >= 100mS active time
-            else if (probe_counter >= 2 )
-              SERIAL_EMV("BLTouch compatible probe detected - pulse width (+/- 4mS): ", probe_counter * 2 );   // allow 4 - 100mS pulse
-            else
-              SERIAL_EM("noise detected - please re-run test");   // less than 2mS pulse
-
-            servo[probe_index].move(z_servo_angle[1]); // stow
-
-          } // pulse detected
-
-        } // for loop waiting for trigger
-
-        if (probe_counter == 0) SERIAL_EM("trigger not detected");
-
-      } // measure active signal length
-
-    #endif
-
-  } // servo_probe_test
-
-  /**
-   * M43: Pin debug - report pin state, watch pins, toggle pins and servo probe test/report
-   *
-   *  M43         - report name and state of pin(s)
-   *                  P<pin>  Pin to read or watch. If omitted, reads all pins.
-   *                  I       Flag to ignore MK4duo's pin protection.
-   *
-   *  M43 W       - Watch pins -reporting changes- until reset, click, or M108.
-   *                  P<pin>  Pin to read or watch. If omitted, read/watch all pins.
-   *                  I       Flag to ignore MK4duo's pin protection.
-   *
-   *  M43 E<bool> - Enable / disable background endstop monitoring
-   *                  - Machine continues to operate
-   *                  - Reports changes to endstops
-   *                  - Toggles LED when an endstop changes
-   *                  - Can not reliably catch the 5mS pulse from BLTouch type probes
-   *
-   *  M43 T       - Toggle pin(s) and report which pin is being toggled
-   *                  S<pin>  - Start Pin number.   If not given, will default to 0
-   *                  L<pin>  - End Pin number.   If not given, will default to last pin defined for this board
-   *                  I       - Flag to ignore MK4duo's pin protection.   Use with caution!!!!
-   *                  R       - Repeat pulses on each pin this number of times before continueing to next pin
-   *                  W       - Wait time (in miliseconds) between pulses.  If not given will default to 500
-   *
-   *  M43 S       - Servo probe test
-   *                  P<index> - Probe index (optional - defaults to 0)
-   */
-  inline void gcode_M43() {
-
-    if (parser.seen('T')) {   // must be first ot else it's "S" and "E" parameters will execute endstop or servo test
-      toggle_pins();
-      return;
-    }
-
-    // Enable or disable endstop monitoring
-    if (parser.seen('E')) {
-      endstop_monitor_flag = parser.value_bool();
-      SERIAL_MSG("endstop monitor ");
-      SERIAL_TXT(endstop_monitor_flag ? "en" : "dis");
-      SERIAL_EM("abled");
-      return;
-    }
-
-    if (parser.seen('S')) {
-      servo_probe_test();
-      return;
-    }
-
-    // Get the range of pins to test or watch
-    const uint8_t first_pin = parser.seen('P') ? parser.value_byte() : 0,
-                  last_pin = parser.seen('P') ? first_pin : NUM_DIGITAL_PINS - 1;
-
-    if (first_pin > last_pin) return;
-
-    const bool ignore_protection = parser.seen('I') && parser.value_bool();
-
-    // Watch until click, M108, or reset
-    if (parser.seen('W') && parser.value_bool()) { // watch digital pins
-      SERIAL_EM("Watching pins");
-      byte pin_state[last_pin - first_pin + 1];
-      for (int8_t pin = first_pin; pin <= last_pin; pin++) {
-        if (pin_is_protected(pin) && !ignore_protection) continue;
-        pinMode(pin, INPUT_PULLUP);
-        // if (IS_ANALOG(pin))
-        //   pin_state[pin - first_pin] = analogRead(pin - analogInputToDigitalPin(0)); // int16_t pin_state[...]
-        // else
-          pin_state[pin - first_pin] = digitalRead(pin);
-      }
-
-      #if HAS(RESUME_CONTINUE)
-        wait_for_user = true;
-        KEEPALIVE_STATE(PAUSED_FOR_USER);
-      #endif
-
-      for(;;) {
-        for (int8_t pin = first_pin; pin <= last_pin; pin++) {
-          if (pin_is_protected(pin)) continue;
-          byte val;
-          // if (IS_ANALOG(pin))
-          //   val = analogRead(pin - analogInputToDigitalPin(0)); // int16_t val
-          // else
-            val = digitalRead(pin);
-          if (val != pin_state[pin - first_pin]) {
-            report_pin_state(pin);
-            pin_state[pin - first_pin] = val;
-          }
-        }
-
-        #if HAS(RESUME_CONTINUE)
-          if (!wait_for_user) {
-            KEEPALIVE_STATE(IN_HANDLER);
-            break;
-          }
-        #endif
-
-        safe_delay(500);
-      }
-      return;
-    }
-
-    // Report current state of selected pin(s)
-    for (uint8_t pin = first_pin; pin <= last_pin; pin++)
-      report_pin_state_extended(pin, ignore_protection);
-  }
-
-#endif // PINS_DEBUGGING
-
-#if ENABLED(Z_MIN_PROBE_REPEATABILITY_TEST)
-
-  /**
-   * M48: Z-Probe repeatability measurement function.
-   *
-   * Usage:
-   *   M48 <P#> <X#> <Y#> <V#> <E> <L#> <S>
-   *     P = Number of sampled points (4-50, default 10)
-   *     X = Sample X position
-   *     Y = Sample Y position
-   *     V = Verbose level (0-4, default=1)
-   *     E = Engage probe for each reading
-   *     L = Number of legs of movement before probe
-   *     S = Schizoid (Or Star if you prefer)
-   *  
-   * This function assumes the bed has been homed.  Specifically, that a G28 command
-   * as been issued prior to invoking the M48 Z-Probe repeatability measurement function.
-   * Any information generated by a prior G29 Bed leveling command will be lost and need to be
-   * regenerated.
-   */
-  inline void gcode_M48() {
-
-    if (Mechanics.axis_unhomed_error()) return;
-
-    int8_t verbose_level = parser.seen('V') ? parser.value_byte() : 1;
-    if (!WITHIN(verbose_level, 0, 4)) {
-      SERIAL_LM(ER, "?Verbose Level not plausible (0-4).");
-      return;
-    }
-
-    if (verbose_level > 0)
-      SERIAL_EM("M48 Z-Probe Repeatability Test");
-
-    int8_t n_samples = parser.seen('P') ? parser.value_byte() : 10;
-    if (!WITHIN(n_samples, 4, 50)) {
-      SERIAL_LM(ER, "?Sample size not plausible (4-50).");
-      return;
-    }
-
-    float X_current = Mechanics.current_position[X_AXIS],
-          Y_current = Mechanics.current_position[Y_AXIS];
-
-    bool stow_probe_after_each = parser.seen('E');
-
-    float X_probe_location = parser.seen('X') ? parser.value_linear_units() : X_current + X_PROBE_OFFSET_FROM_NOZZLE;
-    float Y_probe_location = parser.seen('Y') ? parser.value_linear_units() : Y_current + Y_PROBE_OFFSET_FROM_NOZZLE;
-
-    #if NOMECH(DELTA)
-      if (!WITHIN(X_probe_location, LOGICAL_X_POSITION(MIN_PROBE_X), LOGICAL_X_POSITION(MAX_PROBE_X))) {
-        out_of_range_error(PSTR("X"));
-        return;
-      }
-      if (!WITHIN(Y_probe_location, LOGICAL_Y_POSITION(MIN_PROBE_Y), LOGICAL_Y_POSITION(MAX_PROBE_Y))) {
-        out_of_range_error(PSTR("Y"));
-        return;
-      }
-    #else
-      if (!Mechanics.position_is_reachable_by_probe_xy(X_probe_location, Y_probe_location)) {
-        SERIAL_LM(ER, "? (X,Y) location outside of probeable radius.");
-        return;
-      }
-    #endif
-
-    bool seen_L = parser.seen('L');
-    uint8_t n_legs = seen_L ? parser.value_byte() : 0;
-    if (n_legs > 15) {
-      SERIAL_LM(ER, "?Number of legs in movement not plausible (0-15).");
-      return;
-    }
-    if (n_legs == 1) n_legs = 2;
-
-    bool schizoid_flag = parser.seen('S');
-    if (schizoid_flag && !seen_L) n_legs = 7;
-
-    /**
-     * Now get everything to the specified probe point So we can safely do a
-     * probe to get us close to the bed.  If the Z-Axis is far from the bed,
-     * we don't want to use that as a starting point for each probe.
-     */
-    if (verbose_level > 2)
-      SERIAL_EM("Positioning the probe...");
-
-    // Disable bed level correction in M48 because we want the raw data when we probe
-    #if HAS_LEVELING
-      const bool was_enabled = bedlevel.leveling_is_active();
-      bedlevel.set_bed_leveling_enabled(false);
-    #endif
-
-    setup_for_endstop_or_probe_move();
-
-    // Move to the first point, deploy, and probe
-    const float t = probe.check_pt(X_probe_location, Y_probe_location, stow_probe_after_each, verbose_level);
-    if (isnan(t)) return;
-
-    randomSeed(millis());
-
-    double mean = 0.0, sigma = 0.0, min = 99999.9, max = -99999.9, sample_set[n_samples];
-
-    for (uint8_t n = 0; n < n_samples; n++) {
-      if (n_legs) {
-        int dir = (random(0, 10) > 5.0) ? -1 : 1;  // clockwise or counter clockwise
-        float angle = random(0.0, 360.0),
-              radius = random(
-                #if MECH(DELTA)
-                  Mechanics.delta_probe_radius / 8, Mechanics.delta_probe_radius / 3
-                #else
-                  5, X_MAX_LENGTH / 8
-                #endif
-              );
-
-        if (verbose_level > 3) {
-          SERIAL_MV("Starting radius: ", radius);
-          SERIAL_MV("   angle: ", angle);
-          SERIAL_MSG(" Direction: ");
-          if (dir > 0) SERIAL_MSG("Counter-");
-          SERIAL_EM("Clockwise");
-        }
-
-        for (uint8_t l = 0; l < n_legs - 1; l++) {
-          double delta_angle;
-
-          if (schizoid_flag)
-            // The points of a 5 point star are 72 degrees apart.  We need to
-            // skip a point and go to the next one on the star.
-            delta_angle = dir * 2.0 * 72.0;
-
-          else
-            // If we do this line, we are just trying to move further
-            // around the circle.
-            delta_angle = dir * (float) random(25, 45);
-
-          angle += delta_angle;
-
-          while (angle > 360.0)   // We probably do not need to keep the angle between 0 and 2*PI, but the
-            angle -= 360.0;       // Arduino documentation says the trig functions should not be given values
-          while (angle < 0.0)     // outside of this range.   It looks like they behave correctly with
-            angle += 360.0;       // numbers outside of the range, but just to be safe we clamp them.
-
-          X_current = X_probe_location - (X_PROBE_OFFSET_FROM_NOZZLE) + cos(RADIANS(angle)) * radius;
-          Y_current = Y_probe_location - (Y_PROBE_OFFSET_FROM_NOZZLE) + sin(RADIANS(angle)) * radius;
-
-          #if MECH(DELTA)
-            // If we have gone out too far, we can do a simple fix and scale the numbers
-            // back in closer to the origin.
-            while (!Mechanics.position_is_reachable_by_probe_xy(X_current, Y_current)) {
-              X_current *= 0.8;
-              Y_current *= 0.8;
-              if (verbose_level > 3) {
-                SERIAL_MV("Pulling point towards center:", X_current);
-                SERIAL_EMV(", ", Y_current);
-              }
-            }
-          #else
-            X_current = constrain(X_current, X_MIN_POS, X_MAX_POS);
-            Y_current = constrain(Y_current, Y_MIN_POS, Y_MAX_POS);
-          #endif
-          if (verbose_level > 3) {
-            SERIAL_MSG("Going to:");
-            SERIAL_MV(" x: ", X_current);
-            SERIAL_MV(" y: ", Y_current);
-            SERIAL_EMV("  z: ", Mechanics.current_position[Z_AXIS]);
-          }
-          Mechanics.do_blocking_move_to_xy(X_current, Y_current);
-        } // n_legs loop
-      } // n_legs
-
-      // Probe a single point
-      sample_set[n] = probe.check_pt(X_probe_location, Y_probe_location, stow_probe_after_each, 0);
-
-      /**
-       * Get the current mean for the data points we have so far
-       */
-      double sum = 0.0;
-      for (uint8_t j = 0; j <= n; j++) sum += sample_set[j];
-      mean = sum / (n + 1);
-
-      NOMORE(min, sample_set[n]);
-      NOLESS(max, sample_set[n]);
-
-      /**
-       * Now, use that mean to calculate the standard deviation for the
-       * data points we have so far
-       */
-      sum = 0.0;
-      for (uint8_t j = 0; j <= n; j++)
-        sum += sq(sample_set[j] - mean);
-
-      sigma = SQRT(sum / (n + 1));
-      if (verbose_level > 0) {
-        if (verbose_level > 1) {
-          SERIAL_VAL(n + 1);
-          SERIAL_MV(" of ", (int)n_samples);
-          SERIAL_MV(": z: ", sample_set[n], 3);
-          if (verbose_level > 2) {
-            SERIAL_MV(" mean: ", mean, 4);
-            SERIAL_MV(" sigma: ", sigma, 6);
-            SERIAL_MV(" min: ", min, 3);
-            SERIAL_MV(" max: ", max, 3);
-            SERIAL_MV(" range: ", max - min, 3);
-          }
-          SERIAL_EOL();
-        }
-      }
-
-    }  // End of probe loop
-
-    if (probe.set_deployed(false)) return;
-
-    SERIAL_EM("Finished!");
-
-    if (verbose_level > 0) {
-      SERIAL_MV("Mean: ", mean, 6);
-      SERIAL_MV(" Min: ", min, 3);
-      SERIAL_MV(" Max: ", max, 3);
-      SERIAL_MV(" Range: ", max - min, 3);
-      SERIAL_EOL();
-    }
-
-    SERIAL_EMV("Standard Deviation: ", sigma, 6);
-    SERIAL_EOL();
-
-    clean_up_after_endstop_or_probe_move();
-
-    // Re-enable bed level correction if it had been on
-    #if HAS_LEVELING
-      bedlevel.set_bed_leveling_enabled(was_enabled);
-    #endif
-
-    report_current_position();
-  }
-
-#endif // Z_MIN_PROBE_REPEATABILITY_TEST
-
-#if HAS_POWER_CONSUMPTION_SENSOR
-  /**
-   * M70 - Power consumption sensor calibration
-   *
-   * Z - Calibrate zero current offset
-   * A - Isert readed DC Current value (Ampere)
-   * W - Insert readed AC Wattage value (Watt)
-   */
-  inline void gcode_M70() {
-    if(parser.seen('Z')) {
-      SERIAL_EMV("Actual POWER_ZERO:", POWER_ZERO, 7);
-      SERIAL_EMV("New POWER_ZERO:", raw_analog2voltage(), 7);
-      SERIAL_EM("Insert new calculated values into the FW and call \"M70 A\" for the next calibration step.");
-    }
-    else if(parser.seen('A')) {
-      SERIAL_EMV("Actual POWER_ERROR:", POWER_ERROR, 7);
-      SERIAL_EMV("New POWER_ERROR:", analog2error(parser.value_float()), 7);
-      SERIAL_EM("Insert new calculated values into the FW and call \"M70 W\" for the last calibration step.");
-    }
-    else if(parser.seen('W')) {
-      SERIAL_EMV("Actual POWER_EFFICIENCY:", POWER_EFFICIENCY, 7);
-      SERIAL_EMV("New POWER_EFFICIENCY:", analog2efficiency(parser.value_float()), 7);
-      SERIAL_EM("Insert new calculated values into the FW and then ACS712 it should be calibrated correctly.");
-    }
-  }
-#endif
-
-/**
- * M75: Start print timer
- */
-inline void gcode_M75() { print_job_counter.start(); }
-
-/**
- * M76: Pause print timer
- */
-inline void gcode_M76() { print_job_counter.pause(); }
-
-/**
- * M77: Stop print timer
- */
-inline void gcode_M77() { print_job_counter.stop(); }
-
-/**
- * M78: Show print statistics
- */
-inline void gcode_M78() {
-  // "M78 S78" will reset the statistics
-  if (parser.seen('S') && parser.value_int() == 78)
-    print_job_counter.initStats();
-  else print_job_counter.showStats();
-}
-
-#if HAS_POWER_SWITCH
-  /**
-   * M80   : Turn on Power Supply
-   * M80 S : Report the current state and exit
-   */
-  inline void gcode_M80() {
-
-    // S: Report the current power supply state and exit
-    if (parser.seen('S')) {
-      SERIAL_PS(powerManager.powersupply_on ? PSTR("PS:1\n") : PSTR("PS:0\n"));
-      return;
-    }
-
-    powerManager.power_on();
-
-    // If you have a switch on suicide pin, this is useful
-    // if you want to start another print with suicide feature after
-    // a print without suicide...
-    #if HAS(SUICIDE)
-      OUT_WRITE(SUICIDE_PIN, HIGH);
-    #endif
-
-    #if ENABLED(HAVE_TMC2130)
-      delay(100);
-      tmc2130_init(); // Settings only stick when the driver has power
-    #endif
-
-    LCD_MESSAGEPGM(WELCOME_MSG);
-
-    #if ENABLED(LASER) && ENABLED(LASER_PERIPHERALS)
-      laser_peripherals_on();
-      laser_wait_for_peripherals();
-    #endif
-  }
-#endif // HAS_POWER_SWITCH
-
-/**
- * M81: Turn off Power, including Power Supply, if there is one.
- *
- *      This code should ALWAYS be available for EMERGENCY SHUTDOWN!
- */
-inline void gcode_M81() {
-  thermalManager.disable_all_heaters();
-  thermalManager.disable_all_coolers();
-  stepper.finish_and_disable();
-  #if FAN_COUNT > 0
-    #if FAN_COUNT > 1
-      FAN_LOOP() fanSpeeds[f] = 0;
-    #else
-      fanSpeeds[0] = 0;
-    #endif
-  #endif
-
-  #if ENABLED(LASER)
-    laser_extinguish();
-    #if ENABLED(LASER_PERIPHERALS)
-      laser_peripherals_off();
-    #endif
-  #endif
-
-  #if ENABLED(CNCROUTER)
-    disable_cncrouter();
-  #endif
-
-  safe_delay(1000); // Wait 1 second before switching off
-
-  #if HAS(SUICIDE)
-    stepper.synchronize();
-    suicide();
-  #elif HAS_POWER_SWITCH
-    powerManager.power_off();
-  #endif
-
-  LCD_MESSAGEPGM(MACHINE_NAME " " MSG_OFF ".");
-
-}
-
-/**
- * M82: Set E codes absolute (default)
- */
-inline void gcode_M82() { axis_relative_modes[E_AXIS] = false; }
-
-/**
- * M83: Set E codes relative while in Absolute Coordinates (G90) mode
- */
-inline void gcode_M83() { axis_relative_modes[E_AXIS] = true; }
-
-/**
- * M18, M84: Disable stepper motors
- */
-inline void gcode_M18_M84() {
-  if (parser.seen('S')) {
-    stepper_inactive_time = parser.value_millis_from_seconds();
-  }
-  else {
-    bool all_axis = !((parser.seen('X')) || (parser.seen('Y')) || (parser.seen('Z')) || (parser.seen('E')));
-    if (all_axis) {
-      stepper.finish_and_disable();
-    }
-    else {
-      stepper.synchronize();
-      if (parser.seen('X')) disable_X();
-      if (parser.seen('Y')) disable_Y();
-      if (parser.seen('Z')) disable_Z();
-      #if E0_ENABLE_PIN != X_ENABLE_PIN && E1_ENABLE_PIN != Y_ENABLE_PIN // Only enable on boards that have seperate ENABLE_PINS
-        if (parser.seen('E')) {
-          stepper.disable_e_steppers();
-        }
-      #endif
-    }
-  }
-}
-
-/**
- * M85: Set inactivity shutdown timer with parameter S<seconds>. To disable set zero (default)
- */
-inline void gcode_M85() {
-  if (parser.seen('S')) max_inactive_time = parser.value_millis_from_seconds();
-}
-
-/**
- * M92: Set axis steps-per-unit for one or more axes, X, Y, Z, and E.
- *      (Follows the same syntax as G92)
- *
- *      With multiple extruders use T to specify which one.
- */
-inline void gcode_M92() {
-
-  GET_TARGET_EXTRUDER(92);
-
-  LOOP_XYZE(i) {
-    if (parser.seen(axis_codes[i])) {
-      if (i == E_AXIS) {
-        const float value = parser.value_per_axis_unit((AxisEnum)(E_AXIS + TARGET_EXTRUDER));
-        if (value < 20.0) {
-          float factor = Mechanics.axis_steps_per_mm[E_AXIS + TARGET_EXTRUDER] / value; // increase e constants if M92 E14 is given for netfab.
-          Mechanics.max_jerk[E_AXIS + TARGET_EXTRUDER] *= factor;
-          Mechanics.max_feedrate_mm_s[E_AXIS + TARGET_EXTRUDER] *= factor;
-          Mechanics.max_acceleration_steps_per_s2[E_AXIS + TARGET_EXTRUDER] *= factor;
-        }
-        Mechanics.axis_steps_per_mm[E_AXIS + TARGET_EXTRUDER] = value;
-      }
-      else {
-        Mechanics.axis_steps_per_mm[i] = parser.value_per_axis_unit((AxisEnum)i);
-      }
-    }
-  }
-  Mechanics.refresh_positioning();
-}
-
-#if ENABLED(ZWOBBLE)
-  /**
-   * M96: Print ZWobble value
-   */
-  inline void gcode_M96() {
-    Mechanics.report_zwobble();
-  }
-
-  /**
-   * M97: Set ZWobble value
-   */
-  inline void gcode_M97() {
-    float zVal = -1.0, hVal = -1.0, lVal = -1.0;
-
-    if (parser.seen('A')) Mechanics.set_zwobble_amplitude(parser.value_float());
-    if (parser.seen('W')) Mechanics.set_zwobble_period(parser.value_float());
-    if (parser.seen('P')) Mechanics.set_zwobble_phase(parser.value_float());
-    if (parser.seen('Z')) zVal = parser.value_float();
-    if (parser.seen('H')) hVal = parser.value_float();
-    if (parser.seen('L')) lVal = parser.value_float();
-    if (zVal >= 0 && hVal >= 0) Mechanics.set_zwobble_sample(zVal, hVal);
-    if (zVal >= 0 && lVal >= 0) Mechanics.set_zwobble_scaledsample(zVal, lVal);
-    if (lVal >  0 && hVal >  0) Mechanics.set_zwobble_scalingfactor(hVal / lVal);
-  }
-#endif // ZWOBBLE
-
-#if ENABLED(HYSTERESIS)
-
-  /**
-   * M98: Print Hysteresis value
-   */
-  inline void gcode_M98() {
-    Mechanics.report_hysteresis();
-  }
-
-  /**
-   * M99: Set Hysteresis value
-   */
-  inline void gcode_M99() {
-    LOOP_XYZE(i) {
-      if (parser.seen(axis_codes[i]))
-        Mechanics.set_hysteresis_axis(i, parser.value_float());
-    }
-  }
-#endif // HYSTERESIS
-
-#if HAS_TEMP_HOTEND
-
-  /**
-   * M104: Set hotend temperature
-   */
-  inline void gcode_M104() {
-
-    GET_TARGET_EXTRUDER(104);
-
-    if (DEBUGGING(DRYRUN)) return;
-
-    #if ENABLED(SINGLENOZZLE)
-      if (TARGET_EXTRUDER != active_extruder) return;
-    #endif
-
-    if (parser.seen('S')) {
-      const int16_t temp = parser.value_celsius();
-      thermalManager.setTargetHotend(temp, TARGET_EXTRUDER);
-
-      #if ENABLED(DUAL_X_CARRIAGE)
-        if (Mechanics.dual_x_carriage_mode == DXC_DUPLICATION_MODE && TARGET_EXTRUDER == 0)
-          thermalManager.setTargetHotend(temp ? temp + Mechanics.duplicate_hotend_temp_offset : 0, 1);
-      #endif
-
-      if (temp > thermalManager.degHotend(TARGET_EXTRUDER))
-        lcd_status_printf_P(0, PSTR("H%i %s"), TARGET_EXTRUDER, MSG_HEATING);
-    }
-
-    #if ENABLED(AUTOTEMP)
-      planner.autotemp_M104_M109();
-    #endif
-
-  }
-
-#endif
-
-/**
- * M105: Read hot end and bed temperature
- */
-inline void gcode_M105() {
-
-  GET_TARGET_HOTEND(105);
-
-  #if HAS_TEMP_HOTEND || HAS_TEMP_BED || HAS_TEMP_CHAMBER || HAS_TEMP_COOLER || ENABLED(FLOWMETER_SENSOR) || (ENABLED(CNCROUTER) && ENABLED(FAST_PWM_CNCROUTER))
-    SERIAL_STR(OK);
-    #if HAS_TEMP_HOTEND || HAS_TEMP_BED
-      print_heaterstates();
-    #endif
-    #if HAS_TEMP_CHAMBER
-      print_chamberstate();
-    #endif
-    #if HAS_TEMP_COOLER
-      print_coolerstate();
-    #endif
-    #if ENABLED(FLOWMETER_SENSOR)
-      print_flowratestate();
-    #endif
-    #if ENABLED(CNCROUTER) && ENABLED(FAST_PWM_CNCROUTER)
-      print_cncspeed();
-    #endif
-    #if ENABLED(ARDUINO_ARCH_SAM) && !MB(RADDS)
-      print_MCUstate();
-    #endif
-  #else // HASNT(TEMP_0) && HASNT(TEMP_BED)
-    SERIAL_LM(ER, MSG_ERR_NO_THERMISTORS);
-  #endif
-
-  SERIAL_EOL();
-}
-
-#if FAN_COUNT > 0
-
-  #if ENABLED(FAN_MIN_PWM)
-    #define CALC_FAN_SPEED() (speed ? ( FAN_MIN_PWM + (speed * (255 - FAN_MIN_PWM)) / 255 ) : 0)
-  #else
-    #define CALC_FAN_SPEED() speed
-  #endif
-
-  /**
-   * M106: Set Fan Speed
-   *
-   *  S<int>   Speed between 0-255
-   *  P<index> Fan index, if more than one fan
-   */
-  inline void gcode_M106() {
-    uint8_t speed = parser.seen('S') ? parser.value_ushort() : 255,
-            fan   = parser.seen('P') ? parser.value_ushort() : 0;
-
-    if (fan >= FAN_COUNT || fanSpeeds[fan] == speed)
-      return;
-
-    #if ENABLED(FAN_KICKSTART_TIME)
-      if (fanKickstart == 0 && speed > fanSpeeds[fan] && speed < 85) {
-        if (fanSpeeds[fan]) fanKickstart = FAN_KICKSTART_TIME / 100;
-        else                fanKickstart = FAN_KICKSTART_TIME / 25;
-      }
-    #endif
-
-    fanSpeeds[fan] = CALC_FAN_SPEED();
-  }
-
-  /**
-   * M107: Fan Off
-   */
-  inline void gcode_M107() { 
-    uint16_t p = parser.seen('P') ? parser.value_ushort() : 0;
-    if (p < FAN_COUNT) fanSpeeds[p] = 0;
-  }
-
-#endif // FAN_COUNT > 0
-
-#if DISABLED(EMERGENCY_PARSER)
-  /**
-   * M108: Cancel heatup and wait for the hotend and bed, this G-code is asynchronously handled in the get_serial_commands() parser
-   */
-  inline void gcode_M108() { wait_for_heatup = false; }
-#endif
-
-#if HAS_TEMP_HOTEND
-
-  /**
-   * M109: Sxxx Wait for hotend(s) to reach temperature. Waits only when heating.
-   *       Rxxx Wait for hotend(s) to reach temperature. Waits when heating and cooling.
-   */
-  inline void gcode_M109() {
-
-    GET_TARGET_EXTRUDER(109);
-    if (DEBUGGING(DRYRUN)) return;
-
-    #if ENABLED(SINGLENOZZLE)
-      if (TARGET_EXTRUDER != active_extruder) return;
-    #endif
-
-    const bool no_wait_for_cooling = parser.seen('S');
-    if (no_wait_for_cooling || parser.seen('R')) {
-      const int16_t temp = parser.value_celsius();
-      thermalManager.setTargetHotend(temp, TARGET_EXTRUDER);
-
-      #if ENABLED(DUAL_X_CARRIAGE)
-        if (Mechanics.dual_x_carriage_mode == DXC_DUPLICATION_MODE && TARGET_EXTRUDER == 0)
-          thermalManager.setTargetHotend(temp ? temp + Mechanics.duplicate_hotend_temp_offset : 0, 1);
-      #endif
-
-      if (thermalManager.isHeatingHotend(TARGET_EXTRUDER))
-        lcd_status_printf_P(0, PSTR("H%i %s"), TARGET_EXTRUDER, MSG_HEATING);
-    }
-
-    #if ENABLED(AUTOTEMP)
-      planner.autotemp_M104_M109();
-    #endif
-
-    wait_heater(no_wait_for_cooling);
-  }
-
-#endif
-
-/**
- * M110: Set Current Line Number
- */
-inline void gcode_M110() {
-  if (parser.seen('N')) gcode_LastN = parser.value_long();
-}
-
-/**
- * M111: Debug mode Repetier Host compatibile
- */
-inline void gcode_M111() {
-  mk_debug_flags = parser.seen('S') ? parser.value_byte() : (uint8_t) DEBUG_NONE;
-
-  const static char str_debug_1[]   PROGMEM = MSG_DEBUG_ECHO;
-  const static char str_debug_2[]   PROGMEM = MSG_DEBUG_INFO;
-  const static char str_debug_4[]   PROGMEM = MSG_DEBUG_ERRORS;
-  const static char str_debug_8[]   PROGMEM = MSG_DEBUG_DRYRUN;
-  const static char str_debug_16[]  PROGMEM = MSG_DEBUG_COMMUNICATION;
-  #if ENABLED(DEBUG_LEVELING_FEATURE)
-    const static char str_debug_32[] PROGMEM = MSG_DEBUG_LEVELING;
-  #endif
-
-  const static char* const debug_strings[] PROGMEM = {
-    str_debug_1, str_debug_2, str_debug_4, str_debug_8, str_debug_16,
-    #if ENABLED(DEBUG_LEVELING_FEATURE)
-      str_debug_32
-    #endif
-  };
-
-  SERIAL_SM(ECHO, MSG_DEBUG_PREFIX);
-  if (mk_debug_flags) {
-    uint8_t comma = 0;
-    for (uint8_t i = 0; i < COUNT(debug_strings); i++) {
-      if (TEST(mk_debug_flags, i)) {
-        if (comma++) SERIAL_CHR(',');
-        SERIAL_PS((char*)pgm_read_word(&(debug_strings[i])));
-      }
-    }
-  }
-  else {
-    SERIAL_MSG(MSG_DEBUG_OFF);
-  }
-  SERIAL_EOL();
-}
-
-#if DISABLED(EMERGENCY_PARSER)
-  /**
-   * M112: Emergency Stop
-   */
-  inline void gcode_M112() { kill(PSTR(MSG_KILLED)); }
-#endif
-
-#if ENABLED(HOST_KEEPALIVE_FEATURE)
-  /**
-   * M113: Get or set Host Keepalive interval (0 to disable)
-   *
-   *   S<seconds> Optional. Set the keepalive interval.
-   */
-  inline void gcode_M113() {
-    if (parser.seen('S')) {
-      host_keepalive_interval = parser.value_byte();
-      NOMORE(host_keepalive_interval, 60);
-    }
-    else {
-      SERIAL_EMV("M113 S", (unsigned long)host_keepalive_interval);
-    }
-  }
-#endif
-
-/**
- * M114: Report current position to host
- */
-inline void gcode_M114() {
-
-  if (parser.seen('D')) {
-    report_current_position_detail();
-    return;
-  }
-
-  stepper.synchronize();
-  report_current_position();
-}
-
-/**
- * M115: Capabilities string
- */
-inline void gcode_M115() {
-  SERIAL_EM(MSG_M115_REPORT);
-
-  #if ENABLED(EXTENDED_CAPABILITIES_REPORT)
-
-    // EEPROM (M500, M501)
-    #if ENABLED(EEPROM_SETTINGS)
-      SERIAL_LM(CAP, "EEPROM:1");
-    #else
-      SERIAL_LM(CAP, "EEPROM:0");
-    #endif
-
-    // AUTOREPORT_TEMP (M155)
-    #if ENABLED(AUTO_REPORT_TEMPERATURES)
-      SERIAL_LM(CAP, "AUTOREPORT_TEMP:1");
-    #else
-      SERIAL_LM(CAP, "AUTOREPORT_TEMP:0");
-    #endif
-
-    // PROGRESS (M530 S L, M531 <file>, M532 X L)
-    SERIAL_LM(CAP, "PROGRESS:1");
-
-    // AUTOLEVEL (G29)
-    #if HAS_ABL
-      SERIAL_LM(CAP, "AUTOLEVEL:1");
-    #else
-      SERIAL_LM(CAP, "AUTOLEVEL:0");
-    #endif
-
-    // Z_PROBE (G30)
-    #if HAS_BED_PROBE
-      SERIAL_LM(CAP, "Z_PROBE:1");
-    #else
-      SERIAL_LM(CAP, "Z_PROBE:0");
-    #endif
-
-    // MESH_REPORT (M320 V, M420 V)
-    #if HAS_LEVELING
-      SERIAL_LM(CAP, "LEVELING_DATA:1");
-    #else
-      SERIAL_LM(CAP, "LEVELING_DATA:0");
-    #endif
-
-    // SOFTWARE_POWER (M80)
-    #if HAS_POWER_SWITCH
-      SERIAL_LM(CAP, "SOFTWARE_POWER:1");
-    #else
-      SERIAL_LM(CAP, "SOFTWARE_POWER:0");
-    #endif
-
-    // TOGGLE_LIGHTS (M355)
-    #if HAS_CASE_LIGHT
-      SERIAL_LM(CAP, "TOGGLE_LIGHTS:1");
-    #else
-      SERIAL_LM(CAP, "TOGGLE_LIGHTS:0");
-    #endif
-
-    // EMERGENCY_PARSER (M108, M112, M410)
-    #if ENABLED(EMERGENCY_PARSER)
-      SERIAL_LM(CAP, "EMERGENCY_PARSER:1");
-    #else
-      SERIAL_LM(CAP, "EMERGENCY_PARSER:0");
-    #endif
-
-  #endif // EXTENDED_CAPABILITIES_REPORT
-}
-
-/**
- * M117: Set LCD Status Message
- */
-inline void gcode_M117() { lcd_setstatus(parser.string_arg); }
-
-/**
- * M118: Output to Host the message text
- */
-inline void gcode_M118() { SERIAL_LT(ECHO, parser.string_arg); }
-
-/**
- * M119: Output endstop states to serial output
- */
-inline void gcode_M119() { endstops.M119(); }
-
-/**
- * M120: Enable endstops and set non-homing endstop state to "enabled"
- */
-inline void gcode_M120() { endstops.enable_globally(true); }
-
-/**
- * M121: Disable endstops and set non-homing endstop state to "disabled"
- */
-inline void gcode_M121() { endstops.enable_globally(false); }
-
-/**
- * M122: Enable, Disable, and/or Report software endstops
- *
- * Usage: M122 S1 to enable, M122 S0 to disable, M122 alone for report
- */
-inline void gcode_M122() {
-  #if HAS_SOFTWARE_ENDSTOPS
-    if (parser.seen('S')) endstops.soft_endstops_enabled = parser.value_bool();
-    SERIAL_SM(ECHO, MSG_SOFT_ENDSTOPS);
-    SERIAL_PS(endstops.soft_endstops_enabled ? PSTR(MSG_ON) : PSTR(MSG_OFF));
-  #else
-    SERIAL_MSG(MSG_SOFT_ENDSTOPS);
-    SERIAL_MSG(MSG_OFF);
-  #endif
-  SERIAL_MSG(MSG_SOFT_MIN);
-  SERIAL_MV(    MSG_X, endstops.soft_endstop_min[X_AXIS]);
-  SERIAL_MV(" " MSG_Y, endstops.soft_endstop_min[Y_AXIS]);
-  SERIAL_MV(" " MSG_Z, endstops.soft_endstop_min[Z_AXIS]);
-  SERIAL_MSG(MSG_SOFT_MAX);
-  SERIAL_MV(    MSG_X, endstops.soft_endstop_max[X_AXIS]);
-  SERIAL_MV(" " MSG_Y, endstops.soft_endstop_max[Y_AXIS]);
-  SERIAL_MV(" " MSG_Z, endstops.soft_endstop_max[Z_AXIS]);
-  SERIAL_EOL();
-}
-
-#if ENABLED(PARK_HEAD_ON_PAUSE)
-
-  /**
-   * M125: Store current position and move to pause park position.
-   *       Called on pause (by M25) to prevent material leaking onto the
-   *       object. On resume (M24) the head will be moved back and the
-   *       print will resume.
-   *
-   *       If MK4duo is compiled without SD Card support, M125 can be
-   *       used directly to pause the print and move to park position,
-   *       resuming with a button click or M108.
-   *
-   *    L = override retract length
-   *    X = override X
-   *    Y = override Y
-   *    Z = override Z raise
-   */
-  inline void gcode_M125() {
-
-    // Initial retract before move to pause park position
-    const float retract = parser.seen('L') ? parser.value_axis_units(E_AXIS) : 0
-      #if ENABLED(PAUSE_PARK_RETRACT_LENGTH) && PAUSE_PARK_RETRACT_LENGTH > 0
-        - (PAUSE_PARK_RETRACT_LENGTH)
-      #endif
-    ;
-
-    // Lift Z axis
-    const float z_lift = parser.seen('Z') ? parser.value_linear_units() :
-      #if ENABLED(PAUSE_PARK_Z_ADD) && PAUSE_PARK_Z_ADD > 0
-        PAUSE_PARK_Z_ADD
-      #else
-        0
-      #endif
-    ;
-
-    // Move XY axes to pause park position or given position
-    const float x_pos = parser.seen('X') ? parser.value_linear_units() : 0
-      #ifdef PAUSE_PARK_X_POS
-        + PAUSE_PARK_X_POS
-      #endif
-    ;
-    const float y_pos = parser.seen('Y') ? parser.value_linear_units() : 0
-      #ifdef PAUSE_PARK_Y_POS
-        + PAUSE_PARK_Y_POS
-      #endif
-    ;
-
-    #if HOTENDS > 1 && DISABLED(DUAL_X_CARRIAGE)
-      if (active_extruder > 0) {
-        if (!parser.seen('X')) x_pos += hotend_offset[X_AXIS][active_extruder];
-        if (!parser.seen('Y')) y_pos += hotend_offset[Y_AXIS][active_extruder];
-      }
-    #endif
-
-    const bool job_running = print_job_counter.isRunning();
-
-    if (pause_print(retract, 0, z_lift, x_pos, y_pos)) {
-      if (!IS_SD_PRINTING) {
-        // Wait for lcd click or M108
-        wait_for_filament_reload();
-
-        // Return to print position and continue
-        resume_print();
-
-        if (job_running) print_job_counter.start();
-      }
-    }
-  }
-
-#endif // PARK_HEAD_ON_PAUSE
-
-#if ENABLED(BARICUDA)
-  #if HAS_HEATER_1
-    /**
-     * M126: Heater 1 valve open
-     */
-    inline void gcode_M126() { baricuda_valve_pressure = parser.seen('S') ? parser.value_byte() : 255; }
-    /**
-     * M127: Heater 1 valve close
-     */
-    inline void gcode_M127() { baricuda_valve_pressure = 0; }
-  #endif
-
-  #if HAS_HEATER_2
-    /**
-     * M128: Heater 2 valve open
-     */
-    inline void gcode_M128() { baricuda_e_to_p_pressure = parser.seen('S') ? parser.value_byte() : 255; }
-    /**
-     * M129: Heater 2 valve close
-     */
-    inline void gcode_M129() { baricuda_e_to_p_pressure = 0; }
-  #endif
-#endif // BARICUDA
-
-#if HAS_TEMP_BED
-  /**
-   * M140: Set Bed temperature
-   */
-  inline void gcode_M140() {
-    if (DEBUGGING(DRYRUN)) return;
-    if (parser.seen('S')) thermalManager.setTargetBed(parser.value_celsius());
-  }
-#endif
-
-#if HAS_TEMP_CHAMBER
-  /**
-   * M141: Set Chamber temperature
-   */
-  inline void gcode_M141() {
-    if (DEBUGGING(DRYRUN)) return;
-    if (parser.seen('S')) thermalManager.setTargetChamber(parser.value_celsius());
-  }
-#endif
-
-#if HAS_TEMP_COOLER
-  /**
-   * M142: Set Cooler temperature
-   */
-  inline void gcode_M142() {
-    if (DEBUGGING(DRYRUN)) return;
-    if (parser.seen('S')) thermalManager.setTargetCooler(parser.value_celsius());
-  }
-#endif
-
-#if ENABLED(ULTIPANEL) && HAS_TEMP_0
-
-  /**
-   * M145: Set the heatup state for a material in the LCD menu
-   *   S<material> (0=PLA, 1=ABS, 2=GUM)
-   *   H<hotend temp>
-   *   B<bed temp>
-   *   F<fan speed>
-   */
-  inline void gcode_M145() {
-    uint8_t material = parser.seen('S') ? (uint8_t)parser.value_int() : 0;
-    if (material >= COUNT(lcd_preheat_hotend_temp)) {
-      SERIAL_LM(ER, MSG_ERR_MATERIAL_INDEX);
-    }
-    else {
-      int v;
-      if (parser.seen('H')) {
-        v = parser.value_int();
-        #if HEATER_0_MAXTEMP
-          lcd_preheat_hotend_temp[material] = constrain(v, HEATER_0_MINTEMP, HEATER_0_MAXTEMP - 15);
-        #endif
-      }
-      if (parser.seen('F')) {
-        v = parser.value_int();
-        lcd_preheat_fan_speed[material] = constrain(v, 0, 255);
-      }
-      #if HAS_TEMP_BED
-        if (parser.seen('B')) {
-          v = parser.value_int();
-          lcd_preheat_bed_temp[material] = constrain(v, BED_MINTEMP, BED_MAXTEMP - 15);
-        }
-      #endif
-    }
-  }
-
-#endif
-
-#if ENABLED(TEMPERATURE_UNITS_SUPPORT)
-  /**
-   * M149: Set temperature units
-   */
-  inline void gcode_M149() {
-         if (parser.seen('C')) set_input_temp_units(TEMPUNIT_C);
-    else if (parser.seen('K')) set_input_temp_units(TEMPUNIT_K);
-    else if (parser.seen('F')) set_input_temp_units(TEMPUNIT_F);
-  }
-#endif
-
-#if HAS_COLOR_LEDS
-
-  /**
-   * M150: Set Status LED Color - Use R-U-B-W for R-G-B-W
-   *
-   * Always sets all 3 or 4 components. If a component is left out, set to 0.
-   *
-   * Examples:
-   *
-   *   M150 R255       ; Turn LED red
-   *   M150 R255 U127  ; Turn LED orange (PWM only)
-   *   M150            ; Turn LED off
-   *   M150 R U B      ; Turn LED white
-   *   M150 W          ; Turn LED white using a white LED
-   *
-   */
-  inline void gcode_M150() {
-    set_led_color(
-      parser.seen('R') ? (parser.has_value() ? parser.value_byte() : 255) : 0,
-      parser.seen('U') ? (parser.has_value() ? parser.value_byte() : 255) : 0,
-      parser.seen('B') ? (parser.has_value() ? parser.value_byte() : 255) : 0
-      #if ENABLED(RGBW_LED)
-        , parser.seen('W') ? (parser.has_value() ? parser.value_byte() : 255) : 0
-      #endif
-    );
-  }
-
-#endif // HAS_COLOR_LEDS
-
-#if ENABLED(AUTO_REPORT_TEMPERATURES) && (HAS_TEMP_HOTEND || HAS_TEMP_BED)
-
-  static uint8_t auto_report_temp_interval;
-  static millis_t next_temp_report_ms;
-
-  /**
-   * M155: Set temperature auto-report interval. M155 S<seconds>
-   */
-  inline void gcode_M155() {
-    if (parser.seen('S')) {
-      auto_report_temp_interval = parser.value_byte();
-      NOMORE(auto_report_temp_interval, 60);
-      next_temp_report_ms = millis() + 1000UL * auto_report_temp_interval;
-    }
-  }
-
-  inline void auto_report_temperatures() {
-    if (auto_report_temp_interval && ELAPSED(millis(), next_temp_report_ms)) {
-      next_temp_report_ms = millis() + 1000UL * auto_report_temp_interval;
-      print_heaterstates();
-
-      #if ENABLED(ARDUINO_ARCH_SAM) && !MB(RADDS)
-        print_MCUstate();
-      #endif
-
-      SERIAL_EOL();
-    }
-  }
-
-#endif // AUTO_REPORT_TEMPERATURES
-
-#if ENABLED(COLOR_MIXING_EXTRUDER)
-  /**
-   * M163: Set a single mix factor for a mixing extruder
-   *       This is called "weight" by some systems.
-   *
-   *   S[index]   The channel index to set
-   *   P[float]   The mix value
-   *
-   */
-  inline void gcode_M163() {
-    int mix_index = parser.seen('S') ? parser.value_int() : 0;
-    if (mix_index < MIXING_STEPPERS) {
-      float mix_value = parser.seen('P') ? parser.value_float() : 0.0;
-      NOLESS(mix_value, 0.0);
-      mixing_factor[mix_index] = RECIPROCAL(mix_value);
-    }
-  }
-
-  #if MIXING_VIRTUAL_TOOLS  > 1
-    /**
-     * M164: Store the current mix factors as a virtual tools.
-     *
-     *   S[index]   The virtual tools to store
-     *
-     */
-    inline void gcode_M164() {
-      int tool_index = parser.seen('S') ? parser.value_int() : 0;
-      if (tool_index < MIXING_VIRTUAL_TOOLS) {
-        normalize_mix();
-        for (uint8_t i = 0; i < MIXING_STEPPERS; i++) {
-          mixing_virtual_tool_mix[tool_index][i] = mixing_factor[i];
-        }
-      }
-    }
-  #endif
-
-  /**
-   * M165: Set multiple mix factors for a mixing extruder.
-   *       Factors that are left out will be set to 0.
-   *       All factors together must add up to 1.0.
-   *
-   *   A[factor] Mix factor for extruder stepper 1
-   *   B[factor] Mix factor for extruder stepper 2
-   *   C[factor] Mix factor for extruder stepper 3
-   *   D[factor] Mix factor for extruder stepper 4
-   *   H[factor] Mix factor for extruder stepper 5
-   *   I[factor] Mix factor for extruder stepper 6
-   *
-   */
-  inline void gcode_M165() { gcode_get_mix(); }
-#endif  // COLOR_MIXING_EXTRUDER
-
-#if HAS_TEMP_BED
-  /**
-   * M190: Sxxx Wait for bed current temp to reach target temp. Waits only when heating
-   *       Rxxx Wait for bed current temp to reach target temp. Waits when heating and cooling
-   */
-  inline void gcode_M190() {
-    if (DEBUGGING(DRYRUN)) return;
-
-    LCD_MESSAGEPGM(MSG_BED_HEATING);
-    const bool no_wait_for_cooling = parser.seen('S');
-    if (no_wait_for_cooling || parser.seen('R'))
-      thermalManager.setTargetBed(parser.value_celsius());
-
-    wait_bed(no_wait_for_cooling);
-  }
-#endif // HAS_TEMP_BED
-
-#if HAS_TEMP_CHAMBER
-  /**
-   * M191: Sxxx Wait for chamber current temp to reach target temp. Waits only when heating
-   *       Rxxx Wait for chamber current temp to reach target temp. Waits when heating and cooling
-   */
-  inline void gcode_M191() {
-    if (DEBUGGING(DRYRUN)) return;
-
-    LCD_MESSAGEPGM(MSG_CHAMBER_HEATING);
-    bool no_wait_for_cooling = parser.seen('S');
-    if (no_wait_for_cooling || parser.seen('R')) thermalManager.setTargetChamber(parser.value_celsius());
-
-    wait_chamber(no_wait_for_cooling);
-  }
-#endif // HAS_TEMP_CHAMBER
-
-#if HAS_TEMP_COOLER
-  /**
-   * M192: Sxxx Wait for cooler current temp to reach target temp. Waits only when heating
-   *       Rxxx Wait for cooler current temp to reach target temp. Waits when heating and cooling
-   */
-  inline void gcode_M192() {
-    if (DEBUGGING(DRYRUN)) return;
-
-    LCD_MESSAGEPGM(MSG_COOLER_COOLING);
-    bool no_wait_for_heating = parser.seen('S');
-    if (no_wait_for_heating || parser.seen('R')) thermalManager.setTargetCooler(parser.value_celsius());
-
-    wait_cooler(no_wait_for_heating);
-  }
-#endif
-
-/**
- * M200: Set filament diameter and set E axis units to cubic units
- *
- *    T<extruder> - Optional extruder number. Current extruder if omitted.
- *    D<linear> - Diameter of the filament. Use "D0" to switch back to linear units on the E axis.
- */
-inline void gcode_M200() {
-
-  GET_TARGET_EXTRUDER(200);
-
-  if (parser.seen('D')) {
-    // setting any extruder filament size disables volumetric on the assumption that
-    // slicers either generate in extruder values as cubic mm or as as filament feeds
-    // for all extruders
-    volumetric_enabled = (parser.value_linear_units() != 0.0);
-    if (volumetric_enabled) {
-      filament_size[TARGET_EXTRUDER] = parser.value_linear_units();
-      // make sure all extruders have some sane value for the filament size
-      for (int i = 0; i < EXTRUDERS; i++)
-        if (!filament_size[i]) filament_size[i] = DEFAULT_NOMINAL_FILAMENT_DIA;
-    }
-  }
-  else {
-    // reserved for setting filament diameter via UFID or filament measuring device
-    return;
-  }
-
-  calculate_volumetric_multipliers();
-}
-
-/**
- * M201: Set max acceleration in units/s^2 for print moves (M201 X1000 Y1000)
- *
- *       With multiple extruders use T to specify which one.
- */
-inline void gcode_M201() {
-
-  GET_TARGET_EXTRUDER(201);
-
-  LOOP_XYZE(i) {
-    if (parser.seen(axis_codes[i])) {
-      const uint8_t a = i + (i == E_AXIS ? TARGET_EXTRUDER : 0);
-      Mechanics.max_acceleration_mm_per_s2[a] = parser.value_axis_units((AxisEnum)a);
-    }
-  }
-  // steps per sq second need to be updated to agree with the units per sq second (as they are what is used in the planner)
-  Mechanics.reset_acceleration_rates();
-}
-
-#if 0 // Not used for Sprinter/grbl gen6
-  inline void gcode_M202() {
-    LOOP_XYZE(i) {
-      if(parser.seen(axis_codes[i])) axis_travel_steps_per_sqr_second[i] = parser.value_axis_units((AxisEnum)i) * Mechanics.axis_steps_per_mm[i];
-    }
-  }
-#endif
-
-/**
- * M203: Set maximum feedrate that your machine can sustain (M203 X200 Y200 Z300 E10000) in units/sec
- *
- *       With multiple extruders use T to specify which one.
- */
-inline void gcode_M203() {
-
-  GET_TARGET_EXTRUDER(203);
-
-  LOOP_XYZE(i) {
-    if (parser.seen(axis_codes[i])) {
-      const uint8_t a = i + (i == E_AXIS ? TARGET_EXTRUDER : 0);
-      Mechanics.max_feedrate_mm_s[a] = parser.value_axis_units((AxisEnum)a);
-    }
-  }
-}
-
-/**
- * M204: Set planner.accelerations in units/sec^2 (M204 P1200 T0 R3000 V3000)
- *
- *    P     = Printing moves
- *    T* R  = Retract only (no X, Y, Z) moves
- *    V     = Travel (non printing) moves
- *
- *  Also sets minimum segment time in ms (B20000) to prevent buffer under-runs and M20 minimum Mechanics.feedrate_mm_s
- */
-inline void gcode_M204() {
-
-  GET_TARGET_EXTRUDER(204);
-
-  if (parser.seen('S')) {  // Kept for legacy compatibility. Should NOT BE USED for new developments.
-    Mechanics.travel_acceleration = Mechanics.acceleration = parser.value_linear_units();
-    SERIAL_EMV("Setting Print and Travel acceleration: ", Mechanics.acceleration );
-  }
-  if (parser.seen('P')) {
-    Mechanics.acceleration = parser.value_linear_units();
-    SERIAL_EMV("Setting Print acceleration: ", Mechanics.acceleration );
-  }
-  if (parser.seen('R')) {
-    Mechanics.retract_acceleration[TARGET_EXTRUDER] = parser.value_linear_units();
-    SERIAL_EMV("Setting Retract acceleration: ", Mechanics.retract_acceleration[TARGET_EXTRUDER]);
-  }
-  if (parser.seen('V')) {
-    Mechanics.travel_acceleration = parser.value_linear_units();
-    SERIAL_EMV("Setting Travel acceleration: ", Mechanics.travel_acceleration );
-  }
-}
-
-/**
- * M205: Set Advanced Settings
- *
- *    S = Min Feed Rate (units/s)
- *    V = Min Travel Feed Rate (units/s)
- *    B = Min Segment Time (µs)
- *    X = Max X Jerk (units/sec^2)
- *    Y = Max Y Jerk (units/sec^2)
- *    Z = Max Z Jerk (units/sec^2)
- *    E = Max E Jerk (units/sec^2)
- */
-inline void gcode_M205() {
-
-  GET_TARGET_EXTRUDER(205);
-
-  if (parser.seen('S')) Mechanics.min_feedrate_mm_s = parser.value_linear_units();
-  if (parser.seen('V')) Mechanics.min_travel_feedrate_mm_s = parser.value_linear_units();
-  if (parser.seen('B')) Mechanics.min_segment_time = parser.value_millis();
-  if (parser.seen('X')) Mechanics.max_jerk[X_AXIS] = parser.value_linear_units();
-  if (parser.seen('Y')) Mechanics.max_jerk[Y_AXIS] = parser.value_linear_units();
-  if (parser.seen('Z')) Mechanics.max_jerk[Z_AXIS] = parser.value_linear_units();
-  if (parser.seen('E')) Mechanics.max_jerk[E_AXIS + TARGET_EXTRUDER] = parser.value_linear_units();
-}
-
-#if ENABLED(WORKSPACE_OFFSETS)
-
-  /**
-   * M206: Set Additional Homing Offset (X Y Z). SCARA aliases T=X, P=Y
-   */
-  inline void gcode_M206() {
-    LOOP_XYZ(i) {
-      if (parser.seen(axis_codes[i])) {
-        set_home_offset((AxisEnum)i, parser.value_linear_units());
-      }
-    }
-    #if MECH(MORGAN_SCARA)
-      if (parser.seen('T')) set_home_offset(X_AXIS, parser.value_linear_units()); // Theta
-      if (parser.seen('P')) set_home_offset(Y_AXIS, parser.value_linear_units()); // Psi
-    #endif
-
-    Mechanics.sync_plan_position();
-    report_current_position();
-  }
-
-#endif // ENABLED(WORKSPACE_OFFSETS)
-
-#if ENABLED(FWRETRACT)
-  /**
-   * M207: Set firmware retraction values
-   *
-   *   S[+units]    retract_length
-   *   W[+units]    retract_length_swap (multi-extruder)
-   *   F[units/min] retract_feedrate_mm_s
-   *   Z[units]     retract_zlift
-   */
-  inline void gcode_M207() {
-    if (parser.seen('S')) retract_length = parser.value_axis_units(E_AXIS);
-    if (parser.seen('F')) retract_feedrate_mm_s = MMM_TO_MMS(parser.value_axis_units(E_AXIS));
-    if (parser.seen('Z')) retract_zlift = parser.value_linear_units();
-    #if EXTRUDERS > 1
-      if (parser.seen('W')) retract_length_swap = parser.value_axis_units(E_AXIS);
-    #endif
-  }
-
-  /**
-   * M208: Set firmware un-retraction values
-   *
-   *   S[+units]    retract_recover_length (in addition to M207 S*)
-   *   W[+units]    retract_recover_length_swap (multi-extruder)
-   *   F[units/min] retract_recover_feedrate_mm_s
-   */
-  inline void gcode_M208() {
-    if (parser.seen('S')) retract_recover_length = parser.value_axis_units(E_AXIS);
-    if (parser.seen('F')) retract_recover_feedrate_mm_s = MMM_TO_MMS(parser.value_axis_units(E_AXIS));
-    #if EXTRUDERS > 1
-      if (parser.seen('W')) retract_recover_length_swap = parser.value_axis_units(E_AXIS);
-    #endif
-  }
-
-  /**
-   * M209: Enable automatic retract (M209 S1)
-   *   For slicers that don't support G10/11, reversed extrude-only
-   *   moves will be classified as retraction.
-   */
-  inline void gcode_M209() {
-    if (parser.seen('S')) {
-      autoretract_enabled = parser.value_bool();
-      for (int i = 0; i < EXTRUDERS; i++) retracted[i] = false;
-    }
-  }
-#endif // FWRETRACT
-
-/**
- * M218 - set hotend offset (in linear units)
- *
- *   T<tool>
- *   X<xoffset>
- *   Y<yoffset>
- *   Z<zoffset>
- */
-inline void gcode_M218() {
-
-  GET_TARGET_HOTEND(218);
-  if (TARGET_EXTRUDER == 0) return;
-
-  if (parser.seen('X')) hotend_offset[X_AXIS][TARGET_EXTRUDER] = parser.value_linear_units();
-  if (parser.seen('Y')) hotend_offset[Y_AXIS][TARGET_EXTRUDER] = parser.value_linear_units();
-  if (parser.seen('Z')) hotend_offset[Z_AXIS][TARGET_EXTRUDER] = parser.value_linear_units();
-
-  SERIAL_SM(ECHO, MSG_HOTEND_OFFSET);
-  HOTEND_LOOP() {
-    SERIAL_MV(" ", hotend_offset[X_AXIS][h]);
-    SERIAL_MV(",", hotend_offset[Y_AXIS][h]);
-    SERIAL_MV(",", hotend_offset[Z_AXIS][h]);
-  }
-  SERIAL_EOL();
-}
-
-/**
- * M220: Set speed percentage factor, aka "Feed Rate" (M220 S95)
- */
-inline void gcode_M220() {
-  if (parser.seen('S')) Mechanics.feedrate_percentage = parser.value_int();
-}
-
-/**
- * M221: Set extrusion percentage (M221 T0 S95)
- */
-inline void gcode_M221() {
-
-  GET_TARGET_EXTRUDER(221);
-  if (parser.seen('S')) flow_percentage[TARGET_EXTRUDER] = parser.value_int();
-}
-
-/**
- * M222: Set density extrusion percentage (M222 T0 S95)
- */
-inline void gcode_M222() {
-
-  GET_TARGET_EXTRUDER(222);
-
-  if (parser.seen('S')) {
-    density_percentage[TARGET_EXTRUDER] = parser.value_int();
-    #if ENABLED(RFID_MODULE)
-      RFID522.RfidData[TARGET_EXTRUDER].data.density = density_percentage[TARGET_EXTRUDER];
-    #endif
-  }
-}
-
-/**
- * M226: Wait until the specified pin reaches the state required (M226 P<pin> S<state>)
- */
-inline void gcode_M226() {
-  if (parser.seen('P')) {
-    int pin_number = parser.value_int(),
-        pin_state = parser.seen('S') ? parser.value_int() : -1; // required pin state - default is inverted
-
-    if (pin_state >= -1 && pin_state <= 1 && pin_number > -1 && !pin_is_protected(pin_number)) {
-
-      int target = LOW;
-
-      stepper.synchronize();
-
-      pinMode(pin_number, INPUT);
-      switch(pin_state) {
-        case 1:
-          target = HIGH;
-          break;
-        case 0:
-          target = LOW;
-          break;
-        case -1:
-          target = !digitalRead(pin_number);
-          break;
-      }
-
-      while(digitalRead(pin_number) != target) idle();
-
-    } // pin_state -1 0 1 && pin_number > -1
-  } // parser.seen('P')
-}
-
-#if HAS_CHDK || HAS_PHOTOGRAPH
-  /**
-   * M240: Trigger a camera
-   */
-  inline void gcode_M240() {
-    #if HAS_CHDK
-       OUT_WRITE(CHDK_PIN, HIGH);
-       chdkHigh = millis();
-       chdkActive = true;
-    #elif HAS_PHOTOGRAPH
-      const uint8_t NUM_PULSES = 16;
-      const float PULSE_LENGTH = 0.01524;
-      for (int i = 0; i < NUM_PULSES; i++) {
-        WRITE(PHOTOGRAPH_PIN, HIGH);
-        HAL::delayMilliseconds(PULSE_LENGTH);
-        WRITE(PHOTOGRAPH_PIN, LOW);
-        HAL::delayMilliseconds(PULSE_LENGTH);
-      }
-      HAL::delayMilliseconds(7.33);
-      for (int i = 0; i < NUM_PULSES; i++) {
-        WRITE(PHOTOGRAPH_PIN, HIGH);
-        HAL::delayMilliseconds(PULSE_LENGTH);
-        WRITE(PHOTOGRAPH_PIN, LOW);
-        HAL::delayMilliseconds(PULSE_LENGTH);
-      }
-    #endif // HASNT(CHDK) && HAS_PHOTOGRAPH
-  }
-#endif // HAS_CHDK || PHOTOGRAPH_PIN
-
-#if HAS(LCD_CONTRAST)
-  /**
-   * M250: Read and optionally set the LCD contrast
-   */
-  inline void gcode_M250() {
-    if (parser.seen('C')) set_lcd_contrast(parser.value_int());
-    SERIAL_EMV("lcd contrast value: ", lcd_contrast);
-  }
-
-#endif // DOGLCD
-
-#if HAS_SERVOS
-  /**
-   * M280: Get or set servo position. P<index> S<angle>
-   */
-  inline void gcode_M280() {
-    if (!parser.seen('P')) return;
-    int servo_index = parser.value_int();
-
-    #if HAS_DONDOLO
-      int servo_position = 0;
-      if (parser.seen('S')) {
-        servo_position = parser.value_int();
-        if (servo_index >= 0 && servo_index < NUM_SERVOS && servo_index != DONDOLO_SERVO_INDEX) {
-          MOVE_SERVO(servo_index, servo_position);
-        }
-        else if (servo_index == DONDOLO_SERVO_INDEX) {
-          Servo *srv = &servo[servo_index];
-          srv->attach(0);
-          srv->write(servo_position);
-          #if (DONDOLO_SERVO_DELAY > 0)
-            safe_delay(DONDOLO_SERVO_DELAY);
-            srv->detach();
-          #endif
-        }
-        else {
-          SERIAL_SMV(ER, "Servo ", servo_index);
-          SERIAL_EM(" out of range");
-        }
-      }
-    #else
-      if (servo_index >= 0 && servo_index < NUM_SERVOS) {
-        if (parser.seen('S'))
-          MOVE_SERVO(servo_index, parser.value_int());
-        else {
-          SERIAL_SMV(ECHO, " Servo ", servo_index);
-          SERIAL_EMV(": ", servo[servo_index].read());
-        }
-      }
-      else {
-        SERIAL_SMV(ER, "Servo ", servo_index);
-        SERIAL_EM(" out of range");
-      }
-    #endif
-  }
-#endif // NUM_SERVOS > 0
-
-#if HAS_BUZZER
-  /**
-   * M300: Play beep sound S<frequency Hz> P<duration ms>
-   */
-  inline void gcode_M300() {
-    uint16_t const frequency = parser.seen('S') ? parser.value_ushort() : 260;
-    uint16_t duration = parser.seen('P') ? parser.value_ushort() : 1000;
-
-    // Limits the tone duration to 0-5 seconds.
-    NOMORE(duration, 5000);
-
-    BUZZ(duration, frequency);
-  }
-#endif // HAS_BUZZER
-
-#if ENABLED(PIDTEMP)
-  /**
-   * M301: Set PID parameters P I D (and optionally C, L)
-   *
-   *   P[float] Kp term
-   *   I[float] Ki term (unscaled)
-   *   D[float] Kd term (unscaled)
-   *
-   * With PID_ADD_EXTRUSION_RATE:
-   *
-   *   C[float] Kc term
-   *   L[float] LPQ length
-   */
-  inline void gcode_M301() {
-
-    // multi-hotend PID patch: M301 updates or prints a single hotend's PID values
-    // default behaviour (omitting E parameter) is to update for hotend 0 only
-    int h = parser.seen('H') ? parser.value_int() : 0; // hotend being updated
-
-    if (h < HOTENDS) { // catch bad input value
-      if (parser.seen('P')) PID_PARAM(Kp, h) = parser.value_float();
-      if (parser.seen('I')) PID_PARAM(Ki, h) = parser.value_float();
-      if (parser.seen('D')) PID_PARAM(Kd, h) = parser.value_float();
-      #if ENABLED(PID_ADD_EXTRUSION_RATE)
-        if (parser.seen('C')) PID_PARAM(Kc, h) = parser.value_float();
-        if (parser.seen('L')) lpq_len = parser.value_float();
-        NOMORE(lpq_len, LPQ_MAX_LEN);
-      #endif
-
-      thermalManager.updatePID();
-      SERIAL_SMV(ECHO, "H", h);
-      SERIAL_MV(" P:", PID_PARAM(Kp, h));
-      SERIAL_MV(" I:", PID_PARAM(Ki, h));
-      SERIAL_MV(" D:", PID_PARAM(Kd, h));
-      #if ENABLED(PID_ADD_EXTRUSION_RATE)
-        SERIAL_MV(" C:", PID_PARAM(Kc, h));
-      #endif
-      SERIAL_EOL();
-    }
-    else {
-      SERIAL_LM(ER, MSG_INVALID_EXTRUDER);
-    }
-  }
-#endif // PIDTEMP
-
-#if HAS_EXTRUDERS && ENABLED(PREVENT_COLD_EXTRUSION)
-  /**
-   * M302: Allow cold extrudes, or set the minimum extrude temperature
-   *
-   *       S<temperature> sets the minimum extrude temperature
-   *       P<bool> enables (1) or disables (0) cold extrusion
-   *
-   *  Examples:
-   *
-   *       M302         ; report current cold extrusion state
-   *       M302 P0      ; enable cold extrusion checking
-   *       M302 P1      ; disables cold extrusion checking
-   *       M302 S0      ; always allow extrusion (disables checking)
-   *       M302 S170    ; only allow extrusion above 170
-   *       M302 S170 P1 ; set min extrude temp to 170 but leave disabled
-   */
-  inline void gcode_M302() {
-    bool seen_S = parser.seen('S');
-    if (seen_S) {
-      thermalManager.extrude_min_temp = parser.value_celsius();
-      thermalManager.allow_cold_extrude = (thermalManager.extrude_min_temp == 0);
-    }
-
-    if (parser.seen('P'))
-      thermalManager.allow_cold_extrude = (thermalManager.extrude_min_temp == 0) || parser.value_bool();
-    else if (!seen_S) {
-      // Report current state
-      SERIAL_MV("Cold extrudes are ", (thermalManager.allow_cold_extrude ? "en" : "dis"));
-      SERIAL_MV("abled (min temp ", thermalManager.extrude_min_temp);
-      SERIAL_EM("C)");
-    }
-  }
-#endif // PREVENT_COLD_EXTRUSION
-
-#if ENABLED(PIDTEMP)
-
-  /**
-   * M303: PID relay autotune
-   *
-   *       S<temperature> sets the target temperature. (default target temperature = 150C)
-   *       H<hotend> (-1 for the bed, -2 for chamber, -3 for cooler) (default 0)
-   *       C<cycles>
-   *       U<bool> with a non-zero value will apply the result to current settings
-   */
-  inline void gcode_M303() {
-    #if HAS(PID_HEATING) || HAS(PID_COOLING)
-      const int   h = parser.seen('H') ? parser.value_int() : 0,
-                  c = parser.seen('C') ? parser.value_int() : 5;
-      const bool  u = parser.seen('U') && parser.value_bool() != 0;
-
-      int16_t temp = parser.seen('S') ? parser.value_celsius() : (h < 0 ? 70 : 200);
-
-      if (WITHIN(h, 0, HOTENDS - 1)) target_extruder = h;
-
-      KEEPALIVE_STATE(NOT_BUSY); // don't send "busy: processing" messages during autotune output
-
-      thermalManager.PID_autotune(temp, h, c, u);
-
-      KEEPALIVE_STATE(IN_HANDLER);
-    #else
-      SERIAL_LM(ER, MSG_ERR_M303_DISABLED);
-    #endif
-  }
-
-#endif
-
-#if ENABLED(PIDTEMPBED)
-
-  // M304: Set bed PID parameters P I and D
-  inline void gcode_M304() {
-    if (parser.seen('P')) thermalManager.bedKp = parser.value_float();
-    if (parser.seen('I')) thermalManager.bedKi = parser.value_float();
-    if (parser.seen('D')) thermalManager.bedKd = parser.value_float();
-
-    thermalManager.updatePID();
-    SERIAL_SMV(ECHO, " p:", thermalManager.bedKp);
-    SERIAL_MV(" i:", thermalManager.bedKi);
-    SERIAL_EMV(" d:", thermalManager.bedKd);
-  }
-
-#endif // PIDTEMPBED
-
-#if ENABLED(PIDTEMPCHAMBER)
-
-  // M305: Set chamber PID parameters P I and D
-  inline void gcode_M305() {
-    if (parser.seen('P')) thermalManager.chamberKp = parser.value_float();
-    if (parser.seen('I')) thermalManager.chamberKi = parser.value_float();
-    if (parser.seen('D')) thermalManager.chamberKd = parser.value_float();
-
-    thermalManager.updatePID();
-    SERIAL_SMV(OK, " p:", thermalManager.chamberKp);
-    SERIAL_MV(" i:", thermalManager.chamberKi);
-    SERIAL_EMV(" d:", thermalManager.chamberKd);
-  }
-
-#endif // PIDTEMPCHAMBER
-
-#if ENABLED(PIDTEMPCOOLER)
-
-  // M306: Set cooler PID parameters P I and D
-  inline void gcode_M306() {
-    if (parser.seen('P')) thermalManager.coolerKp = parser.value_float();
-    if (parser.seen('I')) thermalManager.coolerKi = parser.value_float();
-    if (parser.seen('D')) thermalManager.coolerKd = parser.value_float();
-
-    thermalManager.updatePID();
-    SERIAL_SMV(OK, " p:", thermalManager.coolerKp);
-    SERIAL_MV(" i:", thermalManager.coolerKi);
-    SERIAL_EMV(" d:", thermalManager.coolerKd);
-  }
-
-#endif // PIDTEMPCOOLER
-
-#if HAS_ABL
-
-  /**
-   * M320: Enable/Disable Bed Leveling and/or set the Z fade height.
-   *
-   *       S[bool]   Turns leveling on or off
-   *       Z[height] Sets the Z fade height (0 or none to disable)
-   *       V[bool]   Verbose - Print the leveling grid
-   */
-  inline void gcode_M320() {
-
-    // V to print the matrix
-    if (parser.seen('V')) {
-      #if ABL_PLANAR
-        bedlevel.bed_level_matrix.debug("Bed Level Correction Matrix:");
-      #elif ENABLED(AUTO_BED_LEVELING_BILINEAR)
-        if (bedlevel.leveling_is_valid()) {
-          bedlevel.print_bilinear_leveling_grid();
-          #if ENABLED(ABL_BILINEAR_SUBDIVISION)
-            bedlevel.bed_level_virt_print();
-          #endif
-        }
-      #endif
-    }
-
-    bool to_enable = false;
-    if (parser.seen('S')) {
-      to_enable = parser.value_bool();
-      bedlevel.set_bed_leveling_enabled(to_enable);
-    }
-
-    #if ENABLED(ENABLE_LEVELING_FADE_HEIGHT)
-      if (parser.seen('Z')) {
-        bedlevel.set_z_fade_height(parser.value_linear_units());
-        SERIAL_LMV(ECHO, "ABL Fade Height = ", parser.value_linear_units(), 2);
-      }
-    #endif
-
-    const bool new_status = bedlevel.leveling_is_active();
-    if (to_enable && !new_status)
-      SERIAL_LM(ER, MSG_ERR_M320_M420_FAILED);
-
-    SERIAL_LMV(ECHO, "ABL: ", new_status ? MSG_ON : MSG_OFF);
-  }
-
-  #if ENABLED(AUTO_BED_LEVELING_BILINEAR)
-
-    /**
-     * M321: Set Level bilinear manual
-     *
-     * Usage:
-     *   M321 I<xindex> J<yindex> Z<linear>
-     *   M321 I<xindex> J<yindex> Q<offset>
-     */
-    inline void gcode_M321() {
-      const bool hasI = parser.seen('I');
-      const int8_t ix = hasI ? parser.value_int() : -1;
-      const bool hasJ = parser.seen('J');
-      const int8_t iy = hasJ ? parser.value_int() : -1;
-      const bool hasZ = parser.seen('Z'), hasQ = !hasZ && parser.seen('Q');
-
-      if (!hasI || !hasJ || !(hasZ || hasQ)) {
-        SERIAL_LM(ER, MSG_ERR_M321_PARAMETERS);
-      }
-        else if (!WITHIN(ix, 0, GRID_MAX_POINTS_X - 1) || !WITHIN(iy, 0, GRID_MAX_POINTS_Y - 1)) {
-        SERIAL_LM(ER, MSG_ERR_MESH_XY);
-      }
-
-      if (hasI && hasJ && !(hasZ || hasQ)) {
-        SERIAL_MV("Level value in ix", ix);
-        SERIAL_MV(" iy", iy);
-        SERIAL_EMV(" Z", bedlevel.z_values[ix][iy]);
-        return;
-      }
-      else {
-        bedlevel.z_values[ix][iy] = parser.value_linear_units() + (hasQ ? bedlevel.z_values[ix][iy] : 0);
-        #if ENABLED(ABL_BILINEAR_SUBDIVISION)
-          bedlevel.bed_level_virt_interpolate();
-        #endif
-      }
-    }
-
-  #endif
-
-  // M322: Reset auto leveling matrix
-  inline void gcode_M322() {
-    bedlevel.reset_bed_level();
-    if (parser.seen('S') && parser.value_bool())
-      eeprom.Store_Settings();
-  }
-
-#endif
-
-#if HAS_MICROSTEPS
-
-  // M350 Set microstepping mode. Warning: Steps per unit remains unchanged. S code sets stepping mode for all drivers.
-  inline void gcode_M350() {
-    if (parser.seen('S')) for (int i = 0; i <= 4; i++) stepper.microstep_mode(i, parser.value_byte());
-    LOOP_XYZE(i) if (parser.seen(axis_codes[i])) stepper.microstep_mode(i, parser.value_byte());
-    if (parser.seen('B')) stepper.microstep_mode(4, parser.value_byte());
-    stepper.microstep_readings();
-  }
-
-  /**
-   * M351: Toggle MS1 MS2 pins directly with axis codes X Y Z E B
-   *       S# determines MS1 or MS2, X# sets the pin high/low.
-   */
-  inline void gcode_M351() {
-    if (parser.seen('S')) switch(parser.value_byte()) {
-      case 1:
-        LOOP_XYZE(i) if (parser.seen(axis_codes[i])) stepper.microstep_ms(i, parser.value_byte(), -1);
-        if (parser.seen('B')) stepper.microstep_ms(4, parser.value_byte(), -1);
-        break;
-      case 2:
-        LOOP_XYZE(i) if (parser.seen(axis_codes[i])) stepper.microstep_ms(i, -1, parser.value_byte());
-        if (parser.seen('B')) stepper.microstep_ms(4, -1, parser.value_byte());
-        break;
-    }
-    stepper.microstep_readings();
-  }
-
-#endif // HAS_MICROSTEPS
-
-#if HAS_CASE_LIGHT
-
-  int case_light_brightness;
-  bool case_light_on;
-
-  void update_case_light() {
-    pinMode(CASE_LIGHT_PIN, OUTPUT);
-    uint8_t case_light_bright = (uint8_t)case_light_brightness;
-    if (case_light_on) {
-      WRITE(CASE_LIGHT_PIN, INVERT_CASE_LIGHT ? HIGH : LOW);
-      analogWrite(CASE_LIGHT_PIN, INVERT_CASE_LIGHT ? 255 - case_light_brightness : case_light_brightness );
-    }
-  }
-
-  /**
-   * M355: Turn case light on/off and set brightness
-<<<<<<< HEAD
-   *
-   *   P<byte>  Set case light brightness (PWM pin required - ignored otherwise)
-   *
-   *   S<bool>  Set case light on/off
-   *
-=======
-   *
-   *   P<byte>  Set case light brightness (PWM pin required - ignored otherwise)
-   *
-   *   S<bool>  Set case light on/off
-   *
->>>>>>> 212b773f
-   *   When S turns on the light on a PWM pin then the current brightness level is used/restored
-   *
-   *   M355 P200 S0 turns off the light & sets the brightness level
-   *   M355 S1 turns on the light with a brightness of 200 (assuming a PWM pin)
-   */
-  inline void gcode_M355() {
-    uint8_t args = 0;
-    if (parser.seen('P')) ++args, case_light_brightness = parser.value_byte();
-    if (parser.seen('S')) ++args, case_light_on = parser.value_bool(); 
-    if (args) update_case_light();
-
-    // always report case light status
-    SERIAL_STR(ECHO);
-    if (!case_light_on)
-      SERIAL_EM("Case light: off");
-    else
-      SERIAL_MV("Case light: ", case_light_brightness);
-  }
-
-#endif // HAS_CASE_LIGHT
-
-#if MECH(MORGAN_SCARA)
-
-  bool SCARA_move_to_cal(uint8_t delta_a, uint8_t delta_b) {
-    if (IsRunning()) {
-      forward_kinematics_SCARA(delta_a, delta_b);
-      Mechanics.destination[X_AXIS] = LOGICAL_X_POSITION(Mechanics.cartesian_position[X_AXIS]);
-      Mechanics.destination[Y_AXIS] = LOGICAL_Y_POSITION(Mechanics.cartesian_position[Y_AXIS]);
-      Mechanics.destination[Z_AXIS] = Mechanics.current_position[Z_AXIS];
-      Mechanics.prepare_move_to_destination();
-      return true;
-    }
-    return false;
-  }
-
-  /**
-   * M360: SCARA calibration: Move to cal-position ThetaA (0 deg calibration)
-   */
-  inline bool gcode_M360() {
-    SERIAL_LM(ECHO, " Cal: Theta 0");
-    return SCARA_move_to_cal(0, 120);
-  }
-
-  /**
-   * M361: SCARA calibration: Move to cal-position ThetaB (90 deg calibration - steps per degree)
-   */
-  inline bool gcode_M361() {
-    SERIAL_LM(ECHO, " Cal: Theta 90");
-    return SCARA_move_to_cal(90, 130);
-  }
-
-  /**
-   * M362: SCARA calibration: Move to cal-position PsiA (0 deg calibration)
-   */
-  inline bool gcode_M362() {
-    SERIAL_LM(ECHO, " Cal: Psi 0");
-    return SCARA_move_to_cal(60, 180);
-  }
-
-  /**
-   * M363: SCARA calibration: Move to cal-position PsiB (90 deg calibration - steps per degree)
-   */
-  inline bool gcode_M363() {
-    SERIAL_LM(ECHO, " Cal: Psi 90");
-    return SCARA_move_to_cal(50, 90);
-  }
-
-  /**
-   * M364: SCARA calibration: Move to cal-position PsiC (90 deg to Theta calibration position)
-   */
-  inline bool gcode_M364() {
-    SERIAL_LM(ECHO, " Cal: Theta-Psi 90");
-    return SCARA_move_to_cal(45, 135);
-  }
-
-#endif // MORGAN_SCARA
-
-#if ENABLED(EXT_SOLENOID)
-
-  void enable_solenoid(uint8_t num) {
-    switch(num) {
-      case 0:
-        OUT_WRITE(SOL0_PIN, HIGH);
-        break;
-        #if HAS(SOLENOID_1) && EXTRUDERS > 1
-          case 1:
-            OUT_WRITE(SOL1_PIN, HIGH);
-            break;
-        #endif
-        #if HAS(SOLENOID_2) && EXTRUDERS > 2
-          case 2:
-            OUT_WRITE(SOL2_PIN, HIGH);
-            break;
-        #endif
-        #if HAS(SOLENOID_3) && EXTRUDERS > 3
-          case 3:
-            OUT_WRITE(SOL3_PIN, HIGH);
-            break;
-        #endif
-        #if HAS(SOLENOID_4) && EXTRUDERS > 4
-          case 4:
-            OUT_WRITE(SOL4_PIN, HIGH);
-            break;
-        #endif
-      default:
-        SERIAL_LM(ER, MSG_INVALID_SOLENOID);
-        break;
-    }
-  }
-
-  void enable_solenoid_on_active_extruder() { enable_solenoid(active_extruder); }
-
-  void disable_all_solenoids() {
-    OUT_WRITE(SOL0_PIN, LOW);
-    #if HAS(SOLENOID_1) && EXTRUDERS > 1
-      OUT_WRITE(SOL1_PIN, LOW);
-    #endif
-    #if HAS(SOLENOID_2) && EXTRUDERS > 2
-      OUT_WRITE(SOL2_PIN, LOW);
-    #endif
-    #if HAS(SOLENOID_3) && EXTRUDERS > 3
-      OUT_WRITE(SOL3_PIN, LOW);
-    #endif
-    #if HAS(SOLENOID_4) && EXTRUDERS > 4
-      OUT_WRITE(SOL4_PIN, LOW);
-    #endif
-  }
-
-  /**
-   * M380: Enable solenoid on the active extruder
-   */
-  inline void gcode_M380() { enable_solenoid_on_active_extruder(); }
-
-  /**
-   * M381: Disable all solenoids
-   */
-  inline void gcode_M381() { disable_all_solenoids(); }
-
-#endif // EXT_SOLENOID
-
-/**
- * M400: Finish all moves
- */
-inline void gcode_M400() { stepper.synchronize(); }
-
-#if HAS_BED_PROBE
-
-  /**
-   * M401: Engage Z Servo endstop if available
-   */
-  inline void gcode_M401() { probe.set_deployed(true); }
-
-  /**
-   * M402: Retract Z Servo endstop if enabled
-   */
-  inline void gcode_M402() { probe.set_deployed(false); }
-
-#endif // (ENABLED(AUTO_BED_LEVELING_FEATURE) && DISABLED(Z_PROBE_SLED) && HAS_Z_SERVO_PROBE)
-
-#if ENABLED(FILAMENT_SENSOR)
-
-  /**
-   * M404: Display or set (in current units) the nominal filament width (3mm, 1.75mm ) W<3.0>
-   */
-  inline void gcode_M404() {
-    if (parser.seen('W')) {
-      filament_width_nominal = parser.value_linear_units();
-    }
-    else {
-      SERIAL_EMV("Filament dia (nominal mm):", filament_width_nominal);
-    }
-  }
-    
-  /**
-   * M405: Turn on filament sensor for control
-   */
-  inline void gcode_M405() {
-    // This is technically a linear measurement, but since it's quantized to centimeters and is a different unit than
-    // everything else, it uses parser.value_int() instead of parser.value_linear_units().
-    if (parser.seen('D')) meas_delay_cm = parser.value_int();
-    NOMORE(meas_delay_cm, MAX_MEASUREMENT_DELAY);
-
-    if (filwidth_delay_index[1] == -1) { // Initialize the ring buffer if not done since startup
-      const int temp_ratio = thermalManager.widthFil_to_size_ratio() - 100; // -100 to scale within a signed byte
-
-      for (uint8_t i = 0; i < COUNT(measurement_delay); ++i)
-        measurement_delay[i] = temp_ratio;
-
-      filwidth_delay_index[0] = filwidth_delay_index[1] = 0;
-    }
-
-    filament_sensor = true;
-
-    //SERIAL_MV("Filament dia (measured mm):", filament_width_meas);
-    //SERIAL_EMV("Extrusion ratio(%):", flow_percentage[active_extruder]);
-  }
-
-  /**
-   * M406: Turn off filament sensor for control
-   */
-  inline void gcode_M406() { filament_sensor = false; }
-  
-  /**
-   * M407: Get measured filament diameter on serial output
-   */
-  inline void gcode_M407() {
-    SERIAL_EMV("Filament dia (measured mm):", filament_width_meas);
-  }
-
-#endif // FILAMENT_SENSOR
-
-#if ENABLED(JSON_OUTPUT)
-  /**
-   * M408: JSON STATUS OUTPUT
-   */
-  inline void gcode_M408() {
-    bool firstOccurrence;
-    uint8_t type = 0;
-
-    if (parser.seen('S')) type = parser.value_byte();
-
-    SERIAL_MSG("{\"status\":\"");
-    #if HAS_SDSUPPORT
-      if (!print_job_counter.isRunning() && !card.sdprinting) SERIAL_CHR('I'); // IDLING
-      else if (card.sdprinting) SERIAL_CHR('P');          // SD PRINTING
-      else SERIAL_MSG("B");                               // SOMETHING ELSE, BUT SOMETHIG
-    #else
-      if (!print_job_counter.isRunning()) SERIAL_CHR('I');                     // IDLING
-      else SERIAL_CHR('B');                               // SOMETHING ELSE, BUT SOMETHIG
-    #endif
-
-    SERIAL_MSG("\",\"coords\": {");
-    SERIAL_MSG("\"axesHomed\":[");
-    if (Mechanics.axis_homed[X_AXIS] && Mechanics.axis_homed[Y_AXIS] && Mechanics.axis_homed[Z_AXIS])
-      SERIAL_MSG("1, 1, 1");
-    else
-      SERIAL_MSG("0, 0, 0");
-
-    SERIAL_MV("],\"extr\":[", Mechanics.current_position[E_AXIS]);
-    SERIAL_MV("],\"xyz\":[", Mechanics.current_position[X_AXIS]); // X AXIS
-    SERIAL_MV(",", Mechanics.current_position[Y_AXIS]);           // Y AXIS
-    SERIAL_MV(",", Mechanics.current_position[Z_AXIS]);           // Z AXIS
-
-    SERIAL_MV("]},\"currentTool\":", active_extruder);
-
-    #if HAS_POWER_SWITCH
-      SERIAL_MSG(",\"params\": {\"atxPower\":");
-      SERIAL_CHR(powerManager.powersupply_on ? '1' : '0');
-    #else
-      SERIAL_MSG(",\"params\": {\"NormPower\":");
-    #endif
-
-    SERIAL_MSG(",\"fanPercent\":[");
-    SERIAL_VAL(fanSpeeds[0]);
-
-    SERIAL_MV("],\"speedFactor\":", Mechanics.feedrate_percentage);
-
-    SERIAL_MSG(",\"extrFactors\":[");
-    firstOccurrence = true;
-    for (uint8_t i = 0; i < EXTRUDERS; i++) {
-      if (!firstOccurrence) SERIAL_CHR(',');
-      SERIAL_VAL(flow_percentage[i]); // Really *100? 100 is normal
-      firstOccurrence = false;
-    }
-    SERIAL_EM("]},");
-
-    SERIAL_MSG("\"temps\": {");
-    #if HAS_TEMP_BED
-      SERIAL_MV("\"bed\": {\"current\":", thermalManager.degBed(), 1);
-      SERIAL_MV(",\"active\":", thermalManager.degTargetBed());
-      SERIAL_MSG(",\"state\":");
-      SERIAL_CHR(thermalManager.degTargetBed() > 0 ? '2' : '1');
-      SERIAL_MSG("},");
-    #endif
-    SERIAL_MSG("\"heads\": {\"current\":[");
-    firstOccurrence = true;
-    for (int8_t h = 0; h < HOTENDS; h++) {
-      if (!firstOccurrence) SERIAL_CHR(',');
-      SERIAL_VAL(thermalManager.degHotend(h), 1);
-      firstOccurrence = false;
-    }
-    SERIAL_MSG("],\"active\":[");
-    firstOccurrence = true;
-    for (int8_t h = 0; h < HOTENDS; h++) {
-      if (!firstOccurrence) SERIAL_CHR(',');
-      SERIAL_VAL(thermalManager.degTargetHotend(h));
-      firstOccurrence = false;
-    }
-    SERIAL_MSG("],\"state\":[");
-    firstOccurrence = true;
-    for (int8_t h = 0; h < HOTENDS; h++) {
-      if (!firstOccurrence) SERIAL_CHR(',');
-      SERIAL_CHR(thermalManager.degTargetHotend(h) > HOTEND_AUTO_FAN_TEMPERATURE ? '2' : '1');
-      firstOccurrence = false;
-    }
-
-    SERIAL_MV("]}},\"time\":", HAL::timeInMilliseconds());
-
-    switch (type) {
-      case 0:
-      case 1:
-        break;
-      case 2:
-        SERIAL_EM(",");
-        SERIAL_MSG("\"coldExtrudeTemp\":0,\"coldRetractTemp\":0.0,\"geometry\":\"");
-        #if MECH(CARTESIAN)
-          SERIAL_MSG("cartesian");
-        #elif MECH(COREXY)
-          SERIAL_MSG("corexy");
-        #elif MECH(COREYX)
-          SERIAL_MSG("coreyx");
-        #elif MECH(COREXZ)
-          SERIAL_MSG("corexz");
-        #elif MECH(COREZX)
-          SERIAL_MSG("corezx");
-        #elif MECH(DELTA)
-          SERIAL_MSG("delta");
-        #endif
-        SERIAL_MSG("\",\"name\":\"");
-        SERIAL_MSG(CUSTOM_MACHINE_NAME);
-        SERIAL_MSG("\",\"tools\":[");
-        firstOccurrence = true;
-        for (uint8_t i = 0; i < EXTRUDERS; i++) {
-          if (!firstOccurrence) SERIAL_CHR(',');
-          SERIAL_MV("{\"number\":", i + 1);
-          #if HOTENDS > 1
-            SERIAL_MV(",\"heaters\":[", i + 1);
-            SERIAL_MSG("],");
-          #else
-            SERIAL_MSG(",\"heaters\":[1],");
-          #endif
-          #if DRIVER_EXTRUDERS > 1
-            SERIAL_MV("\"drives\":[", i);
-            SERIAL_MSG("]");
-          #else
-            SERIAL_MSG("\"drives\":[0]");
-          #endif
-          SERIAL_MSG("}");
-          firstOccurrence = false;
-        }
-        break;
-      case 3:
-        SERIAL_EM(",");
-        SERIAL_MSG("\"currentLayer\":");
-        #if HAS_SDSUPPORT
-          if (card.sdprinting && card.layerHeight > 0) { // ONLY CAN TELL WHEN SD IS PRINTING
-            SERIAL_VAL((int) (Mechanics.current_position[Z_AXIS] / card.layerHeight));
-          }
-          else SERIAL_VAL(0);
-        #else
-          SERIAL_VAL(-1);
-        #endif
-        SERIAL_MSG(",\"extrRaw\":[");
-        firstOccurrence = true;
-        for (uint8_t i = 0; i < EXTRUDERS; i++) {
-          if (!firstOccurrence) SERIAL_CHR(',');
-          SERIAL_VAL(Mechanics.current_position[E_AXIS] * flow_percentage[i]);
-          firstOccurrence = false;
-        }
-        SERIAL_MSG("],");
-        #if HAS_SDSUPPORT
-          if (card.sdprinting) {
-            SERIAL_MSG("\"fractionPrinted\":");
-            float fractionprinted;
-            if (card.fileSize < 2000000) {
-              fractionprinted = (float)card.sdpos / (float)card.fileSize;
-            }
-            else fractionprinted = (float)(card.sdpos >> 8) / (float)(card.fileSize >> 8);
-            SERIAL_VAL((float) floorf(fractionprinted * 1000) / 1000);
-            SERIAL_CHR(',');
-          }
-        #endif
-        SERIAL_MSG("\"firstLayerHeight\":");
-        #if HAS_SDSUPPORT
-          if (card.sdprinting) SERIAL_VAL(card.firstlayerHeight);
-          else SERIAL_MSG("0");
-        #else
-          SERIAL_MSG("0");
-        #endif
-        break;
-      case 4:
-      case 5:
-        SERIAL_EM(",");
-        SERIAL_MSG("\"axisMins\":[");
-        SERIAL_VAL((int) X_MIN_POS);
-        SERIAL_CHR(',');
-        SERIAL_VAL((int) Y_MIN_POS);
-        SERIAL_CHR(',');
-        SERIAL_VAL((int) Z_MIN_POS);
-        SERIAL_MSG("],\"axisMaxes\":[");
-        SERIAL_VAL((int) X_MAX_POS);
-        SERIAL_CHR(',');
-        SERIAL_VAL((int) Y_MAX_POS);
-        SERIAL_CHR(',');
-        SERIAL_VAL((int) Z_MAX_POS);
-        SERIAL_MSG("],\"planner.accelerations\":[");
-        SERIAL_VAL(Mechanics.max_acceleration_mm_per_s2[X_AXIS]);
-        SERIAL_CHR(',');
-        SERIAL_VAL(Mechanics.max_acceleration_mm_per_s2[Y_AXIS]);
-        SERIAL_CHR(',');
-        SERIAL_VAL(Mechanics.max_acceleration_mm_per_s2[Z_AXIS]);
-        for (uint8_t i = 0; i < EXTRUDERS; i++) {
-          SERIAL_CHR(',');
-          SERIAL_VAL(Mechanics.max_acceleration_mm_per_s2[E_AXIS + i]);
-        }
-        SERIAL_MSG("],");
-
-        #if MB(ALLIGATOR) || MB(ALLIGATOR_V3)
-          SERIAL_MSG("\"currents\":[");
-          SERIAL_VAL(motor_current[X_AXIS]);
-          SERIAL_CHR(',');
-          SERIAL_VAL(motor_current[Y_AXIS]);
-          SERIAL_CHR(',');
-          SERIAL_VAL(motor_current[Z_AXIS]);
-          for (uint8_t i = 0; i < DRIVER_EXTRUDERS; i++) {
-            SERIAL_CHR(',');
-            SERIAL_VAL(motor_current[E_AXIS + i]);
-          }
-          SERIAL_EM("],");
-        #endif
-
-        SERIAL_MSG("\"firmwareElectronics\":\"");
-        #if MB(RAMPS_13_HFB) || MB(RAMPS_13_HHB) || MB(RAMPS_13_HFF) || MB(RAMPS_13_HHF) || MB(RAMPS_13_HHH)
-          SERIAL_MSG("RAMPS");
-        #elif MB(ALLIGATOR)
-          SERIAL_MSG("ALLIGATOR");
-        #elif MB(ALLIGATOR_V3)
-          SERIAL_MSG("ALLIGATOR_V3");
-        #elif MB(RADDS) || MB(RAMPS_FD_V1) || MB(RAMPS_FD_V2) || MB(SMART_RAMPS) || MB(RAMPS4DUE)
-          SERIAL_MSG("Arduino due");
-        #elif MB(ULTRATRONICS)
-          SERIAL_MSG("ULTRATRONICS");
-        #else
-          SERIAL_MSG("AVR");
-        #endif
-        SERIAL_MSG("\",\"firmwareName\":\"");
-        SERIAL_MSG(FIRMWARE_NAME);
-        SERIAL_MSG(",\"firmwareVersion\":\"");
-        SERIAL_MSG(SHORT_BUILD_VERSION);
-        SERIAL_MSG("\",\"firmwareDate\":\"");
-        SERIAL_MSG(STRING_DISTRIBUTION_DATE);
-
-        SERIAL_MSG("\",\"minFeedrates\":[0,0,0");
-        for (uint8_t i = 0; i < EXTRUDERS; i++) {
-          SERIAL_MSG(",0");
-        }
-        SERIAL_MSG("],\"maxFeedrates\":[");
-        SERIAL_VAL(Mechanics.max_feedrate_mm_s[X_AXIS]);
-        SERIAL_CHR(',');
-        SERIAL_VAL(Mechanics.max_feedrate_mm_s[Y_AXIS]);
-        SERIAL_CHR(',');
-        SERIAL_VAL(Mechanics.max_feedrate_mm_s[Z_AXIS]);
-        for (uint8_t i = 0; i < EXTRUDERS; i++) {
-          SERIAL_CHR(',');
-          SERIAL_VAL(Mechanics.max_feedrate_mm_s[E_AXIS + i]);
-        }
-        SERIAL_CHR(']');
-        break;
-    }
-    SERIAL_CHR('}');
-    SERIAL_EOL();
-  }
-#endif // JSON_OUTPUT
-
-#if DISABLED(EMERGENCY_PARSER)
-  /**
-   * M410: Quickstop - Abort all planned moves
-   *
-   * This will stop the carriages mid-move, so most likely they
-   * will be out of sync with the stepper position after this.
-   */
-  inline void gcode_M410() { quickstop_stepper(); }
-#endif
-
-#if ENABLED(MESH_BED_LEVELING)
-  /**
-   * M420: Enable/Disable Bed Leveling and/or set the Z fade height.
-   *
-   *    S[bool]   Turns leveling on or off
-   *    Z[height] Sets the Z fade height (0 or none to disable)
-   *    V[bool]   Verbose - Print the leveling grid
-   */
-  inline void gcode_M420() {
-    bool to_enable = false;
-
-    // V to print the matrix or mesh
-    if (parser.seen('V') && bedlevel.leveling_is_valid()) {
-      SERIAL_EM("Mesh Bed Level data:");
-      bedlevel.mbl_mesh_report();
-    }
-
-    if (parser.seen('S')) {
-      to_enable = parser.value_bool();
-      bedlevel.set_bed_leveling_enabled(to_enable);
-    }
-
-    #if ENABLED(ENABLE_LEVELING_FADE_HEIGHT)
-      if (parser.seen('Z')) bedlevel.set_z_fade_height(parser.value_linear_units());
-    #endif
-
-    const bool new_status = bedlevel.leveling_is_active();
-
-    if (to_enable && !new_status)
-      SERIAL_LM(ER, MSG_ERR_M320_M420_FAILED);
-
-    SERIAL_LMV(ECHO, "MBL: ", new_status ? MSG_ON : MSG_OFF);
-  }
-
-  /**
-   * M421: Set a single Mesh Bed Leveling Z coordinate
-   *
-   * Usage:
-   *   M421 X<linear> Y<linear> Z<linear>
-   *   M421 X<linear> Y<linear> Q<offset>
-   *   M421 I<xindex> J<yindex> Z<linear>
-   *   M421 I<xindex> J<yindex> Q<offset>
-   */
-  inline void gcode_M421() {
-    const bool hasX = parser.seen('X'), hasI = parser.seen('I');
-    const int8_t ix = hasI ? parser.value_int() : hasX ? mbl.probe_index_x(RAW_X_POSITION(parser.value_linear_units())) : -1;
-    const bool hasY = parser.seen('Y'), hasJ = parser.seen('J');
-    const int8_t iy = hasJ ? parser.value_int() : hasY ? mbl.probe_index_y(RAW_Y_POSITION(parser.value_linear_units())) : -1;
-    const bool hasZ = parser.seen('Z'), hasQ = !hasZ && parser.seen('Q');
-
-    if (int(hasI && hasJ) + int(hasX && hasY) != 1 || !(hasZ || hasQ)) {
-      SERIAL_LM(ER, MSG_ERR_M421_PARAMETERS);
-    }
-    else if (ix < 0 || iy < 0) {
-      SERIAL_LM(ER, MSG_ERR_MESH_XY);
-    }
-    else
-      mbl.set_z(ix, iy, parser.value_linear_units() + (hasQ ? mbl.z_values[ix][iy] : 0));
-  }
-#endif // MESH_BED_LEVELING
-
-#if ENABLED(WORKSPACE_OFFSETS)
-
-  /**
-   * M428: Set home_offset based on the distance between the
-   *       current_position and the nearest "reference point."
-   *       If an axis is past center its Endstop position
-   *       is the reference-point. Otherwise it uses 0. This allows
-   *       the Z offset to be set near the bed when using a max Endstop.
-   *
-   *       M428 can't be used more than 2cm away from 0 or an Endstop.
-   *
-   *       Use M206 to set these values directly.
-   */
-  inline void gcode_M428() {
-    bool err = false;
-    LOOP_XYZ(i) {
-      if (Mechanics.axis_homed[i]) {
-        const float base = (Mechanics.current_position[i] > (endstops.soft_endstop_min[i] + endstops.soft_endstop_max[i]) * 0.5) ? Mechanics.base_home_pos[(AxisEnum)i] : 0,
-                    diff = base - RAW_POSITION(Mechanics.current_position[i], i);
-        if (WITHIN(diff, -20, 20)) {
-          set_home_offset((AxisEnum)i, diff);
-        }
-        else {
-          SERIAL_LM(ER, MSG_ERR_M428_TOO_FAR);
-          LCD_ALERTMESSAGEPGM("Err: Too far!");
-          BUZZ(200, 40);
-          err = true;
-          break;
-        }
-      }
-    }
-
-    if (!err) {
-      Mechanics.sync_plan_position();
-      report_current_position();
-      LCD_MESSAGEPGM(MSG_HOME_OFFSETS_APPLIED);
-      BUZZ(100, 659);
-      BUZZ(100, 698);
-    }
-  }
-
-#endif // ENABLED(WORKSPACE_OFFSETS)
-
-#if HAS_MULTI_MODE
-
-  /**
-   * Shared function for Printer Mode GCodes
-   */
-  static void gcode_printer_mode(const int8_t new_mode) {
-    const static char str_tooltype_0[] PROGMEM = "FFF";
-    const static char str_tooltype_1[] PROGMEM = "Laser";
-    const static char str_tooltype_2[] PROGMEM = "CNC";
-    const static char* const tool_strings[] PROGMEM = { str_tooltype_0, str_tooltype_1, str_tooltype_2 };
-    if (new_mode >= 0 && (PrinterMode)new_mode < PRINTER_MODE_COUNT) printer_mode = (PrinterMode)new_mode;
-    SERIAL_SM(ECHO, "Printer-Mode: ");
-    SERIAL_PS((char*)pgm_read_word(&(tool_strings[printer_mode])));
-    SERIAL_CHR(' ');
-    SERIAL_EV((int)(printer_mode == PRINTER_MODE_FFF ? active_extruder : 0));
-  }
-
-  /**
-   * M450: Set and/or report current tool type
-   *
-   *  S<type> - The new tool type
-   */
-  inline void gcode_M450() {
-    gcode_printer_mode(parser.seen('S') ? parser.value_byte() : -1);
-  }
-
-  /**
-   * M451: Select FFF printer mode
-   */
-  inline void gcode_M451() { gcode_printer_mode(PRINTER_MODE_FFF); }
-
-  #if ENABLED(LASER)
-    /**
-     * M452: Select Laser printer mode
-     */
-    inline void gcode_M452() { gcode_printer_mode(PRINTER_MODE_LASER); }
-  #endif
-
-  #if HAS_CNCROUTER
-    /**
-     * M453: Select CNC printer mode
-     */
-    inline void gcode_M453() { gcode_printer_mode(PRINTER_MODE_CNC); }
-  #endif
-
-#endif // HAS_MULTI_MODE
-
-/**
- * M500: Store settings in EEPROM
- */
-inline void gcode_M500() {
-  (void)eeprom.Store_Settings();
-}
-
-/**
- * M501: Read settings from EEPROM
- */
-inline void gcode_M501() {
-  (void)eeprom.Load_Settings();
-}
-
-/**
- * M502: Revert to default settings
- */
-inline void gcode_M502() {
-  (void)eeprom.Factory_Settings();
-}
-
-/**
- * M503: print settings currently in memory
- */
-inline void gcode_M503() {
-  (void)eeprom.Print_Settings(parser.seen('S') && !parser.value_bool());
-}
-
-#if ENABLED(RFID_MODULE)
-  /**
-   * M522: Read or Write on card. M522 T<extruders> R<read> or W<write> L<list>
-   */
-  inline void gcode_M522() {
-
-    GET_TARGET_EXTRUDER(522);
-    if (!RFID_ON) return;
-
-    if (parser.seen('R')) {
-      SERIAL_EM("Put RFID on tag!");
-      #if ENABLED(NEXTION)
-        rfid_setText("Put RFID on tag!");
-      #endif
-      Spool_must_read[TARGET_EXTRUDER] = true;
-    }
-    if (parser.seen('W')) {
-      if (Spool_ID[TARGET_EXTRUDER] != 0) {
-        SERIAL_EM("Put RFID on tag!");
-        #if ENABLED(NEXTION)
-          rfid_setText("Put RFID on tag!");
-        #endif
-        Spool_must_write[TARGET_EXTRUDER] = true;
-      }
-      else {
-        SERIAL_LM(ER, "You have not read this Spool!");
-        #if ENABLED(NEXTION)
-          rfid_setText("You have not read this Spool!", 64488);
-        #endif
-      }
-    }
-
-    if (parser.seen('L')) RFID522.printInfo(TARGET_EXTRUDER);
-  }
-#endif // RFID_MODULE
-
-/**
- * M530: S<printing> L<layer> - Enables explicit printing mode (S1) or disables it (S0). L can set layer count
- */
-inline void gcode_M530() {
-
-  if (parser.seen('L')) maxLayer = parser.value_long();
-  
-  if (parser.seen('S') && parser.value_bool()) {
-    print_job_counter.start();
-
-    SERIAL_MSG("Start Printing");
-    if (maxLayer > 0) SERIAL_EMV(" - MaxLayer:", maxLayer);
-    else SERIAL_EOL();
-
-    #if ENABLED(START_GCODE)
-      enqueue_and_echo_commands_P(PSTR(START_PRINTING_SCRIPT));
-    #endif
-    #if HAS_FIL_RUNOUT
-      filament_ran_out = false;
-      SERIAL_EM("Filament runout activated.");
-      SERIAL_STR(RESUME);
-      SERIAL_EOL();
-    #endif
-    #if HAS_POWER_CONSUMPTION_SENSOR
-      startpower = power_consumption_hour;
-    #endif
-  }
-  else {
-    print_job_counter.stop();
-    SERIAL_EM("Stop Printing");
-    #if ENABLED(STOP_GCODE)
-      enqueue_and_echo_commands_P(PSTR(STOP_PRINTING_SCRIPT));
-    #endif
-    #if HAS_FIL_RUNOUT
-      filament_ran_out = false;
-      SERIAL_EM("Filament runout deactivated.");
-    #endif
-  }
-}
-
-/**
- * M531: filename - Define filename being printed
- */
-inline void gcode_M531() {
-  strncpy(printName, parser.string_arg, 20);
-  printName[20] = 0;
-}
-
-/**
- * M532: X<percent> L<curLayer> - update current print state progress (X=0..100) and layer L
- */
-inline void gcode_M532() {
-  if (parser.seen('X'))
-    progress = parser.value_float();
-  if (progress > 100.0)
-    progress = 100.0;
-  else if (progress < 0)
-    progress = 0;
-
-  if (parser.seen('L'))
-    currentLayer = parser.value_long();
-}
-
-#if ENABLED(ABORT_ON_ENDSTOP_HIT_FEATURE_ENABLED)
-
-  /**
-   * M540: Set whether SD card print should abort on endstop hit (M540 S<0|1>)
-   */
-  inline void gcode_M540() {
-    if (parser.seen('S')) stepper.abort_on_endstop_hit = parser.value_bool();
-  }
-
-#endif // ABORT_ON_ENDSTOP_HIT_FEATURE_ENABLED
-
-#if HEATER_USES_AD595
-  /**
-   * M595 - set Hotend AD595 offset & Gain H<hotend_number> O<offset> S<gain>
-   */
-  inline void gcode_M595() {
-
-    GET_TARGET_HOTEND(595);
-
-    if (parser.seen('O')) ad595_offset[TARGET_EXTRUDER] = parser.value_float();
-    if (parser.seen('S')) ad595_gain[TARGET_EXTRUDER] = parser.value_float();
-
-    for (int8_t h = 0; h < HOTENDS; h++) {
-      // if gain == 0 you get MINTEMP!
-      if (ad595_gain[h] == 0) ad595_gain[h]= 1;
-    }
-
-    SERIAL_EM(MSG_AD595);
-    for (int8_t h = 0; h < HOTENDS; h++) {
-      SERIAL_MV(" T", h);
-      SERIAL_MV(" Offset: ", ad595_offset[h]);
-      SERIAL_EMV(", Gain: ", ad595_gain[h]);
-    }
-  }
-#endif // HEATER_USES_AD595
-
-#if ENABLED(ADVANCED_PAUSE_FEATURE)
-
-  /**
-   * M600: Pause Park and filament change
-   *
-   *  E[distance] - Retract the filament this far (negative value)
-   *  Z[distance] - Move the Z axis by this distance
-   *  X[position] - Move to this X position, with Y
-   *  Y[position] - Move to this Y position, with X
-   *  U[distance] - Retract distance for removal (negative value) (manual reload)
-   *  L[distance] - Extrude distance for insertion (positive value) (manual reload)
-   *  B[count]    - Number of times to beep, -1 for indefinite (if equipped with a buzzer)
-   *
-   *  Default values are used for omitted arguments.
-   *
-   */
-  inline void gcode_M600() {
-
-    // Homing first
-    if (Mechanics.axis_unhomed_error()) home_all_axes();
-
-    // Initial retract before move to pause park position
-    const float retract = parser.seen('E') ? parser.value_axis_units(E_AXIS) : 0
-      #if ENABLED(PAUSE_PARK_RETRACT_LENGTH) && PAUSE_PARK_RETRACT_LENGTH > 0
-        - (PAUSE_PARK_RETRACT_LENGTH)
-      #endif
-    ;
-
-    // Second retract after cooldown hotend
-    const float retract2 = 0
-      #if ENABLED(PAUSE_PARK_RETRACT_2_LENGTH) && PAUSE_PARK_RETRACT_2_LENGTH > 0
-        - (PAUSE_PARK_RETRACT_2_LENGTH)
-      #endif
-    ;
-
-    // Lift Z axis
-    const float z_lift = parser.seen('Z') ? parser.value_linear_units() :
-      #if ENABLED(PAUSE_PARK_Z_ADD) && PAUSE_PARK_Z_ADD > 0
-        PAUSE_PARK_Z_ADD
-      #else
-        0
-      #endif
-    ;
-
-    // Move XY axes to filament exchange position
-    const float x_pos = parser.seen('X') ? parser.value_linear_units() : 0
-      #if ENABLED(PAUSE_PARK_X_POS)
-        + PAUSE_PARK_X_POS
-      #endif
-    ;
-    const float y_pos = parser.seen('Y') ? parser.value_linear_units() : 0
-      #if ENABLED(PAUSE_PARK_Y_POS)
-        + PAUSE_PARK_Y_POS
-      #endif
-    ;
-
-    // Unload filament
-    const float unload_length = parser.seen('U') ? parser.value_axis_units(E_AXIS) : 0
-      #if ENABLED(PAUSE_PARK_UNLOAD_LENGTH) && PAUSE_PARK_UNLOAD_LENGTH > 0
-        - (PAUSE_PARK_UNLOAD_LENGTH)
-      #endif
-    ;
-
-    // Load filament
-    const float load_length = parser.seen('L') ? parser.value_axis_units(E_AXIS) : 0
-      #if ENABLED(PAUSE_PARK_LOAD_LENGTH)
-        + PAUSE_PARK_LOAD_LENGTH
-      #endif
-    ;
-
-    const int beep_count = parser.seen('B') ? parser.value_int() :
-      #if ENABLED(PAUSE_PARK_NUMBER_OF_ALERT_BEEPS)
-        PAUSE_PARK_NUMBER_OF_ALERT_BEEPS
-      #else
-        -1
-      #endif
-    ;
-
-    const bool job_running = print_job_counter.isRunning();
-
-    if (pause_print(retract, retract2, z_lift, x_pos, y_pos, unload_length, beep_count, true)) {
-      wait_for_filament_reload(beep_count);
-      resume_print(load_length, PAUSE_PARK_EXTRUDE_LENGTH, beep_count);
-    }
-
-    // Resume the print job timer if it was running
-    if (job_running) print_job_counter.start();
-
-  }
-
-#endif // ADVANCED_PAUSE_FEATURE
-
-#if ENABLED(DUAL_X_CARRIAGE)
-
-  /**
-   * M605: Set dual x-carriage movement mode
-   *
-   *    M605 S0: Full control mode. The slicer has full control over x-carriage movement
-   *    M605 S1: Auto-park mode. The inactive head will auto park/unpark without slicer involvement
-   *    M605 S2 [Xnnn] [Rmmm]: Duplication mode. The second extruder will duplicate the first with nnn
-   *                         units x-offset and an optional differential hotend temperature of
-   *                         mmm degrees. E.g., with "M605 S2 X100 R2" the second extruder will duplicate
-   *                         the first with a spacing of 100mm in the x direction and 2 degrees hotter.
-   *
-   *    Note: the X axis should be homed after changing dual x-carriage mode.
-   */
-  inline void gcode_M605() {
-    stepper.synchronize();
-    if (parser.seen('S')) Mechanics.dual_x_carriage_mode = (DualXMode)parser.value_byte();
-    switch(Mechanics.dual_x_carriage_mode) {
-      case DXC_FULL_CONTROL_MODE:
-      case DXC_AUTO_PARK_MODE:
-        break;
-      case DXC_DUPLICATION_MODE:
-        if (parser.seen('X')) Mechanics.duplicate_hotend_x_offset = max(parser.value_linear_units(), X2_MIN_POS - Mechanics.x_home_pos(0));
-        if (parser.seen('R')) Mechanics.duplicate_hotend_temp_offset = parser.value_celsius_diff();
-        SERIAL_SM(ECHO, MSG_HOTEND_OFFSET);
-        SERIAL_CHR(' ');
-        SERIAL_VAL(hotend_offset[X_AXIS][0]);
-        SERIAL_CHR(',');
-        SERIAL_VAL(hotend_offset[Y_AXIS][0]);
-        SERIAL_CHR(' ');
-        SERIAL_VAL(Mechanics.duplicate_hotend_x_offset);
-        SERIAL_CHR(',');
-        SERIAL_EV(hotend_offset[Y_AXIS][1]);
-        break;
-      default:
-        Mechanics.dual_x_carriage_mode = DEFAULT_DUAL_X_CARRIAGE_MODE;
-        break;
-    }
-    Mechanics.active_hotend_parked = false;
-    Mechanics.hotend_duplication_enabled = false;
-    Mechanics.delayed_move_time = 0;
-  }
-
-#endif // DUAL_X_CARRIAGE
-
-#if ENABLED(LASER)
-
-  // M649 set laser options
-  inline void gcode_M649() {
-    // do this at the start so we can debug if needed!
-    if (parser.seen('D') && IsRunning()) laser.diagnostics = parser.value_bool();
-
-    // Wait for the rest 
-    // stepper.synchronize();
-    if (parser.seen('S') && IsRunning()) {
-      laser.intensity = parser.value_float();
-      laser.rasterlaserpower =  laser.intensity;
-    }
-
-    if (IsRunning()) {
-      if (parser.seen('L')) laser.duration = parser.value_ulong();
-      if (parser.seen('P')) laser.ppm = parser.value_float();
-      if (parser.seen('B')) laser_set_mode(parser.value_int());
-      if (parser.seen('R')) laser.raster_mm_per_pulse = (parser.value_float());
-    }
-
-    if (parser.seen('F')) {
-      float next_feedrate = parser.value_linear_units();
-      if (next_feedrate > 0.0) Mechanics.feedrate_mm_s = next_feedrate;
-    }
-  }
-
-#endif // LASER
-
-#if MECH(MUVE3D)
-  
-  // M650: Set peel distance
-  inline void gcode_M650() {
-
-    stepper.synchronize();
-
-    peel_distance   = (parser.seen('D') ? parser.value_float() : 2.0);
-    peel_speed      = (parser.seen('S') ? parser.value_float() : 2.0);
-    retract_speed   = (parser.seen('R') ? parser.value_float() : 2.0);
-    peel_pause      = (parser.seen('P') ? parser.value_float() : 0.0);
-    tilt_distance   = (parser.seen('T') ? parser.value_float() : 20.0);
-    layer_thickness = (parser.seen('H') ? parser.value_float() : 0.0);
-
-    // Initialize tilted to false. The intent here is that you would send this command at the start of a print job, and
-    // the platform would be level when you do. As such, we assume that you either hand-cranked it to level, or executed 
-    // an M654 command via manual GCode before running a new print job. If not, then the platform is currently tilted, and
-    // your print job is going to go poorly.
-    tilted = false;
-  }
-
-  // M651: Run peel move and return back to start.
-  inline void gcode_M651() {
-
-    if (peel_distance > 0) {
-      planner.buffer_line(Mechanics.destination[X_AXIS], Mechanics.destination[Y_AXIS], Mechanics.destination[Z_AXIS] + peel_distance, Mechanics.destination[Z_AXIS], peel_speed, active_extruder, active_driver);
-      planner.buffer_line(Mechanics.destination[X_AXIS], Mechanics.destination[Y_AXIS], Mechanics.destination[Z_AXIS] + peel_distance, Mechanics.destination[Z_AXIS] + peel_distance, peel_speed, active_extruder, active_driver);
-      stepper.synchronize();
-      if (peel_pause > 0) safe_delay(peel_pause);
-    }
-
-    planner.buffer_line(Mechanics.destination[X_AXIS], Mechanics.destination[Y_AXIS], Mechanics.destination[Z_AXIS], Mechanics.destination[Z_AXIS], retract_speed, active_extruder, active_driver);
-    stepper.synchronize();
-  }
-
-  // M653: Execute tilt move
-  inline void gcode_M653() {
-    // Double tilts are not allowed.
-    if (!tilted) {
-      planner.buffer_line(Mechanics.destination[X_AXIS], Mechanics.destination[Y_AXIS], Mechanics.destination[Z_AXIS] + tilt_distance, Mechanics.destination[Z_AXIS], retract_speed, active_extruder, active_driver);
-      stepper.synchronize();
-    }
-  }
-
-  // M654 - execute untilt move
-  inline void gcode_M654() {
-    // Can only untilt if tilted
-    if (tilted) {
-       // To prevent subsequent commands from not knowing our
-       // actual position, update the Z axis, then move to it.
-       Mechanics.destination[Z_AXIS] += tilt_distance;
-       planner.buffer_line(Mechanics.destination[X_AXIS], Mechanics.destination[Y_AXIS], Mechanics.destination[Z_AXIS], Mechanics.destination[Z_AXIS], retract_speed, active_extruder, active_driver);
-       // And save it away as our current position, because we're there.
-       Mechanics.set_current_to_destination();
-       stepper.synchronize();
-       tilted = false;
-    }
-  }
-
-  // M655: Send projector control commands via serial
-  inline void gcode_M655() {
-
-    // Viewsonic commands
-    if (parser.seen('V')) {
-      int tempVal = parser.value_int();
-
-      switch(tempVal) {
-        // Power Off
-        case 0: {
-          // 0614000400341101005E
-          const byte off[] = {0x06, 0x14, 0x00, 0x04, 0x00, 
-                              0x34, 0x11, 0x01, 0x00, 0x5E};
-          DLPSerial.write(off, sizeof(off));
-        }
-        break;
-        // Power On
-        case 1: {
-          // 0614000400341100005D
-          const byte on[] = {0x06, 0x14, 0x00, 0x04, 0x00,
-                             0x34, 0x11, 0x00, 0x00, 0x5D};
-          DLPSerial.write(on, sizeof(on));
-        }
-        break;
-        // Factory Reset
-        case 2: {
-          // 0614000400341102005F
-          const byte reset[] = {0x06, 0x14, 0x00, 0x04, 0x00,
-                                0x34, 0x11, 0x02, 0x00, 0x5F};
-          DLPSerial.write(reset, sizeof(reset));
-        }
-        break;
-        // Splash Screen Black
-        case 3: {
-          // 061400040034110A0067
-          const byte blackScreen[] = {0x06, 0x14, 0x00, 0x04, 0x00,
-                                      0x34, 0x11, 0x0A, 0x00, 0x67};
-          DLPSerial.write(blackScreen, sizeof(blackScreen));
-        }
-        break;
-        // High Altitude On
-        case 4: {
-          // 061400040034110C016A
-          const byte HAOn[] = {0x06, 0x14, 0x00, 0x04, 0x00,
-                               0x34, 0x11, 0x0C, 0x01, 0x6A};
-          DLPSerial.write(HAOn, sizeof(HAOn));
-        }
-        break;
-        // High Altitude Off
-        case 5: {
-          // 061400040034110C0069
-          const byte HAOff[] = {0x06, 0x14, 0x00, 0x04, 0x00,
-                                0x34, 0x11, 0x0C, 0x00, 0x69};
-          DLPSerial.write(HAOff, sizeof(HAOff));
-        }
-        break;
-        // Lamp Mode Normal
-        case 6: {
-          // 0614000400341110006D
-          const byte lampNormal[] = {0x06, 0x14, 0x00, 0x04, 0x00,
-                                     0x34, 0x11, 0x10, 0x00, 0x6D};
-          DLPSerial.write(lampNormal, sizeof(lampNormal));
-        }
-        break;
-        // Contrast Decrease
-        case 7: {
-          // 06140004003412020060
-          const byte contDec[] = {0x06, 0x14, 0x00, 0x04, 0x00,
-                                  0x34, 0x12, 0x02, 0x00, 0x60};
-          DLPSerial.write(contDec, sizeof(contDec));
-        }
-        break;
-        // Contrast Increase
-        case 8: {
-          // 06140004003412020161
-          const byte contInc[] = {0x06, 0x14, 0x00, 0x04, 0x00,
-                                  0x34, 0x12, 0x02, 0x01, 0x61};
-          DLPSerial.write(contInc, sizeof(contInc));
-        }
-        break;
-        // Brightness Decrease
-        case 9: {
-          // 06140004003412030061
-          const byte brightDec[] = {0x06, 0x14, 0x00, 0x04, 0x00,
-                                    0x34, 0x12, 0x03, 0x00, 0x61};
-          DLPSerial.write(brightDec, sizeof(brightDec));
-        }
-        break;
-        // Brightness Increase
-        case 10: {
-          // 06140004003412030162
-          const byte brightInc[] = {0x06, 0x14, 0x00, 0x04, 0x00,
-                                    0x34, 0x12, 0x03, 0x01, 0x62};
-          DLPSerial.write(brightInc, sizeof(brightInc));
-        }
-        break;
-      }
-    }
-  }
-
-#endif // MECH(MUVE3D)
-
-#if HAS_BED_PROBE && NOMECH(DELTA)
-
-  // M666: Set Z probe offset
-  inline void gcode_M666() {
-
-    SERIAL_SM(ECHO, MSG_ZPROBE_ZOFFSET);
-    SERIAL_CHR(' ');
-
-    if (parser.seen('P')) {
-      float p_val = parser.value_linear_units();
-      if (Z_PROBE_OFFSET_RANGE_MIN <= p_val && p_val <= Z_PROBE_OFFSET_RANGE_MAX) {
-
-        #if ENABLED(AUTO_BED_LEVELING_BILINEAR)
-          // Correct bilinear grid for new probe offset
-          const float diff = p_val - probe.z_offset;
-          if (diff) {
-            for (uint8_t x = 0; x < GRID_MAX_POINTS_X; x++)
-              for (uint8_t y = 0; y < GRID_MAX_POINTS_Y; y++)
-                bedlevel.z_values[x][y] += diff;
-          }
-          #if ENABLED(ABL_BILINEAR_SUBDIVISION)
-            bedlevel.bed_level_virt_interpolate();
-          #endif
-        #endif
-
-        probe.z_offset = p_val;
-        SERIAL_VAL(probe.z_offset);
-      }
-      else {
-        SERIAL_MT(MSG_Z_MIN, Z_PROBE_OFFSET_RANGE_MIN);
-        SERIAL_CHR(' ');
-        SERIAL_MT(MSG_Z_MAX, Z_PROBE_OFFSET_RANGE_MAX);
-      }
-    }
-    else {
-      SERIAL_MV(": ", probe.z_offset, 3);
-    }
-
-    SERIAL_EOL();
-  }
-
-#elif MECH(DELTA)
-
-  /**
-   * M666: Set delta endstop and geometry adjustment
-   *
-   *    D = Diagonal Rod
-   *    R = Delta Radius
-   *    S = Segments per Second
-   *    A = Alpha (Tower 1) Diagonal Rod Adjust
-   *    B = Beta  (Tower 2) Diagonal Rod Adjust
-   *    C = Gamma (Tower 3) Diagonal Rod Adjust
-   *    I = Alpha (Tower 1) Tower Radius Adjust
-   *    J = Beta  (Tower 2) Tower Radius Adjust
-   *    K = Gamma (Tower 3) Tower Radius Adjust
-   *    U = Alpha (Tower 1) Tower Position Adjust
-   *    V = Beta  (Tower 2) Tower Position Adjust
-   *    W = Gamma (Tower 3) Tower Position Adjust
-   *    X = Alpha (Tower 1) Endstop Adjust
-   *    Y = Beta  (Tower 2) Endstop Adjust
-   *    Z = Gamma (Tower 3) Endstop Adjust
-   *    O = Print radius
-   *    P = Z probe offset
-   *    H = Z Height
-   */
-  inline void gcode_M666() {
-
-    if (parser.seen('H')) {
-      const float old_delta_height = Mechanics.delta_height;
-      Mechanics.delta_height = parser.value_linear_units();
-      Mechanics.current_position[Z_AXIS] += Mechanics.delta_height - old_delta_height;
-    }
-
-    if (parser.seen('D')) Mechanics.delta_diagonal_rod              = parser.value_linear_units();
-    if (parser.seen('R')) Mechanics.delta_radius              = parser.value_linear_units();
-    if (parser.seen('S')) Mechanics.delta_segments_per_second       = parser.value_float();
-    if (parser.seen('A')) Mechanics.delta_diagonal_rod_adj[A_AXIS]  = parser.value_linear_units();
-    if (parser.seen('B')) Mechanics.delta_diagonal_rod_adj[B_AXIS]  = parser.value_linear_units();
-    if (parser.seen('C')) Mechanics.delta_diagonal_rod_adj[C_AXIS]  = parser.value_linear_units();
-    if (parser.seen('I')) Mechanics.delta_tower_radius_adj[A_AXIS]  = parser.value_linear_units();
-    if (parser.seen('J')) Mechanics.delta_tower_radius_adj[B_AXIS]  = parser.value_linear_units();
-    if (parser.seen('K')) Mechanics.delta_tower_radius_adj[C_AXIS]  = parser.value_linear_units();
-    if (parser.seen('U')) Mechanics.delta_tower_pos_adj[A_AXIS]     = parser.value_linear_units();
-    if (parser.seen('V')) Mechanics.delta_tower_pos_adj[B_AXIS]     = parser.value_linear_units();
-    if (parser.seen('W')) Mechanics.delta_tower_pos_adj[C_AXIS]     = parser.value_linear_units();
-    if (parser.seen('O')) Mechanics.delta_print_radius              = parser.value_linear_units();
-
-    Mechanics.recalc_delta_settings();
-
-    #if HAS_BED_PROBE
-
-      if (parser.seen('P')) {
-
-        SERIAL_SM(ECHO, MSG_ZPROBE_ZOFFSET);
-        SERIAL_CHR(' ');
-
-        float p_val = parser.value_linear_units();
-        if (Z_PROBE_OFFSET_RANGE_MIN <= p_val && p_val <= Z_PROBE_OFFSET_RANGE_MAX) {
-
-          #if ENABLED(AUTO_BED_LEVELING_BILINEAR)
-            // Correct bilinear grid for new probe offset
-            const float diff = p_val - probe.z_offset;
-            if (diff) {
-              for (uint8_t x = 0; x < GRID_MAX_POINTS_X; x++)
-                for (uint8_t y = 0; y < GRID_MAX_POINTS_Y; y++)
-                  bedlevel.z_values[x][y] += diff;
-            }
-            #if ENABLED(ABL_BILINEAR_SUBDIVISION)
-              bedlevel.bed_level_virt_interpolate();
-            #endif
-          #endif
-
-          probe.z_offset = p_val;
-          SERIAL_VAL(probe.z_offset);
-        }
-        else {
-          SERIAL_MT(MSG_Z_MIN, Z_PROBE_OFFSET_RANGE_MIN);
-          SERIAL_CHR(' ');
-          SERIAL_MT(MSG_Z_MAX, Z_PROBE_OFFSET_RANGE_MAX);
-        }
-
-        SERIAL_EOL();
-      }
-
-    #endif // HAS_BED_PROBE
-
-    LOOP_XYZ(i) {
-      if (parser.seen(axis_codes[i])) Mechanics.delta_endstop_adj[i] = parser.value_linear_units();
-    }
-
-    if (parser.seen('L')) {
-      SERIAL_LM(CFG, "Current Delta geometry values:");
-      LOOP_XYZ(i) {
-        SERIAL_SV(CFG, axis_codes[i]);
-        SERIAL_EMV(" (Endstop Adj): ", Mechanics.delta_endstop_adj[i], 3);
-      }
-
-      #if HAS_BED_PROBE
-        SERIAL_LMV(CFG, "P (ZProbe ZOffset): ", probe.z_offset, 3);
-      #endif
-
-      SERIAL_LMV(CFG, "A (Tower A Diagonal Rod Correction): ",  Mechanics.delta_diagonal_rod_adj[0], 3);
-      SERIAL_LMV(CFG, "B (Tower B Diagonal Rod Correction): ",  Mechanics.delta_diagonal_rod_adj[1], 3);
-      SERIAL_LMV(CFG, "C (Tower C Diagonal Rod Correction): ",  Mechanics.delta_diagonal_rod_adj[2], 3);
-      SERIAL_LMV(CFG, "I (Tower A Radius Correction): ",        Mechanics.delta_tower_radius_adj[0], 3);
-      SERIAL_LMV(CFG, "J (Tower B Radius Correction): ",        Mechanics.delta_tower_radius_adj[1], 3);
-      SERIAL_LMV(CFG, "K (Tower C Radius Correction): ",        Mechanics.delta_tower_radius_adj[2], 3);
-      SERIAL_LMV(CFG, "U (Tower A Position Correction): ",      Mechanics.delta_tower_pos_adj[0], 3);
-      SERIAL_LMV(CFG, "V (Tower B Position Correction): ",      Mechanics.delta_tower_pos_adj[1], 3);
-      SERIAL_LMV(CFG, "W (Tower C Position Correction): ",      Mechanics.delta_tower_pos_adj[2], 3);
-      SERIAL_LMV(CFG, "R (Delta Radius): ",                     Mechanics.delta_radius, 4);
-      SERIAL_LMV(CFG, "D (Diagonal Rod Length): ",              Mechanics.delta_diagonal_rod, 4);
-      SERIAL_LMV(CFG, "S (Delta Segments per second): ",        Mechanics.delta_segments_per_second);
-      SERIAL_LMV(CFG, "O (Delta Print Radius): ",               Mechanics.delta_print_radius);
-      SERIAL_LMV(CFG, "H (Z-Height): ",                         Mechanics.delta_height, 3);
-    }
-  }
-
-#endif // MECH DELTA
-
-#if ENABLED(LIN_ADVANCE)
-
-  /**
-   * M900: Set and/or Get advance K factor and WH/D ratio
-   *
-   *  K<factor>                  Set advance K factor
-   *  R<ratio>                   Set ratio directly (overrides WH/D)
-   *  W<width> H<height> D<diam> Set ratio from WH/D
-   */
-  inline void gcode_M900() {
-    stepper.synchronize();
-
-    const float newK = parser.seen('K') ? parser.value_float() : -1;
-    if (newK >= 0) planner.extruder_advance_k = newK;
-
-    float newR = parser.seen('R') ? parser.value_float() : -1;
-    if (newR < 0) {
-      const float newD = parser.seen('D') ? parser.value_float() : -1,
-                  newW = parser.seen('W') ? parser.value_float() : -1,
-                  newH = parser.seen('H') ? parser.value_float() : -1;
-      if (newD >= 0 && newW >= 0 && newH >= 0)
-        newR = newD ? (newW * newH) / (sq(newD * 0.5) * M_PI) : 0;
-    }
-    if (newR >= 0) planner.advance_ed_ratio = newR;
-
-    SERIAL_SMV(ECHO, "Advance K=", planner.extruder_advance_k);
-    SERIAL_MSG(" E/D=");
-    if (planner.advance_ed_ratio) SERIAL_VAL(planner.advance_ed_ratio);
-    else SERIAL_MSG("Auto");
-    SERIAL_EOL();
-  }
-
-#endif // LIN_ADVANCE
-
-#if MB(ALLIGATOR) || MB(ALLIGATOR_V3)
-
-  /**
-   * M906: Set motor currents
-   */
-  inline void gcode_M906() {
-
-    GET_TARGET_EXTRUDER(906);
-
-    LOOP_XYZE(i) {
-      if (parser.seen(axis_codes[i])) {
-        const uint8_t a = i + (i == E_AXIS ? TARGET_EXTRUDER : 0);
-        motor_current[a] = parser.value_float();
-      }
-    }
-    stepper.set_driver_current();
-  }
-
-#elif ENABLED(HAVE_TMC2130)
-
-  static void tmc2130_get_current(TMC2130Stepper &st, const char name) {
-    SERIAL_CHR(name);
-    SERIAL_MSG(" axis driver current: ");
-    SERIAL_EV(st.getCurrent());
-  }
-  static void tmc2130_set_current(TMC2130Stepper &st, const char name, const int mA) {
-    st.setCurrent(mA, R_SENSE, HOLD_MULTIPLIER);
-    tmc2130_get_current(st, name);
-  }
-
-  static void tmc2130_report_otpw(TMC2130Stepper &st, const char name) {
-    SERIAL_CHR(name);
-    SERIAL_MSG(" axis temperature prewarn triggered: ");
-    SERIAL_PS(st.getOTPW() ? PSTR("true") : PSTR("false"));
-    SERIAL_EOL();
-  }
-  static void tmc2130_clear_otpw(TMC2130Stepper &st, const char name) {
-    st.clear_otpw();
-    SERIAL_CHR(name);
-    SERIAL_EM(" prewarn flag cleared");
-  }
-
-  static void tmc2130_get_pwmthrs(TMC2130Stepper &st, const char name, const uint16_t spmm) {
-    SERIAL_CHR(name);
-    SERIAL_MSG(" stealthChop max speed set to ");
-    SERIAL_EV(12650000UL * st.microsteps() / (256 * st.stealth_max_speed() * spmm));
-  }
-  static void tmc2130_set_pwmthrs(TMC2130Stepper &st, const char name, const int32_t thrs, const uint32_t spmm) {
-    st.stealth_max_speed(12650000UL * st.microsteps() / (256 * thrs * spmm));
-    tmc2130_get_pwmthrs(st, name, spmm);
-  }
-
-  static void tmc2130_get_sgt(TMC2130Stepper &st, const char name) {
-    SERIAL_CHR(name);
-    SERIAL_MSG(" driver homing sensitivity set to ");
-    SERIAL_EV(st.sgt());
-  }
-  static void tmc2130_set_sgt(TMC2130Stepper &st, const char name, const int8_t sgt_val) {
-    st.sgt(sgt_val);
-    tmc2130_get_sgt(st, name);
-  }
-
-  /**
-   * M906: Set motor current in milliamps using axis codes X, Y, Z, E
-   * Report driver currents when no axis specified
-   *
-   * S1: Enable automatic current control
-   * S0: Disable
-   */
-  inline void gcode_M906() {
-    uint16_t values[NUM_AXIS];
-    LOOP_XYZE(i)
-      values[i] = parser.seen(axis_codes[i]) ? parser.value_int() : 0;
-
-    #if ENABLED(X_IS_TMC2130)
-      if (values[X_AXIS]) tmc2130_set_current(values[X_AXIS], stepperX, 'X');
-      else tmc2130_get_current(stepperX, 'X');
-    #endif
-    #if ENABLED(Y_IS_TMC2130)
-      if (values[Y_AXIS]) tmc2130_set_current(values[Y_AXIS], stepperY, 'Y');
-      else tmc2130_get_current(stepperY, 'Y');
-    #endif
-    #if ENABLED(Z_IS_TMC2130)
-      if (values[Z_AXIS]) tmc2130_set_current(values[Z_AXIS], stepperZ, 'Z');
-      else tmc2130_get_current(stepperZ, 'Z');
-    #endif
-    #if ENABLED(E0_IS_TMC2130)
-      if (values[E_AXIS]) tmc2130_set_current(values[E_AXIS], stepperE0, 'E');
-      else tmc2130_get_current(stepperE0, 'E');
-    #endif
-
-    #if ENABLED(AUTOMATIC_CURRENT_CONTROL)
-      if (parser.seen('S')) auto_current_control = parser.value_bool();
-    #endif
-  }
-
-  /**
-   * M911: Report TMC2130 stepper driver overtemperature pre-warn flag
-   * The flag is held by the library and persist until manually cleared by M912
-   */
-  inline void gcode_M911() {
-    const bool reportX = parser.seen('X'), reportY = parser.seen('Y'), reportZ = parser.seen('Z'), reportE = parser.seen('E'),
-             reportAll = (!reportX && !reportY && !reportZ && !reportE) || (reportX && reportY && reportZ && reportE);
-    #if ENABLED(X_IS_TMC2130)
-      if (reportX || reportAll) tmc2130_report_otpw(stepperX, 'X');
-    #endif
-    #if ENABLED(Y_IS_TMC2130)
-      if (reportY || reportAll) tmc2130_report_otpw(stepperY, 'Y');
-    #endif
-    #if ENABLED(Z_IS_TMC2130)
-      if (reportZ || reportAll) tmc2130_report_otpw(stepperZ, 'Z');
-    #endif
-    #if ENABLED(E0_IS_TMC2130)
-      if (reportE || reportAll) tmc2130_report_otpw(stepperE0, 'E');
-    #endif
-  }
-
-  /**
-   * M912: Clear TMC2130 stepper driver overtemperature pre-warn flag held by the library
-   */
-  inline void gcode_M912() {
-    const bool clearX = parser.seen('X'), clearY = parser.seen('Y'), clearZ = parser.seen('Z'), clearE = parser.seen('E'),
-             clearAll = (!clearX && !clearY && !clearZ && !clearE) || (clearX && clearY && clearZ && clearE);
-    #if ENABLED(X_IS_TMC2130)
-      if (clearX || clearAll) tmc2130_clear_otpw(stepperX, 'X');
-    #endif
-    #if ENABLED(Y_IS_TMC2130)
-      if (clearY || clearAll) tmc2130_clear_otpw(stepperY, 'Y');
-    #endif
-    #if ENABLED(Z_IS_TMC2130)
-      if (clearZ || clearAll) tmc2130_clear_otpw(stepperZ, 'Z');
-    #endif
-    #if ENABLED(E0_IS_TMC2130)
-      if (clearE || clearAll) tmc2130_clear_otpw(stepperE0, 'E');
-    #endif
-  }
-
-  /**
-   * M913: Set HYBRID_THRESHOLD speed.
-   */
-  #if ENABLED(HYBRID_THRESHOLD)
-    inline void gcode_M913() {
-      uint16_t values[XYZE];
-      LOOP_XYZE(i)
-        values[i] = parser.seen(axis_codes[i]) ? parser.value_int() : 0;
-
-      #if ENABLED(X_IS_TMC2130)
-        if (values[X_AXIS]) tmc2130_set_pwmthrs(stepperX, 'X', values[X_AXIS], Mechanics.axis_steps_per_mm[X_AXIS]);
-        else tmc2130_get_pwmthrs(stepperX, 'X', Mechanics.axis_steps_per_mm[X_AXIS]);
-      #endif
-      #if ENABLED(Y_IS_TMC2130)
-        if (values[Y_AXIS]) tmc2130_set_pwmthrs(stepperY, 'Y', values[Y_AXIS], Mechanics.axis_steps_per_mm[Y_AXIS]);
-        else tmc2130_get_pwmthrs(stepperY, 'Y', Mechanics.axis_steps_per_mm[Y_AXIS]);
-      #endif
-      #if ENABLED(Z_IS_TMC2130)
-        if (values[Z_AXIS]) tmc2130_set_pwmthrs(stepperZ, 'Z', values[Z_AXIS], Mechanics.axis_steps_per_mm[Z_AXIS]);
-        else tmc2130_get_pwmthrs(stepperZ, 'Z', Mechanics.axis_steps_per_mm[Z_AXIS]);
-      #endif
-      #if ENABLED(E0_IS_TMC2130)
-        if (values[E_AXIS]) tmc2130_set_pwmthrs(stepperE0, 'E', values[E_AXIS], Mechanics.axis_steps_per_mm[E_AXIS]);
-        else tmc2130_get_pwmthrs(stepperE0, 'E', Mechanics.axis_steps_per_mm[E_AXIS]);
-      #endif
-    }
-  #endif // HYBRID_THRESHOLD
-
-  /**
-   * M914: Set SENSORLESS_HOMING sensitivity.
-   */
-  #if ENABLED(SENSORLESS_HOMING)
-    inline void gcode_M914() {
-      #if ENABLED(X_IS_TMC2130)
-        if (parser.seen(axis_codes[X_AXIS])) tmc2130_set_sgt(stepperX, 'X', parser.value_int());
-        else tmc2130_get_sgt(stepperX, 'X');
-      #endif
-      #if ENABLED(Y_IS_TMC2130)
-        if (parser.seen(axis_codes[Y_AXIS])) tmc2130_set_sgt(stepperY, 'Y', parser.value_int());
-        else tmc2130_get_sgt(stepperY, 'Y');
-      #endif
-    }
-  #endif // SENSORLESS_HOMING
-
-#endif // HAVE_TMC2130
-
-/**
- * M907: Set digital trimpot motor current using axis codes X, Y, Z, E, B, S
- */
-inline void gcode_M907() {
-  #if HAS_DIGIPOTSS
-    LOOP_XYZE(i)
-      if (parser.seen(axis_codes[i])) stepper.digipot_current(i, parser.value_int());
-    if (parser.seen('B')) stepper.digipot_current(4, parser.value_int());
-    if (parser.seen('S')) for (uint8_t i = 0; i <= 4; i++) stepper.digipot_current(i, parser.value_int());
-  #elif HAS_MOTOR_CURRENT_PWM
-    #if PIN_EXISTS(MOTOR_CURRENT_PWM_XY)
-      if (parser.seen('X')) stepper.digipot_current(0, parser.value_int());
-    #endif
-    #if PIN_EXISTS(MOTOR_CURRENT_PWM_Z)
-      if (parser.seen('Z')) stepper.digipot_current(1, parser.value_int());
-    #endif
-    #if PIN_EXISTS(MOTOR_CURRENT_PWM_E)
-      if (parser.seen('E')) stepper.digipot_current(2, parser.value_int());
-    #endif
-  #endif
-  #if ENABLED(DIGIPOT_I2C)
-    // this one uses actual amps in floating point
-    LOOP_XYZE(i) if (parser.seen(axis_codes[i])) digipot_i2c_set_current(i, parser.value_float());
-    // for each additional extruder (named B,C,D,E..., channels 4,5,6,7...)
-    for (uint8_t i = NUM_AXIS; i < DIGIPOT_I2C_NUM_CHANNELS; i++) if(parser.seen('B' + i - (NUM_AXIS))) digipot_i2c_set_current(i, parser.value_float());
-  #endif
-}
-
-#if HAS_DIGIPOTSS
-  /**
-   * M908: Control digital trimpot directly (M908 P<pin> S<current>)
-   */
-  inline void gcode_M908() {
-    digitalPotWrite(
-      parser.seen('P') ? parser.value_int() : 0,
-      parser.seen('S') ? parser.value_int() : 0
-    );
-  }
-#endif // HAS_DIGIPOTSS
-
-#if ENABLED(NEXTION) && ENABLED(NEXTION_GFX)
-
-  /**
-   * M995: Nextion Origin
-   */
-  inline void gcode_M995() {
-    uint16_t x = 0, y = 0, z = 0;
-
-    if (parser.seen('X')) x = parser.value_linear_units();
-    if (parser.seen('Y')) y = parser.value_linear_units();
-    if (parser.seen('Z')) z = parser.value_linear_units();
-
-    gfx_origin(x, y ,z);
-  }
-
-  /**
-   * M996: Nextion Scale
-   */
-  inline void gcode_M996() {
-    if (parser.seen('S')) gfx_scale(parser.value_float());
-  }
-
-#endif
-
-#if ENABLED(NPR2)
-
-  /**
-   * M997: Cxx Move Carter xx gradi
-   */
-  inline void gcode_M997() {
-    long csteps;
-    if (parser.seen('C')) {
-      csteps = parser.value_ulong() * color_step_moltiplicator;
-      SERIAL_EMV("csteps: ", csteps);
-      if (csteps < 0) stepper.colorstep(-csteps, false);
-      if (csteps > 0) stepper.colorstep(csteps, true);
-    }
-  }
-
-#endif
-
-/**
- * M999: Restart after being stopped
- *
- * Default behaviour is to flush the serial buffer and request
- * a resend to the host starting on the last N line received.
- *
- * Sending "M999 S1" will resume printing without flushing the
- * existing command buffer.
- *
- */
-inline void gcode_M999() {
-  Running = true;
-  lcd_reset_alert_level();
-
-  if (parser.seen('S') && parser.value_bool()) return;
-
-  FlushSerialRequestResend();
-}
-
-/**
- * T0-TN: Switch tool, usually switching extruders or CNC tools
- *
- * For Extruders:
- *   F[units/min] Set the movement feedrate
- *   S1           Don't move the tool in XY after change
- *
- * For CNC no other parameters are expected
- *
- */
-inline void gcode_T(uint8_t tool_id) {
-
-  #if ENABLED(DEBUG_LEVELING_FEATURE)
-    if (DEBUGGING(LEVELING)) {
-      SERIAL_MV(">>> gcode_T(", tool_id);
-      SERIAL_CHR(')'); SERIAL_EOL();
-      DEBUG_POS("BEFORE", Mechanics.current_position);
-    }
-  #endif
-
-  #if ENABLED(CNCROUTER)
-    
-    bool wait = true;
-    bool raise_z = false;
-
-    if (printer_mode == PRINTER_MODE_CNC) {
-      // Host manage wait on change, don't block
-      if (parser.seen('W')) wait=false;
-      // Host manage position, don't raise Z
-      if (parser.seen('Z')) raise_z=false;
-
-      tool_change_cnc(tool_id, wait, raise_z);
-    }
-
-  #endif
-
-  #if EXTRUDERS == 1 && ENABLED(ADVANCED_PAUSE_FEATURE)
-
-    if (printer_mode == PRINTER_MODE_FFF && (IS_SD_PRINTING || print_job_counter.isRunning()) && previous_extruder != tool_id) {
-      gcode_M600();
-      previous_extruder = tool_id;
-    }
-
-  #elif EXTRUDERS > 1 && (HOTENDS == 1 || (ENABLED(COLOR_MIXING_EXTRUDER) && MIXING_VIRTUAL_TOOLS > 1))
-
-    if (printer_mode == PRINTER_MODE_FFF) tool_change(tool_id);
-
-  #elif EXTRUDERS > 1 && HOTENDS > 1
-
-    if (printer_mode == PRINTER_MODE_FFF) tool_change(
-      tool_id,
-      parser.seen('F') ? MMM_TO_MMS(parser.value_linear_units()) : 0.0,
-      (tool_id == active_extruder) || (parser.seen('S') && parser.value_bool())
-    );
-
-  #endif
-
-  #if ENABLED(DEBUG_LEVELING_FEATURE)
-    if (DEBUGGING(LEVELING)) {
-      DEBUG_POS("AFTER", Mechanics.current_position);
-      SERIAL_EM("<<< gcode_T");
-    }
-  #endif
-}
-
-
-#if ENABLED(NPR2)
-
-  void MK_multi_tool_change(const uint8_t &e) {
-
-    if (e != old_color) {
-      long csteps;
-      stepper.synchronize(); // Finish all movement
-
-      if (old_color == 99)
-        csteps = (color_position[e]) * color_step_moltiplicator;
-      else
-        csteps = (color_position[e] - color_position[old_color]) * color_step_moltiplicator;
-
-      if (csteps < 0) stepper.colorstep(-csteps, false);
-      if (csteps > 0) stepper.colorstep(csteps, true);
-
-      // Set the new active extruder
-      previous_extruder = active_extruder;
-      old_color = active_extruder = e;
-      active_driver = 0;
-      SERIAL_EMV(MSG_ACTIVE_COLOR, (int)active_extruder);
-    }
-  }
-
-#elif ENABLED(MKSE6)
-
-  void MK_multi_tool_change(const uint8_t e) {
-
-    stepper.synchronize(); // Finish all movement
-
-    const int angles[EXTRUDERS] = ARRAY_BY_EXTRUDERS_N (
-      MKSE6_SERVOPOS_E0, MKSE6_SERVOPOS_E1,
-      MKSE6_SERVOPOS_E2, MKSE6_SERVOPOS_E3,
-      MKSE6_SERVOPOS_E4, MKSE6_SERVOPOS_E5
-    );
-    MOVE_SERVO(MKSE6_SERVO_INDEX, angles[e]);
-
-    #if (MKSE6_SERVO_DELAY > 0)
-      safe_delay(MKSE6_SERVO_DELAY);
-    #endif
-
-    // Set the new active extruder
-    previous_extruder = active_extruder;
-    active_extruder = e;
-    active_driver = 0;
-  }
-
-#elif ENABLED(MKR4)
-
-  void MK_multi_tool_change(const uint8_t &e) {
-
-    stepper.synchronize(); // Finish all movement
-    stepper.disable_e_steppers();
-
-    #if (EXTRUDERS == 4) && HAS_E0E2 && HAS_E1E3 && (DRIVER_EXTRUDERS == 2)
-
-      switch(e) {
-        case 0:
-          WRITE_RELE(E0E2_CHOICE_PIN, LOW);
-          WRITE_RELE(E1E3_CHOICE_PIN, LOW);
-          active_driver = 0;
-          safe_delay(500); // 500 microseconds delay for relay
-          enable_E0();
-          break;
-        case 1:
-          WRITE_RELE(E0E2_CHOICE_PIN, LOW);
-          WRITE_RELE(E1E3_CHOICE_PIN, LOW);
-          active_driver = 1;
-          safe_delay(500); // 500 microseconds delay for relay
-          enable_E1();
-          break;
-        case 2:
-          WRITE_RELE(E0E2_CHOICE_PIN, HIGH);
-          WRITE_RELE(E1E3_CHOICE_PIN, LOW);
-          active_driver = 0;
-          safe_delay(500); // 500 microseconds delay for relay
-          enable_E2();
-          break;
-        case 3:
-          WRITE_RELE(E0E2_CHOICE_PIN, LOW);
-          WRITE_RELE(E1E3_CHOICE_PIN, HIGH);
-          active_driver = 1;
-          safe_delay(500); // 500 microseconds delay for relay
-          enable_E3();
-          break;
-      }
-
-    #elif (EXTRUDERS == 3) && HAS_E0E2 && (DRIVER_EXTRUDERS == 2)
-
-      switch(e) {
-        case 0:
-          WRITE_RELE(E0E2_CHOICE_PIN, LOW);
-          active_driver = 0;
-          safe_delay(500); // 500 microseconds delay for relay
-          enable_E0();
-          break;
-        case 1:
-          WRITE_RELE(E0E2_CHOICE_PIN, LOW);
-          active_driver = 1;
-          safe_delay(500); // 500 microseconds delay for relay
-          enable_E1();
-          break;
-        case 2:
-          WRITE_RELE(E0E2_CHOICE_PIN, HIGH);
-          active_driver = 0;
-          safe_delay(500); // 500 microseconds delay for relay
-          enable_E0();
-          break;
-      }
-
-    #elif (EXTRUDERS == 2) && HAS_E0E1 && (DRIVER_EXTRUDERS == 1)
-
-      switch(e) {
-        case 0:
-          WRITE_RELE(E0E1_CHOICE_PIN, LOW);
-          active_driver = 0;
-          safe_delay(500); // 500 microseconds delay for relay
-          enable_E0();
-          break;
-        case 1:
-          WRITE_RELE(E0E1_CHOICE_PIN, HIGH);
-          active_driver = 0;
-          safe_delay(500); // 500 microseconds delay for relay
-          enable_E0();
-          break;
-      }
-
-    #endif // E0E1_CHOICE_PIN E0E2_CHOICE_PIN E1E3_CHOICE_PIN
-
-    // Set the new active extruder
-    previous_extruder = active_extruder;
-    active_extruder = e;
-  }
-
-#elif ENABLED(MKR6) || ENABLED(MKR12)
-
-  void MK_multi_tool_change(const uint8_t &e) {
-
-    stepper.synchronize(); // Finish all movement
-    stepper.disable_e_steppers();
-
-    #if (EXTRUDERS == 2) && HAS_EX1 && (DRIVER_EXTRUDERS == 1)
-
-      switch(e) {
-        case 0:
-          WRITE_RELE(EX1_CHOICE_PIN, LOW);
-          active_driver = 0;
-          safe_delay(500); // 500 microseconds delay for relay
-          enable_E0();
-          break;
-        case 1:
-          WRITE_RELE(EX1_CHOICE_PIN, HIGH);
-          active_driver = 0;
-          safe_delay(500); // 500 microseconds delay for relay
-          enable_E0();
-          break;
-      }
-
-    #elif (EXTRUDERS == 3) && HAS_EX1 && HAS_EX2 && (DRIVER_EXTRUDERS == 1)
-
-      switch(e) {
-        case 0:
-          WRITE_RELE(EX1_CHOICE_PIN, LOW);
-          WRITE_RELE(EX2_CHOICE_PIN, LOW);
-          active_driver = 0;
-          safe_delay(500); // 500 microseconds delay for relay
-          enable_E0();
-          break;
-        case 1:
-          WRITE_RELE(EX1_CHOICE_PIN, HIGH);
-          WRITE_RELE(EX2_CHOICE_PIN, LOW);
-          active_driver = 0;
-          safe_delay(500); // 500 microseconds delay for relay
-          enable_E0();
-          break;
-        case 2:
-          WRITE_RELE(EX1_CHOICE_PIN, HIGH);
-          WRITE_RELE(EX2_CHOICE_PIN, HIGH);
-          active_driver = 0;
-          safe_delay(500); // 500 microseconds delay for relay
-          enable_E0();
-          break;
-      }
-
-    #elif (EXTRUDERS > 3) && HAS_EX1 && HAS_EX2
-
-      uint8_t multiply = e, driver;
-
-      for (driver = 0; driver < DRIVER_EXTRUDERS; driver++) {
-        if (multiply < 3) break;
-        multiply -= 3;
-      }
-
-      switch(multiply) {
-        case 0:
-          WRITE_RELE(EX1_CHOICE_PIN, LOW);
-          WRITE_RELE(EX2_CHOICE_PIN, LOW);
-          active_driver = driver;
-          safe_delay(500); // 500 microseconds delay for relay
-          enable_E0();
-          break;
-        case 1:
-          WRITE_RELE(EX1_CHOICE_PIN, HIGH);
-          WRITE_RELE(EX2_CHOICE_PIN, LOW);
-          active_driver = driver;
-          safe_delay(500); // 500 microseconds delay for relay
-          enable_E0();
-          break;
-        case 2:
-          WRITE_RELE(EX1_CHOICE_PIN, HIGH);
-          WRITE_RELE(EX2_CHOICE_PIN, HIGH);
-          active_driver = driver;
-          safe_delay(500); // 500 microseconds delay for relay
-          enable_E0();
-          break;
-        default:
-          SERIAL_LM(ER, "More Driver Extruders");
-          break;
-      }
-
-    #endif
-
-    // Set the new active extruder
-    previous_extruder = active_extruder;
-    active_extruder = e;
-  }
-
-#endif
-
-#if HAS_DONDOLO
-
-  inline void move_extruder_servo(const uint8_t e) {
-    const int angles[2] = { DONDOLO_SERVOPOS_E0, DONDOLO_SERVOPOS_E1 };
-    MOVE_SERVO(DONDOLO_SERVO_INDEX, angles[e]);
-
-    #if (DONDOLO_SERVO_DELAY > 0)
-      safe_delay(DONDOLO_SERVO_DELAY);
-    #endif
-  }
-
-#endif
-
-inline void invalid_extruder_error(const uint8_t e) {
-  SERIAL_SMV(ER, "T", (int)e);
-  SERIAL_EM(" " MSG_INVALID_EXTRUDER);
-}
-
-#if EXTRUDERS > 1 || ENABLED(COLOR_MIXING_EXTRUDER)
-
-  void tool_change(const uint8_t tmp_extruder, const float fr_mm_s/*=0.0*/, bool no_move/*=false*/) {
-
-    #if ENABLED(COLOR_MIXING_EXTRUDER) && MIXING_VIRTUAL_TOOLS > 1
-      // T0-T15: Switch virtual tool by changing the mix
-      if (tmp_extruder >= MIXING_VIRTUAL_TOOLS)
-        return invalid_extruder_error(tmp_extruder);
-    #else
-      if (tmp_extruder >= EXTRUDERS)
-        return invalid_extruder_error(tmp_extruder);
-    #endif
-
-    #if HOTENDS == 1
-
-      #if ENABLED(COLOR_MIXING_EXTRUDER) && MIXING_VIRTUAL_TOOLS > 1
-
-        // T0-Tnnn: Switch virtual tool by changing the mix
-        for (uint8_t j = 0; j < MIXING_STEPPERS; j++)
-          mixing_factor[j] = mixing_virtual_tool_mix[tmp_extruder][j];
-
-        SERIAL_EMV(MSG_ACTIVE_COLOR, (int)tmp_extruder);
-
-      #elif HAS_MKMULTI_TOOLS
-
-        UNUSED(fr_mm_s);
-        UNUSED(no_move);
-<<<<<<< HEAD
-
-        MK_multi_tool_change(tmp_extruder);
-
-=======
-
-        MK_multi_tool_change(tmp_extruder);
-
->>>>>>> 212b773f
-      #else
-
-        UNUSED(fr_mm_s);
-        UNUSED(no_move);
-
-        // Set the new active extruder
-        previous_extruder = active_extruder;
-        active_driver = active_extruder = tmp_extruder;
-
-      #endif
-
-    #else // HOTENDS > 1
-
-      const float old_feedrate_mm_s = fr_mm_s > 0.0 ? fr_mm_s : Mechanics.feedrate_mm_s;
-
-      Mechanics.feedrate_mm_s = fr_mm_s > 0.0 ? fr_mm_s : XY_PROBE_FEEDRATE_MM_S;
-
-      if (tmp_extruder != active_extruder) {
-        if (!no_move && Mechanics.axis_unhomed_error()) {
-          SERIAL_EM("No move on toolchange");
-          no_move = true;
-        }
-
-        // Save current position to Mechanics.destination, for use later
-        Mechanics.set_destination_to_current();
-
-        #if ENABLED(DUAL_X_CARRIAGE)
-
-          #if ENABLED(DEBUG_LEVELING_FEATURE)
-            if (DEBUGGING(LEVELING)) {
-              SERIAL_MSG("Dual X Carriage Mode ");
-              switch (Mechanics.dual_x_carriage_mode) {
-                case DXC_DUPLICATION_MODE: SERIAL_EM("DXC_DUPLICATION_MODE"); break;
-                case DXC_AUTO_PARK_MODE: SERIAL_EM("DXC_AUTO_PARK_MODE"); break;
-                case DXC_FULL_CONTROL_MODE: SERIAL_EM("DXC_FULL_CONTROL_MODE"); break;
-              }
-            }
-          #endif
-
-          const float xhome = Mechanics.x_home_pos(active_extruder);
-          if (Mechanics.dual_x_carriage_mode == DXC_AUTO_PARK_MODE
-              && IsRunning()
-              && (Mechanics.delayed_move_time || Mechanics.current_position[X_AXIS] != xhome)
-          ) {
-            float raised_z = Mechanics.current_position[Z_AXIS] + TOOLCHANGE_PARK_ZLIFT;
-            #if ENABLED(MAX_SOFTWARE_ENDSTOPS)
-              NOMORE(raised_z, endstops.soft_endstop_max[Z_AXIS]);
-            #endif
-            #if ENABLED(DEBUG_LEVELING_FEATURE)
-              if (DEBUGGING(LEVELING)) {
-                SERIAL_EMV("Raise to ", raised_z);
-                SERIAL_EMV("MoveX to ", xhome);
-                SERIAL_EMV("Lower to ", Mechanics.current_position[Z_AXIS]);
-              }
-            #endif
-            // Park old head: 1) raise 2) move to park position 3) lower
-            for (uint8_t i = 0; i < 3; i++)
-              planner.buffer_line(
-                i == 0 ? Mechanics.current_position[X_AXIS] : xhome,
-                Mechanics.current_position[Y_AXIS],
-                i == 2 ? Mechanics.current_position[Z_AXIS] : raised_z,
-                Mechanics.current_position[E_AXIS],
-                Mechanics.max_feedrate_mm_s[i == 1 ? X_AXIS : Z_AXIS],
-                active_extruder,
-                active_driver
-              );
-            stepper.synchronize();
-          }
-
-          // apply Y & Z extruder offset (x offset is already used in determining home pos)
-          Mechanics.current_position[Y_AXIS] -= hotend_offset[Y_AXIS][active_extruder] - hotend_offset[Y_AXIS][tmp_extruder];
-          Mechanics.current_position[Z_AXIS] -= hotend_offset[Z_AXIS][active_extruder] - hotend_offset[Z_AXIS][tmp_extruder];
-
-          // Activate the new extruder
-          active_extruder = active_driver = tmp_extruder;
-
-          // This function resets the max/min values - the current position may be overwritten below.
-          Mechanics.set_axis_is_at_home(X_AXIS);
-
-          #if ENABLED(DEBUG_LEVELING_FEATURE)
-            if (DEBUGGING(LEVELING)) DEBUG_POS("New Extruder", Mechanics.current_position);
-          #endif
-
-          // Only when auto-parking are carriages safe to move
-          if (Mechanics.dual_x_carriage_mode != DXC_AUTO_PARK_MODE) no_move = true;
-
-          switch (Mechanics.dual_x_carriage_mode) {
-            case DXC_FULL_CONTROL_MODE:
-              // New current position is the position of the activated hotend
-              Mechanics.current_position[X_AXIS] = LOGICAL_X_POSITION(Mechanics.inactive_hotend_x_pos);
-              // Save the inactive hotend's position (from the old Mechanics.current_position)
-              Mechanics.inactive_hotend_x_pos = RAW_X_POSITION(Mechanics.destination[X_AXIS]);
-              break;
-            case DXC_AUTO_PARK_MODE:
-              // record raised toolhead position for use by unpark
-              COPY_ARRAY(Mechanics.raised_parked_position, Mechanics.current_position);
-              Mechanics.raised_parked_position[Z_AXIS] += TOOLCHANGE_UNPARK_ZLIFT;
-              #if ENABLED(MAX_SOFTWARE_ENDSTOPS)
-                NOMORE(Mechanics.raised_parked_position[Z_AXIS], endstops.soft_endstop_max[Z_AXIS]);
-              #endif
-              Mechanics.active_hotend_parked = true;
-              Mechanics.delayed_move_time = 0;
-              break;
-            case DXC_DUPLICATION_MODE:
-              // If the new hotend is the left one, set it "parked"
-              // This triggers the second hotend to move into the duplication position
-              Mechanics.active_hotend_parked = (active_extruder == 0);
-
-              if (Mechanics.active_hotend_parked)
-                Mechanics.current_position[X_AXIS] = LOGICAL_X_POSITION(Mechanics.inactive_hotend_x_pos);
-              else
-                Mechanics.current_position[X_AXIS] = Mechanics.destination[X_AXIS] + Mechanics.duplicate_hotend_x_offset;
-              Mechanics.inactive_hotend_x_pos = RAW_X_POSITION(Mechanics.destination[X_AXIS]);
-              Mechanics.hotend_duplication_enabled = false;
-              #if ENABLED(DEBUG_LEVELING_FEATURE)
-                if (DEBUGGING(LEVELING)) {
-                  SERIAL_EMV("Set inactive_extruder_x_pos=", inactive_extruder_x_pos);
-                  SERIAL_EM("Clear Mechanics.hotend_duplication_enabled");
-                }
-              #endif
-              break;
-          }
-
-          #if ENABLED(DEBUG_LEVELING_FEATURE)
-            if (DEBUGGING(LEVELING)) {
-              SERIAL_EMV("Active hotend parked: ", Mechanics.active_hotend_parked ? "yes" : "no");
-              DEBUG_POS("New hotend (parked)", Mechanics.current_position);
-            }
-          #endif
-
-          // No extra case for HAS_ABL in DUAL_X_CARRIAGE. Does that mean they don't work together?
-        #else // !DUAL_X_CARRIAGE
-
-          #if HAS_DONDOLO
-            // <0 if the new nozzle is higher, >0 if lower. A bigger raise when lower.
-            float z_diff = hotend_offset[Z_AXIS][active_extruder] - hotend_offset[Z_AXIS][tmp_extruder],
-                  z_raise = 0.3 + (z_diff > 0.0 ? z_diff : 0.0),
-                  z_back  = 0.3 - (z_diff < 0.0 ? z_diff : 0.0);
-
-            // Always raise by some amount (Mechanics.destination copied from current_position earlier)
-            Mechanics.destination[Z_AXIS] += z_raise;
-            planner.buffer_line_kinematic(Mechanics.destination, Mechanics.max_feedrate_mm_s[Z_AXIS], active_extruder, active_driver);
-            stepper.synchronize();
-
-            move_extruder_servo(tmp_extruder);
-            HAL::delayMilliseconds(500);
-
-            // Move back down
-            Mechanics.destination[Z_AXIS] = Mechanics.current_position[Z_AXIS] - z_back;
-            planner.buffer_line_kinematic(Mechanics.destination, Mechanics.max_feedrate_mm_s[Z_AXIS], active_extruder, active_driver);
-            stepper.synchronize();
-          #endif
-
-          /**
-           * Set current_position to the position of the new nozzle.
-           * Offsets are based on linear distance, so we need to get
-           * the resulting position in coordinate space.
-           *
-           * - With grid or 3-point leveling, offset XYZ by a tilted vector
-           * - With mesh leveling, update Z for the new position
-           * - Otherwise, just use the raw linear distance
-           *
-           * Software endstops are altered here too. Consider a case where:
-           *   E0 at X=0 ... E1 at X=10
-           * When we switch to E1 now X=10, but E1 can't move left.
-           * To express this we apply the change in XY to the software endstops.
-           * E1 can move farther right than E0, so the right limit is extended.
-           *
-           * Note that we don't adjust the Z software endstops. Why not?
-           * Consider a case where Z=0 (here) and switching to E1 makes Z=1
-           * because the bed is 1mm lower at the new position. As long as
-           * the first nozzle is out of the way, the carriage should be
-           * allowed to move 1mm lower. This technically "breaks" the
-           * Z software endstop. But this is technically correct (and
-           * there is no viable alternative).
-           */
-          #if ABL_PLANAR
-            // Offset extruder, make sure to apply the bed level rotation matrix
-            vector_3 tmp_offset_vec = vector_3(hotend_offset[X_AXIS][tmp_extruder],
-                                               hotend_offset[Y_AXIS][tmp_extruder],
-                                               0),
-                     act_offset_vec = vector_3(hotend_offset[X_AXIS][active_extruder],
-                                               hotend_offset[Y_AXIS][active_extruder],
-                                               0),
-                     offset_vec = tmp_offset_vec - act_offset_vec;
-
-            #if ENABLED(DEBUG_LEVELING_FEATURE)
-              if (DEBUGGING(LEVELING)) {
-                tmp_offset_vec.debug("tmp_offset_vec");
-                act_offset_vec.debug("act_offset_vec");
-                offset_vec.debug("offset_vec (BEFORE)");
-              }
-            #endif
-
-            offset_vec.apply_rotation(bedlevel.bed_level_matrix.transpose(bedlevel.bed_level_matrix));
-
-            #if ENABLED(DEBUG_LEVELING_FEATURE)
-              if (DEBUGGING(LEVELING)) offset_vec.debug("offset_vec (AFTER)");
-            #endif
-
-            // Adjustments to the current position
-            float xydiff[2] = { offset_vec.x, offset_vec.y };
-            Mechanics.current_position[Z_AXIS] += offset_vec.z;
-
-          #else // !ABL_PLANAR
-
-            float xydiff[2] = {
-              hotend_offset[X_AXIS][tmp_extruder] - hotend_offset[X_AXIS][active_extruder],
-              hotend_offset[Y_AXIS][tmp_extruder] - hotend_offset[Y_AXIS][active_extruder]
-            };
-
-            #if ENABLED(MESH_BED_LEVELING)
-
-              if (mbl.active()) {
-                #if ENABLED(DEBUG_LEVELING_FEATURE)
-                  if (DEBUGGING(LEVELING)) SERIAL_MV("Z before MBL: ", Mechanics.current_position[Z_AXIS]);
-                #endif
-                float x2 = Mechanics.current_position[X_AXIS] + xydiff[X_AXIS],
-                      y2 = Mechanics.current_position[Y_AXIS] + xydiff[Y_AXIS],
-                      z1 = Mechanics.current_position[Z_AXIS], z2 = z1;
-                bedlevel.apply_leveling(Mechanics.current_position[X_AXIS], Mechanics.current_position[Y_AXIS], z1);
-                bedlevel.apply_leveling(x2, y2, z2);
-                Mechanics.current_position[Z_AXIS] += z2 - z1;
-                #if ENABLED(DEBUG_LEVELING_FEATURE)
-                  if (DEBUGGING(LEVELING))
-                    SERIAL_EMV(" after: ", Mechanics.current_position[Z_AXIS]);
-                #endif
-              }
-
-            #endif // MESH_BED_LEVELING
-
-          #endif // !AUTO_BED_LEVELING_FEATURE
-
-          #if ENABLED(DEBUG_LEVELING_FEATURE)
-            if (DEBUGGING(LEVELING)) {
-              SERIAL_MV("Offset Tool XY by { ", xydiff[X_AXIS]);
-              SERIAL_MV(", ", xydiff[Y_AXIS]);
-              SERIAL_EM(" }");
-            }
-          #endif
-
-          // The newly-selected extruder XY is actually at...
-          Mechanics.current_position[X_AXIS] += xydiff[X_AXIS];
-          Mechanics.current_position[Y_AXIS] += xydiff[Y_AXIS];
-          #if ENABLED(WORKSPACE_OFFSETS) || ENABLED(DUAL_X_CARRIAGE)
-            LOOP_XY(i) {
-              Mechanics.position_shift[i] += xydiff[i];
-              endstops.update_software_endstops((AxisEnum)i);
-            }
-          #endif
-
-          // Set the new active extruder
-          previous_extruder = active_extruder;
-
-          #if ENABLED(DONDOLO_SINGLE_MOTOR)
-            active_extruder = tmp_extruder;
-            active_driver = 0;
-          #else
-            active_extruder = active_driver = tmp_extruder;
-          #endif
-
-        #endif // !DUAL_X_CARRIAGE
-
-        #if ENABLED(DEBUG_LEVELING_FEATURE)
-          if (DEBUGGING(LEVELING)) DEBUG_POS("Sync After Toolchange", Mechanics.current_position);
-        #endif
-
-        // Tell the planner the new "current position"
-        Mechanics.sync_plan_position();
-
-        // Move to the "old position" (move the extruder into place)
-        if (!no_move && IsRunning()) {
-          #if ENABLED(DEBUG_LEVELING_FEATURE)
-            if (DEBUGGING(LEVELING)) DEBUG_POS("Move back", Mechanics.destination);
-          #endif
-          Mechanics.prepare_move_to_destination();
-        }
-
-      } // (tmp_extruder != active_extruder)
-
-      stepper.synchronize();
-
-      #if ENABLED(EXT_SOLENOID)
-        disable_all_solenoids();
-        enable_solenoid_on_active_extruder();
-      #endif // EXT_SOLENOID
-
-      Mechanics.feedrate_mm_s = old_feedrate_mm_s;
-
-    #endif // HOTENDS > 1
-
-    SERIAL_LMV(ECHO, MSG_ACTIVE_DRIVER, (int)active_driver);
-    SERIAL_LMV(ECHO, MSG_ACTIVE_EXTRUDER, (int)active_extruder);
-  }
-
-#endif // EXTRUDERS > 1
-
-#if ENABLED(CNCROUTER)
-
-  // TODO: manage auto tool change 
-  void tool_change_cnc(uint8_t tool_id, bool wait/*=true*/, bool raise_z/*=true*/) {
-
-    #if !ENABLED(CNCROUTER_AUTO_TOOL_CHANGE)
-      unsigned long saved_speed;
-      float saved_z;
-    #endif
-
-    if (tool_id != active_cnc_tool) {
-
-      if (wait) {
-        SERIAL_STR(PAUSE);
-        SERIAL_EOL();
-      }
-
-      stepper.synchronize();
-
-      #if !ENABLED(CNCROUTER_AUTO_TOOL_CHANGE)
-        if (raise_z) {
-          saved_speed = getCNCSpeed();
-          saved_z = Mechanics.current_position[Z_AXIS];
-          Mechanics.do_blocking_move_to_z(CNCROUTER_SAFE_Z);
-        }
-      #endif
-
-      disable_cncrouter();
-      safe_delay(300);
-
-      if (wait) {
-        // LCD click or M108 will clear this
-        wait_for_user = true;
-
-        KEEPALIVE_STATE(PAUSED_FOR_USER);
-
-        #if HAS_BUZZER
-          millis_t next_buzz = millis();
-        #endif
-
-        while (wait_for_user) {
-          #if HAS_BUZZER
-            if (millis() - next_buzz > 60000) {
-              for (uint8_t i = 0; i < 3; i++) BUZZ(300, 1000);
-              next_buzz = millis();
-            }
-          #endif
-          idle(true);
-        } // while (wait_for_user)
-      } // if (wait)
-
-      if (tool_id != CNC_M6_TOOL_ID) active_cnc_tool = tool_id;
-      #if !ENABLED(CNCROUTER_AUTO_TOOL_CHANGE)
-        else setCNCRouterSpeed(saved_speed);
-        if (raise_z)
-          Mechanics.do_blocking_move_to_z(saved_z);
-      #endif
-
-      stepper.synchronize();
-
-      if (wait) {
-        KEEPALIVE_STATE(IN_HANDLER);
-
-        SERIAL_STR(RESUME);
-        SERIAL_EOL();
-      }
-    }
-  }
-
-#endif
-
-/**
- * Process a single command and dispatch it to its handler
- * This is called from the main loop()
- */
-void process_next_command() {
-  char * const current_command = command_queue[cmd_queue_index_r];
-
-  if (DEBUGGING(ECHO)) {
-    SERIAL_LV(ECHO, current_command);
-    #if ENABLED(M100_FREE_MEMORY_WATCHER)
-      SERIAL_SMV(ECHO, "slot:", cmd_queue_index_r);
-      #if ENABLED(M100_FREE_MEMORY_DUMPER)
-        M100_dump_routine("   Command Queue:", (const char*)command_queue, (const char*)(command_queue + sizeof(command_queue)));
-      #endif
-    #endif
-  }
-
-  KEEPALIVE_STATE(IN_HANDLER);
-
-  // Parse the next command in the queue
-  parser.parse(current_command);
-
-  // Handle a known G, M, or T
-  switch(parser.command_letter) {
-    case 'G': switch (parser.codenum) {
-
-      // G0, G1
-      case 0:
-      case 1:
-        #if IS_SCARA
-          gcode_G0_G1(parser.codenum == 0); break;
-        #elif ENABLED(LASER)
-          gcode_G0_G1(parser.codenum == 1); break;
-        #else
-          gcode_G0_G1(); break;
-        #endif
-
-      // G2, G3
-      #if ENABLED(ARC_SUPPORT)
-        case 2: // G2  - CW ARC
-        case 3: // G3  - CCW ARC
-          gcode_G2_G3(parser.codenum == 2); break;
-      #endif
-
-      // G4 Dwell
-      case 4:
-        gcode_G4(); break;
-
-      #if ENABLED(LASER)
-        #if ENABLED(G5_BEZIER)
-          case 5: // G5: Bezier curve - from http://forums.reprap.org/read.php?147,93577
-            gcode_G5(); break;
-        #endif // G5_BEZIER
-
-        #if ENABLED(LASER_RASTER)
-          case 7: // G7: Execute laser raster line
-            gcode_G7(); break;
-        #endif // LASER_RASTER
-      #endif // LASER
-
-      #if ENABLED(FWRETRACT)
-        case 10: // G10: retract
-        case 11: // G11: retract_recover
-          gcode_G10_G11(parser.codenum == 10); break;
-      #endif // FWRETRACT
-
-      // G17 - G19: XXX CNC plane selection
-      // G17 -> XY (default)
-      // G18 -> ZX 
-      // G19 -> YZ
-
-      #if ENABLED(NOZZLE_CLEAN_FEATURE)
-        case 12: // G12: Nozzle Clean
-          gcode_G12(); break;
-      #endif // NOZZLE_CLEAN_FEATURE
-
-      #if ENABLED(INCH_MODE_SUPPORT)
-        case 20: //G20: Inch Mode
-          gcode_G20(); break;
-
-        case 21: //G21: MM Mode
-          gcode_G21(); break;
-      #endif // INCH_MODE_SUPPORT
-
-      #if ENABLED(NOZZLE_PARK_FEATURE)
-        case 27: // G27: Nozzle Park
-          gcode_G27(); break;
-      #endif // NOZZLE_PARK_FEATURE
-
-      case 28: //G28: Home all axes, one at a time
-        gcode_G28(false); break;
-
-      #if HAS_LEVELING
-        case 29: // G29 Detailed Z probe, probes the bed at 3 or more points.
-          gcode_G29(); break;
-      #endif // HAS_LEVELING
-
-      #if HAS_BED_PROBE
-        case 30: // G30 Single Z Probe
-          gcode_G30(); break;
-        
-        #if ENABLED(Z_PROBE_SLED)
-          case 31: // G31: dock the sled
-            gcode_G31(); break;
-          case 32: // G32: undock the sled
-            gcode_G32(); break;
-        #endif // Z_PROBE_SLED
-      #endif // HAS_BED_PROBE
-
-      #if HAS_DELTA_AUTO_CALIBRATION
-        case 33:  // G33 Delta AutoCalibration
-          gcode_G33(); break;
-      #endif // HAS_DELTA_AUTO_CALIBRATION
-
-      #if ENABLED(G38_PROBE_TARGET)
-        case 38: // G38.2 & G38.3
-          if (subcode == 2 || subcode == 3)
-            gcode_G38(subcode == 2);
-          break;
-      #endif
-
-      // G40 Compensation Off XXX CNC
-      // G54-G59 Coordinate system selection (CNC XXX)      
-
-      case 60: // G60 Saved Coordinates
-        gcode_G60(); break;
-      case 61: // G61 Restore Coordinates
-        gcode_G61(); break;
-   
-      // G80: Cancel Canned Cycle (XXX CNC)
-
-      case 90: // G90 - Use Absolute Coordinates
-        relative_mode = false; break;
-      case 91: // G91 - Use Relative Coordinates
-        relative_mode = true; break;
-
-      case 92: // G92
-        gcode_G92(); break;
-
-      // G92.x Reset Coordinate System Offset (CNC XXX)
-      // G93: Feed Rate Mode (Inverse Time Mode) (CNC XXX)
-      // G94: Feed Rate Mode (Units per Minute) (CNC XXX)
-
-      #if ENABLED(DEBUG_GCODE_PARSER)
-        case 800: // GCode Parser Test
-          parser.debug(); break;
-      #endif
-    }
-    break;
-
-    case 'M': switch (parser.codenum) {
-      #if ENABLED(ULTIPANEL) || ENABLED(EMERGENCY_PARSER)
-        case 0: // M0: Unconditional stop - Wait for user button press on LCD
-        case 1: // M1: Conditional stop - Wait for user button press on LCD
-          gcode_M0_M1(); break;
-      #endif // ULTIPANEL || EMERGENCY_PARSER
-
-      #if ENABLED(LASER) || ENABLED(CNCROUTER)
-        case 3: // M03: Setting laser beam or CNC clockwise speed
-        case 4: // M04: Turn on laser beam or CNC counter clockwise speed
-          gcode_M3_M4(parser.codenum == 3); break;
-        case 5: // M05: Turn off laser beam or CNC stop
-          gcode_M5(); break;
-      #endif // LASER || CNCROUTER
-
-      #if ENABLED(CNCROUTER)
-        case 6: // M06: Tool change CNC
-          gcode_M6(); break;
-        // case 7: // M07 - Mist coolant CNC XXX
-        // case 8: // M08 - Flood coolant CNC XXX
-        // case 9: // M09 - Coolant off CNC XXX
-        // case 10: // M10 - Vacuum on CNC XXX
-        // case 11: // M11 - Vacuum off CNC XXX
-      #endif // CNCROUTER
-
-      case 17: // M17: Enable/Power all stepper motors
-        gcode_M17(); break;
-
-      #if HAS_SDSUPPORT
-        case 20: // M20: list SD card
-          gcode_M20(); break;
-        case 21: // M21: init SD card
-          gcode_M21(); break;
-        case 22: // M22: release SD card
-          gcode_M22(); break;
-        case 23: // M23: Select file
-          gcode_M23(); break;
-        case 24: // M24: Start SD print
-          gcode_M24(); break;
-        case 25: // M25: Pause SD print
-          gcode_M25(); break;
-        case 26: // M26: Set SD index
-          gcode_M26(); break;
-        case 27: // M27: Get SD status
-          gcode_M27(); break;
-        case 28: // M28: Start SD write
-          gcode_M28(); break;
-        case 29: // M29: Stop SD write
-          gcode_M29(); break;
-        case 30: // M30 <filename> Delete File
-          gcode_M30(); break;
-      #endif // SDSUPPORT
-
-      case 31: // M31: Report time since the start of SD print or last M109
-        gcode_M31(); break;
-
-      #if HAS_SDSUPPORT
-        case 32: // M32: Make directory
-          gcode_M32(); break;
-        case 33: // M33: Stop printing, close file and save restart.gcode
-          gcode_M33(); break;
-        case 34: // M34: Select file and start SD print
-          gcode_M34(); break;
-        #if ENABLED(NEXTION)
-          case 35: // M35: Upload Firmware to Nextion from SD
-            gcode_M35(); break;
-        #endif
-      #endif // SDSUPPORT
-
-      case 42: // M42: Change pin state
-        gcode_M42(); break;
-
-      #if ENABLED(PINS_DEBUGGING)
-        case 43: // M43: Read pin state
-          gcode_M43(); break;
-      #endif
-
-      #if ENABLED(Z_MIN_PROBE_REPEATABILITY_TEST)
-        case 48: // M48: Z probe repeatability test
-          gcode_M48(); break;
-      #endif
-
-      #if HAS_POWER_CONSUMPTION_SENSOR
-        case 70: // M70: Power consumption sensor calibration
-          gcode_M70(); break;
-      #endif
-
-      case 75: // M75: Start print timer
-        gcode_M75(); break;
-      case 76: // M76: Pause print timer
-        gcode_M76(); break;
-      case 77: // M77: Stop print timer
-        gcode_M77(); break;
-      case 78: // M78: Show print statistics
-        gcode_M78(); break;
-
-      #if HAS_POWER_SWITCH
-        case 80: // M80: Turn on Power Supply
-          gcode_M80(); break;
-      #endif
-
-      case 81: // M81: Turn off Power, including Power Supply, if possible
-        gcode_M81(); break;
-      case 82: // M82: Set E axis normal mode (same as other axes)
-        gcode_M82(); break;
-      case 83: // M83: Set E axis relative mode
-        gcode_M83(); break;
-      case 18: // M18 => M84
-      case 84: // M84: Disable all steppers or set timeout
-        gcode_M18_M84(); break;
-      case 85: // M85: Set inactivity stepper shutdown timeout
-        gcode_M85(); break;
-      case 92: // M92: Set the steps-per-unit for one or more axes
-        gcode_M92(); break;
-
-      #if ENABLED(ZWOBBLE)
-        case 96: // M96: Print ZWobble value
-          gcode_M96(); break;
-        case 97: // M97: Set ZWobble parameter
-          gcode_M97(); break;
-      #endif
-
-      #if ENABLED(HYSTERESIS)
-        case 98: // M98: Print Hysteresis value
-          gcode_M98(); break;
-        case 99: // M99: Set Hysteresis parameter
-          gcode_M99(); break;
-      #endif
-
-      #if ENABLED(M100_FREE_MEMORY_WATCHER)
-        case 100: // M100: Free Memory Report
-          gcode_M100(); break;
-      #endif
-
-      #if HAS_TEMP_HOTEND
-        case 104: // M104: Set hot end temperature
-          gcode_M104(); break;
-      #endif
-
-      case 105: // M105: Report current temperature
-        gcode_M105();
-        KEEPALIVE_STATE(NOT_BUSY);
-        return; // "ok" already printed
-
-      #if FAN_COUNT > 0
-        case 106: // M106: Fan On
-          gcode_M106(); break;
-        case 107: // M107: Fan Off
-          gcode_M107(); break;
-      #endif // FAN_COUNT > 0
-
-      #if DISABLED(EMERGENCY_PARSER)
-        case 108: // M108: Cancel heatup
-          gcode_M108(); break;
-      #endif
-
-      #if HAS_TEMP_HOTEND
-        case 109: // M109: Wait for hotend temperature to reach target
-          gcode_M109(); break;
-      #endif
-
-      case 110: // M110: Set Current Line Number
-        gcode_M110(); break;
-
-      case 111: // M111: Set debug level
-        gcode_M111(); break;
-
-      #if DISABLED(EMERGENCY_PARSER)
-        case 112: //  M112: Emergency Stop
-          gcode_M112(); break;
-      #endif
-
-      #if ENABLED(HOST_KEEPALIVE_FEATURE)
-        case 113: // M113: Set Host Keepalive interval
-          gcode_M113(); break;
-      #endif
-
-      case 114: // M114: Report current position
-        gcode_M114(); break;
-
-      case 115: // M115: Report capabilities
-        gcode_M115(); break;
-
-      case 117: // M117: Set LCD message text, if possible
-        gcode_M117(); break;
-
-      case 118: // M118: Print to Host the message text
-        gcode_M118(); break;
-
-      case 119: // M119: Report endstop states
-        gcode_M119(); break;
-      case 120: // M120: Enable endstops
-        gcode_M120(); break;
-      case 121: // M121: Disable endstops
-        gcode_M121(); break;
-      case 122: // M122: Disable or enable software endstops
-        gcode_M122(); break;
-
-      #if ENABLED(HAVE_TMC2130DRIVER)
-        case 123: // M123: Diagnose, used to debug TMC2130
-          gcode_M123(); break;
-      #endif
-
-      #if ENABLED(PARK_HEAD_ON_PAUSE)
-        case 125: // M125: Store current position and move to pause park position
-          gcode_M125(); break;
-      #endif
-
-      #if ENABLED(BARICUDA)
-        // PWM for HEATER_1_PIN
-        #if HAS_HEATER_1
-          case 126: // M126 valve open
-            gcode_M126(); break;
-          case 127: // M127 valve closed
-            gcode_M127(); break;
-        #endif // HAS_HEATER_1
-
-        // PWM for HEATER_2_PIN
-        #if HAS_HEATER_2
-          case 128: // M128 valve open
-            gcode_M128(); break;
-          case 129: // M129 valve closed
-            gcode_M129(); break;
-        #endif // HAS_HEATER_2
-      #endif // BARICUDA
-
-      #if HAS_TEMP_BED
-        case 140: // M140 - Set bed temp
-          gcode_M140(); break;
-      #endif
-
-      #if HAS_TEMP_CHAMBER
-        case 141: // M141 - Set chamber temp
-          gcode_M141(); break;
-      #endif
-
-      #if HAS_TEMP_COOLER
-        case 142: // M142 - Set cooler temp
-          gcode_M142(); break;
-      #endif
-
-      #if ENABLED(ULTIPANEL) && HAS_TEMP_0
-        case 145: // M145: Set material heatup parameters
-          gcode_M145(); break;
-      #endif
-
-      #if ENABLED(TEMPERATURE_UNITS_SUPPORT)
-        case 149: // M149: Set temperature units
-          gcode_M149(); break;
-      #endif
-
-      #if HAS_COLOR_LEDS
-        case 150: // M150
-          gcode_M150(); break;
-      #endif //BLINKM
-
-      #if ENABLED(AUTO_REPORT_TEMPERATURES) && (HAS_TEMP_HOTEND || HAS_TEMP_BED)
-        case 155: // M155: Set temperature auto-report interval
-          gcode_M155(); break;
-      #endif
-
-      #if ENABLED(COLOR_MIXING_EXTRUDER)
-        case 163: // M163 S<int> P<float> set weight for a mixing extruder
-          gcode_M163(); break;
-        #if MIXING_VIRTUAL_TOOLS > 1
-          case 164: // M164 S<int> save current mix as a virtual tools
-            gcode_M164(); break;
-        #endif
-        case 165: // M165 [ABCDHI]<float> set multiple mix weights
-          gcode_M165(); break;
-      #endif
-
-      #if HAS_TEMP_BED
-        case 190: // M190 - Wait for bed heater to reach target.
-          gcode_M190(); break;
-      #endif // TEMP_BED
-
-      #if HAS_TEMP_CHAMBER
-        case 191: // M191 - Wait for chamber heater to reach target.
-          gcode_M191(); break;
-      #endif
-
-      #if HAS_TEMP_COOLER
-        case 192: // M192 - Wait for chamber heater to reach target.
-          gcode_M192(); break;
-      #endif
-
-      case 200: // // M200 D<diameter> Set filament diameter and set E axis units to cubic. (Use S0 to revert to linear units.)
-        gcode_M200(); break;
-      case 201: // M201
-        gcode_M201(); break;
-      #if 0 // Not used for Sprinter/grbl gen6
-      case 202: // M202
-        gcode_M202();
-        break;
-      #endif
-      case 203: // M203 max Mechanics.feedrate_mm_s units/sec
-        gcode_M203(); break;
-      case 204: // M204 Mechanics.acceleration S normal moves T filament only moves
-        gcode_M204(); break;
-      case 205: //M205 advanced settings:  minimum travel speed S=while printing T=travel only,  B=minimum segment time X= maximum xy jerk, Z=maximum Z jerk
-        gcode_M205(); break;
-
-      #if ENABLED(WORKSPACE_OFFSETS)
-        case 206: // M206: Set home offsets
-          gcode_M206(); break;
-      #endif
-
-      #if ENABLED(FWRETRACT)
-        case 207: //M207 - M207 - Set Retract Length: S<length>, Feedrate: F<units/min>, and Z lift: Z<distance>1
-          gcode_M207(); break;
-        case 208: // M208 - Set Recover (unretract) Additional (!) Length: S<length> and Feedrate: F<units/min>
-          gcode_M208(); break;
-        case 209: // M209 - Turn Automatic Retract Detection on/off: S<bool> (For slicers that don't support G10/11). Every normal extrude-only move will be classified as retract depending on the direction.
-          gcode_M209(); break;
-      #endif
-
-      case 218: // M218: Set a tool offset: T<index> X<offset> Y<offset> Z<offset>
-        gcode_M218(); break;
-      case 220: // M220: Set Feedrate Percentage: S<percent> ("FR" on your LCD)
-        gcode_M220(); break;
-      case 221: // M221: Set Flow Percentage: T<extruder> S<percent>
-        gcode_M221(); break;
-      case 222: // M222: Set Purge Percentage: T<extruder> S<percent>
-        gcode_M222(); break;
-      case 226: // M226: P<pin number> S<pin state>- Wait until the specified pin reaches the state required
-        gcode_M226(); break;
-
-      #if HAS_CHDK || HAS_PHOTOGRAPH
-        case 240: // M240: Triggers a camera by emulating a Canon RC-1 : http://www.doc-diy.net/photo/rc-1_hacked/
-          gcode_M240(); break;
-      #endif
-
-      #if HAS(LCD_CONTRAST)
-        case 250: // M250: Set LCD contrast value: C<value> (value 0..63)
-          gcode_M250(); break;
-      #endif
-
-      #if HAS_SERVOS
-        case 280: // M280: Set servo position absolute
-          gcode_M280(); break;
-      #endif
-
-      #if HAS_BUZZER
-        case 300: // M300: Play beep tone
-          gcode_M300(); break;
-      #endif
-
-      #if ENABLED(PIDTEMP)
-        case 301: // M301: Set hotend PID parameters
-          gcode_M301(); break;
-      #endif
-
-      #if HAS_EXTRUDERS && ENABLED(PREVENT_COLD_EXTRUSION)
-        case 302: // M302: Allow cold extrudes (set the minimum extrude temperature)
-          gcode_M302(); break;
-      #endif
-
-      #if ENABLED(PIDTEMP)
-        case 303: // M303: PID autotune
-          gcode_M303(); break;
-      #endif
-
-      #if ENABLED(PIDTEMPBED)
-        case 304: // M304: Set Bed PID
-          gcode_M304(); break;
-      #endif
-
-      #if ENABLED(PIDTEMPCHAMBER)
-        case 305: // M305: Set Chamber PID
-          gcode_M305(); break;
-      #endif
-
-      #if ENABLED(PIDTEMPCOOLER)
-        case 306: // M306: Set Cooler PID
-          gcode_M306(); break;
-      #endif
-
-      #if HAS_ABL
-        case 320: // M320: Activate ABL
-          gcode_M320(); break;
-        #if ENABLED(AUTO_BED_LEVELING_BILINEAR)
-          case 321: // M321: Set a Auto Bed Leveling Z coordinate
-            gcode_M321(); break;
-        #endif
-        case 322: // M322: Reset auto leveling matrix
-          gcode_M322(); break;
-      #endif
-
-      #if HAS_MICROSTEPS
-        case 350: // M350: Set microstepping mode. Warning: Steps per unit remains unchanged. S code sets stepping mode for all drivers.
-          gcode_M350(); break;
-        case 351: // M351: Toggle MS1 MS2 pins directly, S# determines MS1 or MS2, X# sets the pin high/low.
-          gcode_M351(); break;
-      #endif
-
-      #if HAS_CASE_LIGHT
-        case 355: // M355: Turn case lights on/off
-          gcode_M355(); break;
-      #endif
-
-      #if MECH(MORGAN_SCARA)
-        case 360:  // M360: SCARA Theta pos1
-          if (gcode_M360()) return; break;
-        case 361:  // M361: SCARA Theta pos2
-          if (gcode_M361()) return; break;
-        case 362:  // M362: SCARA Psi pos1
-          if (gcode_M362()) return; break;
-        case 363:  // M363: SCARA Psi pos2
-          if (gcode_M363()) return; break;
-        case 364:  // M364: SCARA Psi pos3 (90 deg to Theta)
-          if (gcode_M364()) return; break;
-      #endif
-
-      case 400: // M400 finish all moves
-        gcode_M400(); break;
-
-      #if HAS_BED_PROBE
-        case 401: // M401: Engage Z Servo endstop if available
-          gcode_M401(); break;
-        case 402: // M402: Retract Z Servo endstop if enabled
-          gcode_M402(); break;
-      #endif
-
-      #if ENABLED(FILAMENT_SENSOR)
-        case 404:  //M404 Enter the nominal filament width (3mm, 1.75mm ) N<3.0> or display nominal filament width
-          gcode_M404(); break;
-        case 405:  //M405 Turn on filament sensor for control
-          gcode_M405(); break;
-        case 406:  //M406 Turn off filament sensor for control
-          gcode_M406(); break;
-        case 407:   //M407 Display measured filament diameter
-          gcode_M407(); break;
-      #endif
-
-      #if ENABLED(JSON_OUTPUT)
-        case 408: // M408 JSON STATUS OUTPUT
-          gcode_M408(); break;
-      #endif // JSON_OUTPUT
-
-      #if DISABLED(EMERGENCY_PARSER)
-        case 410: // M410 quickstop - Abort all the planned moves.
-          gcode_M410(); break;
-      #endif
-
-      #if ENABLED(MESH_BED_LEVELING)
-        case 420: // M420 Enable/Disable Mesh Bed Leveling
-          gcode_M420(); break;
-        case 421: // M421 Set a Mesh Bed Leveling Z coordinate
-          gcode_M421(); break;
-      #endif
-
-      #if ENABLED(WORKSPACE_OFFSETS)
-        case 428: // M428 Apply current_position to home_offset
-          gcode_M428(); break;
-      #endif
-
-      #if HAS_MULTI_MODE
-        case 450:
-          gcode_M450(); break; // report printer mode
-        case 451:
-          gcode_M451(); break;    // set printer mode printer
-        #if ENABLED(LASER)
-          case 452:
-            gcode_M452(); break;  // set printer mode laser
-        #endif
-        #if ENABLED(CNCROUTER)
-          case 453:
-            gcode_M453(); break;  // set printer mode router
-        #endif
-      #endif
-
-      case 500: // M500: Store settings in EEPROM
-        gcode_M500(); break;
-      case 501: // M501: Read settings from EEPROM
-        gcode_M501(); break;
-      case 502: // M502: Revert to default settings
-        gcode_M502(); break;
-      case 503: // M503: print settings currently in memory
-        gcode_M503(); break;
-
-      #if ENABLED(RFID_MODULE)
-        case 522: // M422: Read or Write on card. M522 T<extruders> R<read> or W<write>
-          gcode_M522(); break;
-      #endif
-
-      case 530: // M530: S<printing> L<layer> - Enables explicit printing mode (S1) or disables it (S0). L can set layer count
-        gcode_M530(); break;
-      case 531: // M531: filename - Define filename being printed
-        gcode_M531(); break;
-      case 532: // M532: X<percent> L<curLayer> - update current print state progress (X=0..100) and layer L
-        gcode_M532(); break;
-
-      #if ENABLED(ABORT_ON_ENDSTOP_HIT_FEATURE_ENABLED)
-        case 540: // M540: Set abort on endstop hit for SD printing
-          gcode_M540(); break;
-      #endif
-
-      #if HEATER_USES_AD595
-        case 595: // M595 set Hotends AD595 offset & gain
-          gcode_M595(); break;
-      #endif
-
-      #if ENABLED(ADVANCED_PAUSE_FEATURE)
-        case 600: // Pause Park X[pos] Y[pos] Z[relative lift] E[initial retract] L[later retract distance for removal]
-          gcode_M600(); break;
-      #endif
-
-      #if ENABLED(DUAL_X_CARRIAGE)
-        case 605:
-          gcode_M605(); break;
-      #endif
-
-      #if ENABLED(LASER)
-        case 649: // M649 set laser options
-          gcode_M649(); break;
-      #endif 
-
-      #if MECH(MUVE3D)
-        case 650: // M650: Set peel distance
-          gcode_M650(); break;
-        case 651: // M651: Run peel move and return back to start.
-          gcode_M651(); break;
-        case 653: // M653: Execute tilt move
-          gcode_M653(); break;
-        case 654: // M654 - execute untilt move
-          gcode_M654(); break;
-        case 655: // M655: Send projector control commands via serial
-          gcode_M655(); break;
-      #endif
-
-      #if HAS_BED_PROBE || MECH(DELTA)
-        case 666: // M666 Set Z probe offset or set delta endstop and geometry adjustment
-          gcode_M666(); break;
-      #endif
-
-      #if ENABLED(LIN_ADVANCE)
-        case 900: // M900 Set advance factor.
-          gcode_M900(); break;
-      #endif
-
-      #if MB(ALLIGATOR) || MB(ALLIGATOR_V3) || ENABLED(HAVE_TMC2130)
-        case 906: // M906 Set motor currents XYZ T0-4 E
-          gcode_M906(); break;
-      #endif
-
-      case 907: // M907 Set digital trimpot motor current using axis codes.
-        gcode_M907(); break;
-
-      #if HAS_DIGIPOTSS
-        case 908: // M908 Control digital trimpot directly.
-          gcode_M908(); break;
-      #endif // HAS_DIGIPOTSS
-
-      #if ENABLED(HAVE_TMC2130)
-        case 911: // M911: Report TMC2130 prewarn triggered flags
-          gcode_M911(); break;
-        case 912: // M912: Clear TMC2130 prewarn triggered flags
-          gcode_M912(); break;
-
-        #if ENABLED(HYBRID_THRESHOLD)
-          case 913: // M913: Set HYBRID_THRESHOLD speed.
-            gcode_M913(); break;
-        #endif
-
-        #if ENABLED(SENSORLESS_HOMING)
-          case 914: // M914: Set SENSORLESS_HOMING sensitivity.
-            gcode_M914(); break;
-        #endif
-      #endif
-
-      #if ENABLED(NEXTION) && ENABLED(NEXTION_GFX)
-        case 995: // M995 Nextion origin
-          gcode_M995(); break;
-        case 996: // M996 Nextion scale
-          gcode_M996(); break;
-      #endif
-
-      #if ENABLED(NPR2)
-        case 997: // M997 Cxx Move Carter xx gradi
-          gcode_M997(); break;
-      #endif // NPR2
-
-      case 999: // M999: Restart after being Stopped
-        gcode_M999(); break;
-
-      #if ENABLED(DEBUG_GCODE_PARSER)
-        case 800: // GCode Parser Test
-          parser.debug(); break;
-      #endif
-    }
-    break;
-
-    case 'T':
-      gcode_T(parser.codenum);
-    break;
-
-    default: parser.unknown_command_error();
-  }
-
-  KEEPALIVE_STATE(NOT_BUSY);
-
-  ok_to_send();
-}
-
-/**
- * Send a "Resend: nnn" message to the host to
- * indicate that a command needs to be re-sent.
- */
-void FlushSerialRequestResend() {
-  //char command_queue[cmd_queue_index_r][100]="Resend:";
-  HAL::serialFlush();
-  SERIAL_LV(RESEND, gcode_LastN + 1);
-  ok_to_send();
-}
-
-/**
- * Send an "ok" message to the host, indicating
- * that a command was successfully processed.
- *
- * If ADVANCED_OK is enabled also include:
- *   N<int>  Line number of the command, if any
- *   P<int>  Planner space remaining
- *   B<int>  Block queue space remaining
- */
-void ok_to_send() {
-  refresh_cmd_timeout();
-  if (!send_ok[cmd_queue_index_r]) return;
-  SERIAL_STR(OK);
-  #if ENABLED(ADVANCED_OK)
-    char* p = command_queue[cmd_queue_index_r];
-    if (*p == 'N') {
-      SERIAL_CHR(' ');
-      SERIAL_CHR(*p++);
-      while (NUMERIC_SIGNED(*p))
-        SERIAL_CHR(*p++);
-    }
-    SERIAL_MV(" P", (int)(BLOCK_BUFFER_SIZE - planner.movesplanned() - 1));
-    SERIAL_MV(" B", BUFSIZE - commands_in_queue);
-  #endif
-  SERIAL_EOL();
-}
-
-/**
- * Function for DELTA
- */
-#if MECH(DELTA)
-
-  #if ENABLED(DELTA_AUTO_CALIBRATION_3)
-
-    void bed_probe_all() {
-      // Initial throwaway probe.. used to stabilize probe
-      bed_level_c = probe.check_pt(0.0, 0.0);
-
-      // Probe all bed positions & store carriage positions
-      bed_level_z = probe.check_pt(0.0, Mechanics.delta_probe_radius);
-      bed_level_oy = probe.check_pt(-SIN_60 * Mechanics.delta_probe_radius, COS_60 * Mechanics.delta_probe_radius);
-      bed_level_x = probe.check_pt(-SIN_60 * Mechanics.delta_probe_radius, -COS_60 * Mechanics.delta_probe_radius);
-      bed_level_oz = probe.check_pt(0.0, -Mechanics.delta_probe_radius);
-      bed_level_y = probe.check_pt(SIN_60 * Mechanics.delta_probe_radius, -COS_60 * Mechanics.delta_probe_radius);
-      bed_level_ox = probe.check_pt(SIN_60 * Mechanics.delta_probe_radius, COS_60 * Mechanics.delta_probe_radius);
-      bed_level_c = probe.check_pt(0.0, 0.0);
-    }
-
-    void apply_endstop_adjustment(const float x_endstop, const float y_endstop, const float z_endstop) {
-      Mechanics.delta_endstop_adj[X_AXIS] += x_endstop;
-      Mechanics.delta_endstop_adj[Y_AXIS] += y_endstop;
-      Mechanics.delta_endstop_adj[Z_AXIS] += z_endstop;
-
-      Mechanics.Transform(Mechanics.current_position);
-      Mechanics.set_position_mm(Mechanics.delta[A_AXIS] - x_endstop , Mechanics.delta[B_AXIS] - y_endstop, Mechanics.delta[C_AXIS] - z_endstop, Mechanics.current_position[E_AXIS]);  
-      stepper.synchronize();
-    }
-
-    void adj_endstops() {
-      bool x_done = false;
-      bool y_done = false;
-      bool z_done = false;
-
-      do {
-        bed_level_z = probe.check_pt(0.0, Mechanics.delta_probe_radius);
-        bed_level_x = probe.check_pt(-SIN_60 * Mechanics.delta_probe_radius, -COS_60 * Mechanics.delta_probe_radius);
-        bed_level_y = probe.check_pt(SIN_60 * Mechanics.delta_probe_radius, -COS_60 * Mechanics.delta_probe_radius);
-
-        apply_endstop_adjustment(bed_level_x, bed_level_y, bed_level_z);
-
-        SERIAL_MV("x:", bed_level_x, 4);
-        SERIAL_MV(" (adj:", Mechanics.delta_endstop_adj[0], 4);
-        SERIAL_MV(") y:", bed_level_y, 4);
-        SERIAL_MV(" (adj:", Mechanics.delta_endstop_adj[1], 4);
-        SERIAL_MV(") z:", bed_level_z, 4);
-        SERIAL_MV(" (adj:", Mechanics.delta_endstop_adj[2], 4);
-        SERIAL_CHR(')'); SERIAL_EOL();
-
-        if (FABS(bed_level_x) <= ac_prec) {
-          x_done = true;
-          SERIAL_MSG("X=OK ");
-        }
-        else {
-          x_done = false;
-          SERIAL_MSG("X=ERROR ");
-        }
-
-        if (FABS(bed_level_y) <= ac_prec) {
-          y_done = true;
-          SERIAL_MSG("Y=OK ");
-        }
-        else {
-          y_done = false;
-          SERIAL_MSG("Y=ERROR ");
-        }
-
-        if (FABS(bed_level_z) <= ac_prec) {
-          z_done = true;
-          SERIAL_EM("Z=OK");
-        }
-        else {
-          z_done = false;
-          SERIAL_EM("Z=ERROR");
-        }
-      } while (((x_done == false) or (y_done == false) or (z_done == false)));
-
-      const float high_endstop = MAX3(Mechanics.delta_endstop_adj[A_AXIS], Mechanics.delta_endstop_adj[B_AXIS], Mechanics.delta_endstop_adj[C_AXIS]);
-
-      SERIAL_EMV("High endstop:", high_endstop, 4);
-
-      if (high_endstop > 0) {
-        SERIAL_EMV("Reducing Build height by ", high_endstop);
-        LOOP_XYZ(i) Mechanics.delta_endstop_adj[i] -= high_endstop;
-        Mechanics.delta_height -= high_endstop;
-      }
-
-      Mechanics.recalc_delta_settings();
-    }
-
-    int fix_tower_errors() {
-      bool t1_err, t2_err, t3_err,
-              xy_equal, xz_equal, yz_equal;
-      float saved_tower_radius_adj[ABC],
-            high_diff,
-            x_diff, y_diff, z_diff,
-            low_opp, high_opp;
-      uint8_t err_tower = 0;
-
-      COPY_ARRAY(saved_tower_radius_adj, Mechanics.delta_tower_radius_adj);
-
-      x_diff = FABS(bed_level_x - bed_level_ox);
-      y_diff = FABS(bed_level_y - bed_level_oy);
-      z_diff = FABS(bed_level_z - bed_level_oz);
-      high_diff = MAX3(x_diff, y_diff, z_diff);
-
-      if (x_diff <= ac_prec) t1_err = false; else t1_err = true;
-      if (y_diff <= ac_prec) t2_err = false; else t2_err = true;
-      if (z_diff <= ac_prec) t3_err = false; else t3_err = true;
-
-      SERIAL_MV("x_diff:", x_diff, 5);
-      SERIAL_MV(" y_diff:", y_diff, 5);
-      SERIAL_MV(" z_diff:", z_diff, 5);
-      SERIAL_EMV(" high_diff:", high_diff, 5);
-
-      // Are all errors equal? (within defined precision)
-      xy_equal = false;
-      xz_equal = false;
-      yz_equal = false;
-      if (FABS(x_diff - y_diff) <= ac_prec) xy_equal = true;
-      if (FABS(x_diff - z_diff) <= ac_prec) xz_equal = true;
-      if (FABS(y_diff - z_diff) <= ac_prec) yz_equal = true;
-
-      SERIAL_MSG("xy_equal = ");
-      if (xy_equal == true) SERIAL_EM("true"); else SERIAL_EM("false");
-      SERIAL_MSG("xz_equal = ");
-      if (xz_equal == true) SERIAL_EM("true"); else SERIAL_EM("false");
-      SERIAL_MSG("yz_equal = ");
-      if (yz_equal == true) SERIAL_EM("true"); else SERIAL_EM("false");
-
-      low_opp   = MIN3(bed_level_ox, bed_level_oy, bed_level_oz);
-      high_opp  = MAX3(bed_level_ox, bed_level_oy, bed_level_oz);
-
-      SERIAL_EMV("Opp Range = ", high_opp - low_opp, 5);
-
-      if (high_opp - low_opp  < ac_prec) {
-        SERIAL_EM("Opposite Points within Limits - Adjustment not required");
-        t1_err = false;
-        t2_err = false;
-        t3_err = false;
-      }
-
-      // All Towers have errors
-      if ((t1_err == true) and (t2_err == true) and (t3_err == true)) {
-        if ((xy_equal == false) or (xz_equal == false) or (yz_equal == false)) {
-          // Errors not equal .. select the tower that needs to be adjusted
-          if (high_diff == x_diff) err_tower = 1;
-          if (high_diff == y_diff) err_tower = 2;
-          if (high_diff == z_diff) err_tower = 3;
-          SERIAL_MV("Tower ", err_tower);
-          SERIAL_EM(" has largest error");
-        }
-        if ((xy_equal == true) and (xz_equal == true) and (yz_equal == true)) {
-          SERIAL_EM("All Towers Errors Equal");
-          t1_err = false;
-          t2_err = false;
-          t3_err = false;
-        }
-      }
-
-      /*
-      // Two tower errors
-      if ((t1_err == true) and (t2_err == true) and (t3_err == false)) {
-        if (high_diff == x_diff) err_tower = 1;
-        else err_tower = 2;
-      }
-      else if ((t1_err == true) and (t2_err == false) and (t3_err == true)) {
-        if (high_diff == x_diff) err_tower = 1;
-        else err_tower = 3;
-      }
-      else if ((t1_err == false) and (t2_err == true) and (t3_err == true)) {
-        if (high_diff == y_diff) err_tower = 2;
-        else err_tower = 3;
-      }
-      */
-
-      // Single tower error
-      if ((t1_err == true) and (t2_err == false) and (t3_err == false)) err_tower = 1;
-      if ((t1_err == false) and (t2_err == true) and (t3_err == false)) err_tower = 2;
-      if ((t1_err == false) and (t2_err == false) and (t3_err == true)) err_tower = 3;
-
-      SERIAL_MSG("t1:");
-      if (t1_err == true) SERIAL_MSG("Err"); else SERIAL_MSG("OK");
-      SERIAL_MSG(" t2:");
-      if (t2_err == true) SERIAL_MSG("Err"); else SERIAL_MSG("OK");
-      SERIAL_MSG(" t3:");
-      if (t3_err == true) SERIAL_MSG("Err"); else SERIAL_MSG("OK");
-      SERIAL_EOL();
-
-      if (err_tower == 0)
-        SERIAL_EM("Tower geometry OK");
-      else {
-        SERIAL_MV("Tower", int(err_tower));
-        SERIAL_EM(" Error: Adjusting");
-        adj_tower_radius(err_tower);
-      }
-
-      // Set return value to indicate if anything has been changed (0 = no change)
-      int retval = 0;
-      LOOP_XYZ(i) if (saved_tower_radius_adj[i] != Mechanics.delta_tower_radius_adj[i]) retval++;
-      return retval;
-    }
-
-    bool adj_deltaradius() {
-      bool adj_done;
-      int adj_attempts;
-      float adj_dRadius, adjdone_vector;
-
-      bed_level_c = probe.check_pt(0.0, 0.0);
-
-      if (FABS(bed_level_c) <= ac_prec) {
-        SERIAL_EM("Delta Radius OK");
-        return false;
-      }
-      else {
-        SERIAL_EM("Adjusting Delta Radius");
-        SERIAL_EMV("Bed level center = ", bed_level_c);
-
-        // set initial direction and magnitude for delta radius adjustment
-        adj_attempts = 0; 
-        adj_dRadius = 0; 
-        adjdone_vector = 0.01; 
-
-        do {
-          Mechanics.delta_radius += adj_dRadius;
-          Mechanics.recalc_delta_settings();
-          adj_done = false;
-
-          adj_endstops();
-          bed_level_c = probe.check_pt(0.0, 0.0);
-
-          // Set inital adjustment value if it is currently 0
-          if (adj_dRadius == 0) {
-            if (bed_level_c > 0) adj_dRadius = -0.2;
-            if (bed_level_c < 0) adj_dRadius = 0.2;
-          }
-
-          // Adjustment complete?
-          if (FABS(bed_level_c) <= ac_prec) {
-            //Done to within acprec .. but done within adjdone_vector? 
-            if (FABS(bed_level_c) <= adjdone_vector)
-              adj_done = true;
-            else {
-              adj_attempts ++;
-              if (adj_attempts > 3) {
-                adjdone_vector += 0.01;
-                adj_attempts = 0;
-              }
-            }
-          }
-
-          // Show progress
-          SERIAL_MV(" c:", bed_level_c, 4);
-          SERIAL_MV(" delta radius:", Mechanics.delta_radius, 4);
-          SERIAL_MV(" prec:", adjdone_vector, 3);
-          SERIAL_MV(" tries:", adj_attempts);
-          SERIAL_MSG(" done:");
-          if (adj_done == true) SERIAL_EM("true");
-          else SERIAL_EM("false");
-
-          // Overshot target? .. reverse and scale down adjustment
-          if (((bed_level_c < 0) and (adj_dRadius < 0)) or ((bed_level_c > 0) and (adj_dRadius > 0))) adj_dRadius = -(adj_dRadius / 2);
-  
-        } while (adj_done == false);
-
-        return true;
-      }
-    }
-
-    void adj_tower_radius(uint8_t tower) {
-      bool adj_done;
-      float adj_tRadius = 0.0,
-            bed_level   = 0.0,
-            bed_level_o = 0.0;
-
-      do {
-        Mechanics.delta_tower_radius_adj[tower - 1] += adj_tRadius;
-        Mechanics.recalc_delta_settings();
-        adj_done = false;
-
-        if (tower == 1) {
-          // Bedlevel_x
-          bed_level = probe.check_pt(-SIN_60 * Mechanics.delta_probe_radius, -COS_60 * Mechanics.delta_probe_radius);
-          // Bedlevel_ox
-          bed_level_o = probe.check_pt(SIN_60 * Mechanics.delta_probe_radius, COS_60 * Mechanics.delta_probe_radius);
-        }
-        if (tower == 2) {
-          // Bedlevel_y
-          bed_level = probe.check_pt(SIN_60 * Mechanics.delta_probe_radius, -COS_60 * Mechanics.delta_probe_radius);
-          // Bedlevel_oy
-          bed_level_o = probe.check_pt(-SIN_60 * Mechanics.delta_probe_radius, COS_60 * Mechanics.delta_probe_radius);
-        }
-        if (tower == 3) {
-          // Bedlevel_z
-          bed_level = probe.check_pt(0.0, Mechanics.delta_probe_radius);
-          // Bedlevel_oz
-          bed_level_o = probe.check_pt(0.0, -Mechanics.delta_probe_radius);
-        }
-
-        // Set inital adjustment value if it is currently 0
-        if (adj_tRadius == 0) {
-          if (bed_level_o < bed_level) adj_tRadius = -1;
-          if (bed_level_o > bed_level) adj_tRadius = 1;
-        }
-
-        // Overshot target? .. reverse and scale down adjustment
-        if (((bed_level_o < bed_level) and (adj_tRadius > 0)) or ((bed_level_o > bed_level) and (adj_tRadius < 0))) adj_tRadius = -(adj_tRadius / 2);
-
-        // Adjustment complete?
-        if (FABS(bed_level_o) < bed_level + 0.015) adj_done = true;
-
-        // Show progress
-        SERIAL_MV("tower:", bed_level, 4);
-        SERIAL_MV(" opptower:", bed_level_o, 4);
-        SERIAL_MV(" tower radius adj:", Mechanics.delta_tower_radius_adj[tower - 1], 4);
-        SERIAL_MSG(" done:");
-        if (adj_done == true) SERIAL_EM("true");
-        else SERIAL_EM("false");
-
-        if (adj_done == false) adj_endstops();
-
-      } while (adj_done == false);
-    }
-
-    void adj_tower_delta(uint8_t tower) {
-      float adj_val = 0;
-      float adj_mag = 0.2;
-      float adj_prv;
-
-      do {
-        Mechanics.delta_tower_pos_adj[tower - 1] += adj_val;
-        Mechanics.recalc_delta_settings();
-
-        if ((tower == 1) or (tower == 3)) bed_level_oy = probe.check_pt(-SIN_60 * Mechanics.delta_probe_radius, COS_60 * Mechanics.delta_probe_radius);
-        if ((tower == 1) or (tower == 2)) bed_level_oz = probe.check_pt(0.0, -Mechanics.delta_probe_radius);
-        if ((tower == 2) or (tower == 3)) bed_level_ox = probe.check_pt(SIN_60 * Mechanics.delta_probe_radius, COS_60 * Mechanics.delta_probe_radius);
-
-        adj_prv = adj_val;
-        adj_val = 0;
-
-        if (tower == 1) {
-          if (bed_level_oy < bed_level_oz) adj_val = adj_mag;
-          if (bed_level_oy > bed_level_oz) adj_val = -adj_mag;
-        }
-
-        if (tower == 2) {
-          if (bed_level_oz < bed_level_ox) adj_val = adj_mag;
-          if (bed_level_oz > bed_level_ox) adj_val = -adj_mag;
-        }
-
-        if (tower == 3) {
-          if (bed_level_ox < bed_level_oy) adj_val = adj_mag;
-          if (bed_level_ox > bed_level_oy) adj_val = -adj_mag;
-        }
-           
-        if ((adj_val > 0) and (adj_prv < 0)) {
-          adj_mag = adj_mag / 2;
-          adj_val = adj_mag;
-        }
-
-        if ((adj_val < 0) and (adj_prv > 0)) {
-          adj_mag = adj_mag / 2;
-          adj_val = -adj_mag;
-        }
-
-        // Show Adjustments made
-        if (tower == 1) {
-          SERIAL_MV("oy:", bed_level_oy, 4);
-          SERIAL_MV(" oz:", bed_level_oz, 4);
-        }
-
-        if (tower == 2) {
-          SERIAL_MV("ox:", bed_level_ox, 4);
-          SERIAL_MV(" oz:", bed_level_oz, 4);
-        }
-
-        if (tower == 3) {
-          SERIAL_MV("ox:", bed_level_ox, 4);
-          SERIAL_MV(" oy:", bed_level_oy, 4);
-        }
-
-        SERIAL_EMV(" tower delta adj:", adj_val, 5);
-      } while(adj_val != 0);
-    }
-
-    float adj_diagrod_length() {
-      float adj_val = 0;
-      float adj_mag = 0.2;
-      float adj_prv, target;
-      float prev_diag_rod = Mechanics.delta_diagonal_rod;
-
-      do {
-        Mechanics.delta_diagonal_rod += adj_val;
-        Mechanics.recalc_delta_settings();
-
-        bed_level_oy = probe.check_pt(-SIN_60 * Mechanics.delta_probe_radius, COS_60 * Mechanics.delta_probe_radius);
-        bed_level_oz = probe.check_pt(0.0, -Mechanics.delta_probe_radius);
-        bed_level_ox = probe.check_pt(SIN_60 * Mechanics.delta_probe_radius, COS_60 * Mechanics.delta_probe_radius);
-        bed_level_c = probe.check_pt(0.0, 0.0);
-
-        target = (bed_level_ox + bed_level_oy + bed_level_oz) / 3;
-        adj_prv = adj_val;
-        adj_val = 0;
-
-        if (bed_level_c - 0.01 < target) adj_val = -adj_mag;
-        if (bed_level_c + 0.01 > target) adj_val = adj_mag;
-
-        if (((adj_val > 0) and (adj_prv < 0)) or ((adj_val < 0) and (adj_prv > 0))) {
-          adj_val = adj_val / 2;
-          adj_mag = adj_mag / 2;
-        }
-
-        if ((bed_level_c - 0.01 < target) and (bed_level_c + 0.01 > target)) adj_val = 0;
-
-        // If adj magnatude is very small.. quit adjusting
-        if ((abs(adj_val) < 0.001) and (adj_val != 0)) adj_val = 0;
-
-        SERIAL_MV("target:", target, 4);
-        SERIAL_MV(" c:", bed_level_c, 4);
-        SERIAL_EMV(" adj:", adj_val, 5);
-      } while(adj_val != 0);
-
-      return (Mechanics.delta_diagonal_rod - prev_diag_rod);
-    }
-
-    void calibration_report() {
-      // Display Report
-      SERIAL_EM("| \tZ-Tower\t\t\tEndstop Offsets");
-
-      SERIAL_MSG("| \t");
-      if (bed_level_z >= 0) SERIAL_MSG(" ");
-      SERIAL_MV("", bed_level_z, 4);
-      SERIAL_MV("\t\t\tX:", Mechanics.delta_endstop_adj[0], 4);
-      SERIAL_MV(" Y:", Mechanics.delta_endstop_adj[1], 4);
-      SERIAL_EMV(" Z:", Mechanics.delta_endstop_adj[2], 4);
-
-      SERIAL_MSG("| ");
-      if (bed_level_ox >= 0) SERIAL_MSG(" ");
-      SERIAL_MV("", bed_level_ox, 4);
-      SERIAL_MSG("\t");
-      if (bed_level_oy >= 0) SERIAL_MSG(" ");
-      SERIAL_MV("", bed_level_oy, 4);
-      SERIAL_EM("\t\tTower Offsets");
-
-      SERIAL_MSG("| \t");
-      if (bed_level_c >= 0) SERIAL_MSG(" ");
-      SERIAL_MV("", bed_level_c, 4);
-      SERIAL_MV("\t\t\tA:", Mechanics.delta_tower_radius_adj[0]);
-      SERIAL_MV(" B:", Mechanics.delta_tower_radius_adj[1]);
-      SERIAL_EMV(" C:", Mechanics.delta_tower_radius_adj[2]);
-
-      SERIAL_MSG("| ");
-      if (bed_level_x >= 0) SERIAL_MSG(" ");
-      SERIAL_MV("", bed_level_x, 4);
-      SERIAL_MSG("\t");
-      if (bed_level_y >= 0) SERIAL_MSG(" ");
-      SERIAL_MV("", bed_level_y, 4);
-      SERIAL_MV("\t\tI:", Mechanics.delta_tower_pos_adj[0]);
-      SERIAL_MV(" J:", Mechanics.delta_tower_pos_adj[1]);
-      SERIAL_EMV(" K:", Mechanics.delta_tower_pos_adj[2]);
-
-      SERIAL_MSG("| \t");
-      if (bed_level_oz >= 0) SERIAL_MSG(" ");
-      SERIAL_MV("", bed_level_oz, 4);
-      SERIAL_EMV("\t\t\tDelta Radius: ", Mechanics.delta_radius, 4);
-
-      SERIAL_EMV("| X-Tower\tY-Tower\t\tDiagonal Rod: ", Mechanics.delta_diagonal_rod, 4);
-      SERIAL_EOL();
-    }
-
-  #endif
-
-#endif // DELTA
-
-/**
- * Report current position to host
- */
-void report_current_position() {
-  SERIAL_MV( "X:", Mechanics.current_position[X_AXIS]);
-  SERIAL_MV(" Y:", Mechanics.current_position[Y_AXIS]);
-  SERIAL_MV(" Z:", Mechanics.current_position[Z_AXIS]);
-  SERIAL_MV(" E:", Mechanics.current_position[E_AXIS]);
-
-  stepper.report_positions();
-
-  #if IS_SCARA
-    SERIAL_MV("SCARA Theta:", stepper.get_axis_position_degrees(A_AXIS));
-    SERIAL_EMV("   Psi+Theta:", stepper.get_axis_position_degrees(B_AXIS));
-  #endif
-}
-
-void report_xyze(const float pos[XYZE], const uint8_t n = 4, const uint8_t precision = 3) {
-  for (uint8_t i = 0; i < n; i++) {
-    SERIAL_CHR(' ');
-    SERIAL_CHR(axis_codes[i]);
-    SERIAL_CHR(':');
-    SERIAL_VAL(pos[i], precision);
-  }
-  SERIAL_EOL();
-}
-
-inline void report_xyz(const float pos[XYZ]) { report_xyze(pos, 3); }
-
-void report_current_position_detail() {
-
-  stepper.synchronize();
-
-  SERIAL_MSG("\nLogical:");
-  report_xyze(Mechanics.current_position);
-
-  SERIAL_MSG("Raw:    ");
-  const float raw[XYZ] = { RAW_X_POSITION(Mechanics.current_position[X_AXIS]), RAW_Y_POSITION(Mechanics.current_position[Y_AXIS]), RAW_Z_POSITION(Mechanics.current_position[Z_AXIS]) };
-  report_xyz(raw);
-
-  float leveled[XYZ] = { Mechanics.current_position[X_AXIS], Mechanics.current_position[Y_AXIS], Mechanics.current_position[Z_AXIS] };
-
-  #if HAS_LEVELING
-
-    SERIAL_MSG("Leveled:");
-    bedlevel.apply_leveling(leveled);
-    report_xyz(leveled);
-
-    SERIAL_MSG("UnLevel:");
-    float unleveled[XYZ] = { leveled[X_AXIS], leveled[Y_AXIS], leveled[Z_AXIS] };
-    bedlevel.unapply_leveling(unleveled);
-    report_xyz(unleveled);
-
-  #endif
-
-  #if IS_KINEMATIC
-    #if IS_SCARA
-      SERIAL_MSG("ScaraK: ");
-    #else
-      SERIAL_MSG("DeltaK: ");
-    #endif
-    Mechanics.Transform(leveled);  // writes delta[]
-    report_xyz(Mechanics.delta);
-  #endif
-
-  SERIAL_MSG("Stepper:");
-  const long step_count[XYZE] = { stepper.position(X_AXIS), stepper.position(Y_AXIS), stepper.position(Z_AXIS), stepper.position(E_AXIS) };
-  report_xyze((float*)step_count, 4, 0);
-
-  #if IS_SCARA
-    const float deg[XYZ] = {
-      stepper.get_axis_position_degrees(A_AXIS),
-      stepper.get_axis_position_degrees(B_AXIS)
-    };
-    SERIAL_MSG("Degrees:");
-    report_xyze(deg, 2);
-  #endif
-
-  SERIAL_MSG("FromStp:");
-  Mechanics.get_cartesian_from_steppers();  // writes cartesian_position[XYZ] (with forward kinematics)
-  const float from_steppers[XYZE] = { Mechanics.cartesian_position[X_AXIS], Mechanics.cartesian_position[Y_AXIS], Mechanics.cartesian_position[Z_AXIS], Mechanics.get_axis_position_mm(E_AXIS) };
-  report_xyze(from_steppers);
-
-  const float diff[XYZE] = {
-    from_steppers[X_AXIS] - leveled[X_AXIS],
-    from_steppers[Y_AXIS] - leveled[Y_AXIS],
-    from_steppers[Z_AXIS] - leveled[Z_AXIS],
-    from_steppers[E_AXIS] - Mechanics.current_position[E_AXIS]
-  };
-  SERIAL_MSG("Differ: ");
-  report_xyze(diff);
-}
-
-#if ENABLED(ARC_SUPPORT)
-
-  /**
-   * Plan an arc in 2 dimensions
-   *
-   * The arc is approximated by generating many small linear segments.
-   * The length of each segment is configured in MM_PER_ARC_SEGMENT (Default 1mm)
-   * Arcs should only be made relatively large (over 5mm), as larger arcs with
-   * larger segments will tend to be more efficient. Your slicer should have
-   * options for G2/G3 arc generation. In future these options may be GCode tunable.
-   */
-  void plan_arc(
-    float logical[XYZE],  // Destination position
-    float *offset,        // Center of rotation relative to current_position
-    uint8_t clockwise     // Clockwise?
-  ) {
-
-    float r_X = -offset[X_AXIS],  // Radius vector from center to current location
-          r_Y = -offset[Y_AXIS];
-
-    const float radius = HYPOT(r_X, r_Y),
-                center_X = Mechanics.current_position[X_AXIS] - r_X,
-                center_Y = Mechanics.current_position[Y_AXIS] - r_Y,
-                rt_X = logical[X_AXIS] - center_X,
-                rt_Y = logical[Y_AXIS] - center_Y,
-                linear_travel = logical[Z_AXIS] - Mechanics.current_position[Z_AXIS],
-                extruder_travel = logical[E_AXIS] - Mechanics.current_position[E_AXIS];
-
-    // CCW angle of rotation between position and target from the circle center. Only one atan2() trig computation required.
-    float angular_travel = atan2(r_X * rt_Y - r_Y * rt_X, r_X * rt_X + r_Y * rt_Y);
-    if (angular_travel < 0) angular_travel += RADIANS(360);
-    if (clockwise) angular_travel -= RADIANS(360);
-
-    // Make a circle if the angular rotation is 0
-    if (angular_travel == 0 && Mechanics.current_position[X_AXIS] == logical[X_AXIS] && Mechanics.current_position[Y_AXIS] == logical[Y_AXIS])
-      angular_travel += RADIANS(360);
-
-    float mm_of_travel = HYPOT(angular_travel * radius, FABS(linear_travel));
-    if (mm_of_travel < 0.001) return;
-
-    uint16_t segments = FLOOR(mm_of_travel / (MM_PER_ARC_SEGMENT));
-    if (segments == 0) segments = 1;
-    
-    /**
-     * Vector rotation by transformation matrix: r is the original vector, r_T is the rotated vector,
-     * and phi is the angle of rotation. Based on the solution approach by Jens Geisler.
-     *     r_T = [cos(phi) -sin(phi);
-     *            sin(phi)  cos(phi] * r ;
-     *
-     * For arc generation, the center of the circle is the axis of rotation and the radius vector is
-     * defined from the circle center to the initial position. Each line segment is formed by successive
-     * vector rotations. This requires only two cos() and sin() computations to form the rotation
-     * matrix for the duration of the entire arc. Error may accumulate from numerical round-off, since
-     * all double numbers are single precision on the Arduino. (True double precision will not have
-     * round off issues for CNC applications.) Single precision error can accumulate to be greater than
-     * tool precision in some cases. Therefore, arc path correction is implemented.
-     *
-     * Small angle approximation may be used to reduce computation overhead further. This approximation
-     * holds for everything, but very small circles and large MM_PER_ARC_SEGMENT values. In other words,
-     * theta_per_segment would need to be greater than 0.1 rad and N_ARC_CORRECTION would need to be large
-     * to cause an appreciable drift error. N_ARC_CORRECTION~=25 is more than small enough to correct for
-     * numerical drift error. N_ARC_CORRECTION may be on the order a hundred(s) before error becomes an
-     * issue for CNC machines with the single precision Arduino calculations.
-     *
-     * This approximation also allows plan_arc to immediately insert a line segment into the planner
-     * without the initial overhead of computing cos() or sin(). By the time the arc needs to be applied
-     * a correction, the planner should have caught up to the lag caused by the initial plan_arc overhead.
-     * This is important when there are successive arc motions.
-     */
-    // Vector rotation matrix values
-    float arc_target[XYZE];
-    const float theta_per_segment = angular_travel / segments,
-                linear_per_segment = linear_travel / segments,
-                extruder_per_segment = extruder_travel / segments,
-                sin_T = theta_per_segment,
-                cos_T = 1 - 0.5 * sq(theta_per_segment); // Small angle approximation
-
-    // Initialize the linear axis
-    arc_target[Z_AXIS] = Mechanics.current_position[Z_AXIS];
-
-    // Initialize the extruder axis
-    arc_target[E_AXIS] = Mechanics.current_position[E_AXIS];
-
-    const float fr_mm_s = MMS_SCALED(Mechanics.feedrate_mm_s);
-
-    millis_t next_idle_ms = millis() + 200UL;
-
-    int8_t count = 0;
-    for (uint16_t i = 1; i < segments; i++) { // Iterate (segments-1) times
-
-      thermalManager.manage_temp_controller();
-      if (ELAPSED(millis(), next_idle_ms)) {
-        next_idle_ms = millis() + 200UL;
-        idle();
-      }
-
-      if (++count < N_ARC_CORRECTION) {
-        // Apply vector rotation matrix to previous r_X / 1
-        const float r_new_Y = r_X * sin_T + r_Y * cos_T;
-        r_X = r_X * cos_T - r_Y * sin_T;
-        r_Y = r_new_Y;
-      }
-      else {
-        // Arc correction to radius vector. Computed only every N_ARC_CORRECTION increments.
-        // Compute exact location by applying transformation matrix from initial radius vector(=-offset).
-        // To reduce stuttering, the sin and cos could be computed at different times.
-        // For now, compute both at the same time.
-        const float cos_Ti = cos(i * theta_per_segment),
-                    sin_Ti = sin(i * theta_per_segment);
-        r_X = -offset[X_AXIS] * cos_Ti + offset[Y_AXIS] * sin_Ti;
-        r_Y = -offset[X_AXIS] * sin_Ti - offset[Y_AXIS] * cos_Ti;
-        count = 0;
-      }
-
-      // Update arc_target location
-      arc_target[X_AXIS] = center_X + r_X;
-      arc_target[Y_AXIS] = center_Y + r_Y;
-      arc_target[Z_AXIS] += linear_per_segment;
-      arc_target[E_AXIS] += extruder_per_segment;
-
-      endstops.clamp_to_software_endstops(arc_target);
-
-      planner.buffer_line_kinematic(arc_target, fr_mm_s, active_extruder, active_driver);
-    }
-
-    // Ensure last segment arrives at target location.
-    planner.buffer_line_kinematic(logical, fr_mm_s, active_extruder, active_driver);
-
-    // As far as the parser is concerned, the position is now == target. In reality the
-    // motion control system might still be processing the action and the real tool position
-    // in any intermediate location.
-    Mechanics.set_current_to_destination();
-  }
-
-#endif
-
-#if HAS_CONTROLLERFAN
-
-  void controllerFan() {
-    static millis_t lastMotorOn = 0,    // Last time a motor was turned on
-                    nextMotorCheck = 0; // Last time the state was checked
-    millis_t ms = millis();
-    if (ELAPSED(ms, nextMotorCheck)) {
-      nextMotorCheck = ms + 2500UL; // Not a time critical function, so only check every 2.5s
-      if (X_ENABLE_READ == X_ENABLE_ON || Y_ENABLE_READ == Y_ENABLE_ON || Z_ENABLE_READ == Z_ENABLE_ON || thermalManager.soft_pwm_bed > 0
-        || E0_ENABLE_READ == E_ENABLE_ON // If any of the drivers are enabled...
-        #if EXTRUDERS > 1
-          || E1_ENABLE_READ == E_ENABLE_ON
-          #if HAS(X2_ENABLE)
-            || X2_ENABLE_READ == X_ENABLE_ON
-          #endif
-          #if EXTRUDERS > 2
-            || E2_ENABLE_READ == E_ENABLE_ON
-            #if EXTRUDERS > 3
-              || E3_ENABLE_READ == E_ENABLE_ON
-              #if EXTRUDERS > 4
-                || E4_ENABLE_READ == E_ENABLE_ON
-                #if EXTRUDERS > 5
-                  || E5_ENABLE_READ == E_ENABLE_ON
-                #endif
-              #endif
-            #endif
-          #endif
-        #endif
-      ) {
-        lastMotorOn = ms; //... set time to NOW so the fan will turn on
-      }
-
-      // Fan off if no steppers have been enabled for CONTROLLERFAN_SECS seconds
-      controller_fanSpeeds = (!lastMotorOn || ELAPSED(ms, lastMotorOn + (CONTROLLERFAN_SECS) * 1000UL)) ? 0 : CONTROLLERFAN_SPEED;
-    }
-  }
-
-#endif // HAS_CONTROLLERFAN
-
-#if MECH(MORGAN_SCARA)
-
-  /**
-   * Morgan SCARA Forward Mechanics. Results in cartesian_position[].
-   * Maths and first version by QHARLEY.
-   * Integrated and slightly restructured by Joachim Cerny.
-   */
-  void forward_kinematics_SCARA(const float &a, const float &b) {
-
-    const float a_sin = sin(RADIANS(a)) * L1,
-                a_cos = cos(RADIANS(a)) * L1,
-                b_sin = sin(RADIANS(b)) * L2,
-                b_cos = cos(RADIANS(b)) * L2;
-
-    cartesian_position[X_AXIS] = a_cos + b_cos + SCARA_OFFSET_X;  //theta
-    cartesian_position[Y_AXIS] = a_sin + b_sin + SCARA_OFFSET_Y;  //theta+phi
-
-      //SERIAL_MV(" cartesian_position[X_AXIS]=", cartesian_position[X_AXIS]);
-      //SERIAL_EMV(" cartesian_position[Y_AXIS]=", cartesian_position[Y_AXIS]);
-  }
-
-  /**
-   * Morgan SCARA Inverse Mechanics. Results in delta[].
-   *
-   * See http://forums.reprap.org/read.php?185,283327
-   * 
-   * Maths and first version by QHARLEY.
-   * Integrated and slightly restructured by Joachim Cerny.
-   */
-  void inverse_kinematics(const float logical[XYZ]) {
-
-    static float C2, S2, SK1, SK2, THETA, PSI; 
-
-    const float sx = RAW_X_POSITION(logical[X_AXIS]) - SCARA_offset_x,  // Translate SCARA to standard X Y
-                sy = RAW_Y_POSITION(logical[Y_AXIS]) - SCARA_offset_y;  // With scaling factor.
-
-    if (L1 == L2)
-      C2 = HYPOT2(sx, sy) / L1_2_2 - 1;
-    else
-      C2 = (HYPOT2(sx, sy) - (L1_2 + L2_2)) / (2.0 * L1 * L2);
-
-    S2 = SQRT(1 - sq(C2));
-
-    // Unrotated Arm1 plus rotated Arm2 gives the distance from Center to End
-    SK1 = L1 + L2 * C2;
-
-    // Rotated Arm2 gives the distance from Arm1 to Arm2
-    SK2 = L2 * S2;
-
-    // Angle of Arm1 is the difference between Center-to-End angle and the Center-to-Elbow
-    THETA = ATAN2(SK1, SK2) - ATAN2(sx, sy);
-
-    // Angle of Arm2
-    PSI = ATAN2(S2, C2);
-
-    delta[A_AXIS] = DEGREES(THETA);        // theta is support arm angle
-    delta[B_AXIS] = DEGREES(THETA + PSI);  // equal to sub arm angle (inverted motor)
-    delta[C_AXIS] = logical[Z_AXIS];
-
-    /*
-    DEBUG_POS("SCARA IK", logical);
-    DEBUG_POS("SCARA IK", delta);
-    SERIAL_MV("  SCARA (x,y) ", sx);
-    SERIAL_MV(",", sy);
-    SERIAL_MV(" C2=", C2);
-    SERIAL_MV(" S2=", S2);
-    SERIAL_MV(" Theta=", THETA);
-    SERIAL_EMV(" Psi=", PSI);
-    */
-  }
-
-#endif // MORGAN_SCARA
-
-#if ENABLED(TEMP_STAT_LEDS)
-
-  static bool red_led = false;
-  static millis_t next_status_led_update_ms = 0;
-
-  void handle_status_leds(void) {
-    if (ELAPSED(millis(), next_status_led_update_ms)) {
-      next_status_led_update_ms += 500; // Update every 0.5s
-      float max_temp = 0.0;
-        #if HAS_TEMP_BED
-          max_temp = MAX3(max_temp, thermalManager.degTargetBed(), thermalManager.degBed());
-        #endif
-      HOTEND_LOOP()
-        max_temp = MAX3(max_temp, thermalManager.degHotend(h), thermalManager.degTargetHotend(h));
-      bool new_led = (max_temp > 55.0) ? true : (max_temp < 54.0) ? false : red_led;
-      if (new_led != red_led) {
-        red_led = new_led;
-        #if PIN_EXISTS(STAT_LED_RED)
-          WRITE(STAT_LED_RED_PIN, new_led ? HIGH : LOW);
-        #endif
-        #if PIN_EXISTS(STAT_LED_BLUE)
-          WRITE(STAT_LED_BLUE_PIN, new_led ? LOW : HIGH);
-        #endif
-      }
-    }
-  }
-
-#endif
-
-#if HAS_FIL_RUNOUT
-  void handle_filament_runout() {
-    if (!filament_ran_out) {
-      filament_ran_out = true;
-      enqueue_and_echo_commands_P(PSTR(FILAMENT_RUNOUT_SCRIPT));
-      SERIAL_LM(REQUEST_PAUSE, "End Filament detect!");
-      stepper.synchronize();
-    }
-  }
-#endif
-
-void quickstop_stepper() {
-  stepper.quick_stop();
-  stepper.synchronize();
-  Mechanics.set_current_from_steppers_for_axis(ALL_AXES);
-  Mechanics.sync_plan_position();
-}
-
-float calculate_volumetric_multiplier(float diameter) {
-  if (!volumetric_enabled || diameter == 0) return 1.0;
-  float d2 = diameter * 0.5;
-  return 1.0 / (M_PI * d2 * d2);
-}
-
-void calculate_volumetric_multipliers() {
-  for (uint8_t e = 0; e < EXTRUDERS; e++)
-    volumetric_multiplier[e] = calculate_volumetric_multiplier(filament_size[e]);
-}
-
-#if ENABLED(HAVE_TMC2130)
-
-  void automatic_current_control(TMC2130Stepper &st, String axisID) {
-    // Check otpw even if we don't use automatic control. Allows for flag inspection.
-    const bool is_otpw = st.checkOT();
-
-    // Report if a warning was triggered
-    static bool previous_otpw = false;
-    if (is_otpw && !previous_otpw) {
-      char timestamp[10];
-      duration_t elapsed = print_job_counter.duration();
-      const bool has_days = (elapsed.value > 60*60*24L);
-      (void)elapsed.toDigital(timestamp, has_days);
-      SERIAL_TXT(timestamp);
-      SERIAL_TXT(": ");
-      SERIAL_TXT(axisID);
-      SERIAL_EM(" driver overtemperature warning!");
-    }
-    previous_otpw = is_otpw;
-
-    #if CURRENT_STEP > 0 && ENABLED(AUTOMATIC_CURRENT_CONTROL)
-      // Return if user has not enabled current control start with M906 S1.
-      if (!auto_current_control) return;
-
-      /**
-       * Decrease current if is_otpw is true.
-       * Bail out if driver is disabled.
-       * Increase current if OTPW has not been triggered yet.
-       */
-      uint16_t current = st.getCurrent();
-      if (is_otpw) {
-        st.setCurrent(current - CURRENT_STEP, R_SENSE, HOLD_MULTIPLIER);
-        #if ENABLED(REPORT_CURRENT_CHANGE)
-          SERIAL_TXT(axisID);
-          SERIAL_MV(" current decreased to ", st.getCurrent());
-        #endif
-      }
-
-      else if (!st.isEnabled())
-        return;
-
-      else if (!is_otpw && !st.getOTPW()) {
-        current += CURRENT_STEP;
-        if (current <= AUTO_ADJUST_MAX) {
-          st.setCurrent(current, R_SENSE, HOLD_MULTIPLIER);
-          #if ENABLED(REPORT_CURRENT_CHANGE)
-            SERIAL_TXT(axisID);
-            SERIAL_MV(" current increased to ", st.getCurrent());
-          #endif
-        }
-      }
-      SERIAL_EOL();
-    #endif
-  }
-
-  void checkOverTemp() {
-    static millis_t next_cOT = 0;
-    if (ELAPSED(millis(), next_cOT)) {
-      next_cOT = millis() + 5000;
-      #if ENABLED(X_IS_TMC2130)
-        automatic_current_control(stepperX, "X");
-      #endif
-      #if ENABLED(Y_IS_TMC2130)
-        automatic_current_control(stepperY, "Y");
-      #endif
-      #if ENABLED(Z_IS_TMC2130)
-        automatic_current_control(stepperZ, "Z");
-      #endif
-      #if ENABLED(X2_IS_TMC2130)
-        automatic_current_control(stepperX2, "X2");
-      #endif
-      #if ENABLED(Y2_IS_TMC2130)
-        automatic_current_control(stepperY2, "Y2");
-      #endif
-      #if ENABLED(Z2_IS_TMC2130)
-        automatic_current_control(stepperZ2, "Z2");
-      #endif
-      #if ENABLED(E0_IS_TMC2130)
-        automatic_current_control(stepperE0, "E0");
-      #endif
-      #if ENABLED(E1_IS_TMC2130)
-        automatic_current_control(stepperE1, "E1");
-      #endif
-      #if ENABLED(E2_IS_TMC2130)
-        automatic_current_control(stepperE2, "E2");
-      #endif
-      #if ENABLED(E3_IS_TMC2130)
-        automatic_current_control(stepperE3, "E3");
-      #endif
-      #if ENABLED(E4_IS_TMC2130)
-        automatic_current_control(stepperE4, "E4");
-      #endif
-      #if ENABLED(E5_IS_TMC2130)
-        automatic_current_control(stepperE5, "E5");
-      #endif
-    }
-  }
-
-#endif // HAVE_TMC2130
-
-/**
- * Manage several activities:
- *  - Check for Filament Runout
- *  - Keep the command buffer full
- *  - Check for maximum inactive time between commands
- *  - Check for maximum inactive time between stepper commands
- *  - Check if pin CHDK needs to go LOW
- *  - Check for KILL button held down
- *  - Check for HOME button held down
- *  - Check if cooling fan needs to be switched on
- *  - Check if an idle but hot extruder needs filament extruded (EXTRUDER_RUNOUT_PREVENT)
- *  - Check oozing prevent
- *  - Read o Write Rfid
- */
-void manage_inactivity(bool ignore_stepper_queue/*=false*/) {
-
-  #if HAS_FIL_RUNOUT && FILAMENT_RUNOUT_DOUBLE_CHECK > 0
-    static bool filament_double_check = false;
-    static millis_t filament_switch_time = 0;
-    if ((IS_SD_PRINTING || print_job_counter.isRunning()) && READ(FIL_RUNOUT_PIN) == FIL_RUNOUT_PIN_INVERTING) {
-      if (filament_double_check) {
-        if (ELAPSED(millis(), filament_switch_time) {
-          handle_filament_runout();
-          filament_double_check = false;
-        }
-      }
-      else {
-        filament_double_check = true;
-        filament_switch_time = millis() + FILAMENT_RUNOUT_DOUBLE_CHECK;
-      }
-    }
-  #elif HAS_FIL_RUNOUT
-    if ((IS_SD_PRINTING || print_job_counter.isRunning()) && READ(FIL_RUNOUT_PIN) == FIL_RUNOUT_PIN_INVERTING)
-      handle_filament_runout();
-  #endif
-
-  if (commands_in_queue < BUFSIZE) get_available_commands();
-
-  const millis_t ms = millis();
-
-  if (max_inactive_time && ELAPSED(ms, previous_cmd_ms + max_inactive_time)) {
-    SERIAL_LMT(ER, MSG_KILL_INACTIVE_TIME, parser.command_ptr);
-    kill(PSTR(MSG_KILLED));
-  }
-
-  // Prevent steppers timing-out in the middle of M600
-  #if ENABLED(ADVANCED_PAUSE_FEATURE) && ENABLED(PAUSE_PARK_NO_STEPPER_TIMEOUT)
-    #define MOVE_AWAY_TEST !move_away_flag
-  #else
-    #define MOVE_AWAY_TEST true
-  #endif
-
-  #if ENABLED(FLOWMETER_SENSOR) && ENABLED(MINFLOW_PROTECTION)
-    if (flow_firstread && print_job_counter.isRunning() && (get_flowrate() < (float)MINFLOW_PROTECTION)) {
-      flow_firstread = false;
-      kill(PSTR(MSG_KILLED));
-    }
-  #endif
-
-  if (MOVE_AWAY_TEST && stepper_inactive_time && ELAPSED(ms, previous_cmd_ms + stepper_inactive_time)
-      && !ignore_stepper_queue && !planner.blocks_queued()) {
-    #if ENABLED(DISABLE_INACTIVE_X)
-      disable_X();
-    #endif
-    #if ENABLED(DISABLE_INACTIVE_Y)
-      disable_Y();
-    #endif
-    #if ENABLED(DISABLE_INACTIVE_Z)
-      disable_Z();
-    #endif
-    #if ENABLED(DISABLE_INACTIVE_E)
-      stepper.disable_e_steppers();
-    #endif
-    #if ENABLED(LASER)
-      if (laser.time / 60000 > 0) {
-        laser.lifetime += laser.time / 60000; // convert to minutes
-        laser.time = 0;
-      }
-      laser_extinguish();
-      #if ENABLED(LASER_PERIPHERALS)
-        laser_peripherals_off();
-      #endif
-    #endif
-  }
-
-  #if HAS_CHDK // Check if pin should be set to LOW after M240 set it to HIGH
-    if (chdkActive && ELAPSED(ms, chdkHigh + CHDK_DELAY)) {
-      chdkActive = false;
-      WRITE(CHDK_PIN, LOW);
-    }
-  #endif
-
-  #if HAS_KILL
-
-    // Check if the kill button was pressed and wait just in case it was an accidental
-    // key kill key press
-    // -------------------------------------------------------------------------------
-    static int killCount = 0;   // make the inactivity button a bit less responsive
-    const int KILL_DELAY = 750;
-    if (!READ(KILL_PIN))
-       killCount++;
-    else if (killCount > 0)
-       killCount--;
-
-    // Exceeded threshold and we can confirm that it was not accidental
-    // KILL the machine
-    // ----------------------------------------------------------------
-    if (killCount >= KILL_DELAY) {
-      SERIAL_LM(ER, MSG_KILL_BUTTON);
-      kill(PSTR(MSG_KILLED));
-    }
-  #endif
-
-  #if HAS_HOME
-    // Check to see if we have to home, use poor man's debouncer
-    // ---------------------------------------------------------
-    static int homeDebounceCount = 0;   // poor man's debouncing count
-    const int HOME_DEBOUNCE_DELAY = 750;
-    if (!IS_SD_PRINTING && !READ(HOME_PIN)) {
-      if (!homeDebounceCount) {
-        enqueue_and_echo_commands_P(PSTR("G28"));
-        LCD_MESSAGEPGM(MSG_AUTO_HOME);
-      }
-      if (homeDebounceCount < HOME_DEBOUNCE_DELAY)
-        homeDebounceCount++;
-      else
-        homeDebounceCount = 0;
-    }
-  #endif
-
-  #if HAS_CONTROLLERFAN
-    controllerFan(); // Check if fan should be turned on to cool stepper drivers down
-  #endif
-
-  #if HAS_POWER_SWITCH
-    if (!powerManager.powersupply_on) powerManager.check(); // Check Power
-  #endif
-
-  #if ENABLED(EXTRUDER_RUNOUT_PREVENT)
-    if (ELAPSED(ms, previous_cmd_ms + (EXTRUDER_RUNOUT_SECONDS) * 1000UL)
-      && thermalManager.degHotend(active_extruder) > EXTRUDER_RUNOUT_MINTEMP) {
-      bool oldstatus;
-      #if ENABLED(DONDOLO_SINGLE_MOTOR)
-        oldstatus = E0_ENABLE_READ;
-        enable_E0();
-      #else // !DONDOLO_SINGLE_MOTOR
-        switch (active_extruder) {
-          case 0: oldstatus = E0_ENABLE_READ; enable_E0(); break;
-          #if DRIVER_EXTRUDERS > 1
-            case 1: oldstatus = E1_ENABLE_READ; enable_E1(); break;
-            #if DRIVER_EXTRUDERS > 2
-              case 2: oldstatus = E2_ENABLE_READ; enable_E2(); break;
-              #if DRIVER_EXTRUDERS > 3
-                case 3: oldstatus = E3_ENABLE_READ; enable_E3(); break;
-                #if DRIVER_EXTRUDERS > 4
-                  case 4: oldstatus = E4_ENABLE_READ; enable_E4(); break;
-                  #if DRIVER_EXTRUDERS > 5
-                    case 5: oldstatus = E5_ENABLE_READ; enable_E5(); break;
-                  #endif // DRIVER_EXTRUDERS > 5
-                #endif // DRIVER_EXTRUDERS > 4
-              #endif // DRIVER_EXTRUDERS > 3
-            #endif // DRIVER_EXTRUDERS > 2
-          #endif // DRIVER_EXTRUDERS > 1
-        }
-      #endif // !DONDOLO_SINGLE_MOTOR
-
-      previous_cmd_ms = ms; // refresh_cmd_timeout()
-
-      const float olde = Mechanics.current_position[E_AXIS];
-      Mechanics.current_position[E_AXIS] += EXTRUDER_RUNOUT_EXTRUDE;
-      planner.buffer_line_kinematic(Mechanics.current_position, MMM_TO_MMS(EXTRUDER_RUNOUT_SPEED), active_extruder, active_driver);
-      Mechanics.current_position[E_AXIS] = olde;
-      Mechanics.set_e_position_mm(olde);
-      stepper.synchronize();
-      #if ENABLED(DONDOLO_SINGLE_MOTOR)
-        E0_ENABLE_WRITE(oldstatus);
-      #else
-        switch(active_extruder) {
-          case 0: E0_ENABLE_WRITE(oldstatus); break;
-          #if DRIVER_EXTRUDERS > 1
-            case 1: E1_ENABLE_WRITE(oldstatus); break;
-            #if DRIVER_EXTRUDERS > 2
-              case 2: E2_ENABLE_WRITE(oldstatus); break;
-              #if DRIVER_EXTRUDERS > 3
-                case 3: E3_ENABLE_WRITE(oldstatus); break;
-                #if DRIVER_EXTRUDERS > 4
-                  case 4: E4_ENABLE_WRITE(oldstatus); break;
-                  #if DRIVER_EXTRUDERS > 5
-                    case 5: E5_ENABLE_WRITE(oldstatus); break;
-                  #endif // DRIVER_EXTRUDERS > 5
-                #endif // DRIVER_EXTRUDERS > 4
-              #endif // DRIVER_EXTRUDERS > 3
-            #endif // DRIVER_EXTRUDERS > 2
-          #endif // DRIVER_EXTRUDERS > 1
-        }
-      #endif // !DONDOLO_SINGLE_MOTOR
-    }
-  #endif // EXTRUDER_RUNOUT_PREVENT
-
-  #if ENABLED(DUAL_X_CARRIAGE)
-    // handle delayed move timeout
-    if (Mechanics.delayed_move_time && ELAPSED(ms, Mechanics.delayed_move_time + 1000UL) && IsRunning()) {
-      // travel moves have been received so enact them
-      Mechanics.delayed_move_time = 0xFFFFFFFFUL; // force moves to be done
-      Mechanics.set_destination_to_current();
-      Mechanics.prepare_move_to_destination();
-    }
-  #endif
-
-  #if ENABLED(IDLE_OOZING_PREVENT)
-    if (planner.blocks_queued()) axis_last_activity = millis();
-    if (thermalManager.degHotend(active_extruder) > IDLE_OOZING_MINTEMP && !(DEBUGGING(DRYRUN)) && IDLE_OOZING_enabled) {
-      #if ENABLED(FILAMENTCHANGEENABLE)
-        if (!filament_changing)
-      #endif
-      {
-        if (thermalManager.degTargetHotend(active_extruder) < IDLE_OOZING_MINTEMP) {
-          IDLE_OOZING_retract(false);
-        }
-        else if ((millis() - axis_last_activity) >  IDLE_OOZING_SECONDS * 1000UL) {
-          IDLE_OOZING_retract(true);
-        }
-      }
-    }
-  #endif
-
-  #if ENABLED(RFID_MODULE)
-    for (uint8_t e = 0; e < EXTRUDERS; e++) {
-      if (Spool_must_read[e]) {
-        if (RFID522.getID(e)) {
-          Spool_ID[e] = RFID522.RfidDataID[e].Spool_ID;
-          HAL::delayMilliseconds(200);
-          if (RFID522.readBlock(e)) {
-            Spool_must_read[e] = false;
-            density_percentage[e] = RFID522.RfidData[e].data.density;
-            filament_size[e] = RFID522.RfidData[e].data.size;
-            calculate_volumetric_multipliers();
-            RFID522.printInfo(e);
-          }
-        }
-      }
-
-      if (Spool_must_write[e]) {
-        if (RFID522.getID(e)) {
-          if (Spool_ID[e] == RFID522.RfidDataID[e].Spool_ID) {
-            HAL::delayMilliseconds(200);
-            if (RFID522.writeBlock(e)) {
-              Spool_must_write[e] = false;
-              SERIAL_SMV(INFO, "Spool on E", e);
-              SERIAL_EM(" writed!");
-              RFID522.printInfo(e);
-            }
-          }
-        }
-      }
-    }
-  #endif
-
-  #if ENABLED(TEMP_STAT_LEDS)
-    handle_status_leds();
-  #endif
-
-  #if ENABLED(HAVE_TMC2130)
-    checkOverTemp();
-  #endif
-
-  planner.check_axes_activity();
-}
-
-/**
- * Standard idle routine keeps the machine alive
- */
-void idle(
-  #if ENABLED(ADVANCED_PAUSE_FEATURE) || ENABLED(CNCROUTER)
-    bool no_stepper_sleep/*=false*/
-  #endif
-) {
-
-  static uint8_t cycle_1500ms = 15;
-
-  /**
-   * Start event periodical
-   */
-
-  #if ENABLED(NEXTION)
-    lcd_key_touch_update();
-  #else
-    lcd_update();
-  #endif
-
-  host_keepalive();
-
-  #if ENABLED(AUTO_REPORT_TEMPERATURES) && (HAS_TEMP_HOTEND || HAS_TEMP_BED)
-    auto_report_temperatures();
-  #endif
-
-  #if ENABLED(FLOWMETER_SENSOR)
-    flowrate_manage();
-  #endif
-
-  #if ENABLED(CNCROUTER)
-    cnc_manage();
-  #endif
-
-  manage_inactivity(
-    #if ENABLED(ADVANCED_PAUSE_FEATURE) || ENABLED(CNCROUTER)
-      no_stepper_sleep
-    #endif
-  );
-
-  print_job_counter.tick();
-
-  if (HAL::execute_100ms) {
-    // Event 100 Ms
-    HAL::execute_100ms = false;
-    thermalManager.manage_temp_controller();
-    if (--cycle_1500ms == 0) {
-      // Event 1500 Ms
-      cycle_1500ms = 15;
-      #if ENABLED(NEXTION)
-        nextion_draw_update();
-      #endif
-    }
-  }
-
-}
-
-/**
- * Kill all activity and lock the machine.
- * After this the machine will need to be reset.
- */
-void kill(const char* lcd_msg) {
-  SERIAL_LM(ER, MSG_ERR_KILLED);
-
-  thermalManager.disable_all_heaters();
-  thermalManager.disable_all_coolers();
-  stepper.disable_all_steppers();
-
-  #if ENABLED(KILL_METHOD) && (KILL_METHOD == 1)
-    HAL::resetHardware();
-  #endif
-  #if ENABLED(FLOWMETER_SENSOR) && ENABLED(MINFLOW_PROTECTION)
-    flow_firstread = false;
-  #endif
-
-  #if ENABLED(ULTRA_LCD)
-    kill_screen(lcd_msg);
-  #else
-    UNUSED(lcd_msg);
-  #endif
-
-  HAL::delayMilliseconds(600);  // Wait a short time (allows messages to get out before shutting down.
-  cli(); // Stop interrupts
-
-  HAL::delayMilliseconds(250);  // Wait to ensure all interrupts routines stopped
-  thermalManager.disable_all_heaters(); // Turn off heaters again
-
-  #if ENABLED(LASER)
-    laser_init();
-    #if ENABLED(LASER_PERIPHERALS)
-      laser_peripherals_off();
-    #endif
-  #endif
-
-  #if ENABLED(CNCROUTER)
-     disable_cncrouter();
-  #endif
-
-  #if HAS_POWER_SWITCH
-    SET_INPUT(PS_ON_PIN);
-  #endif
-
-  #if HAS(SUICIDE)
-    suicide();
-  #endif
-
-  while(1) {
-    #if ENABLED(USE_WATCHDOG)
-      watchdog_reset();
-    #endif
-  } // Wait for reset
-}
-
-/**
- * Turn off heaters and stop the print in progress
- * After a stop the machine may be resumed with M999
- */
-void Stop() {
-  #if ENABLED(FLOWMETER_SENSOR) && ENABLED(MINFLOW_PROTECTION)
-    flow_firstread = false;
-  #endif
-
-  thermalManager.disable_all_heaters();
-  thermalManager.disable_all_coolers();
-
-  #if ENABLED(LASER)
-    if (laser.diagnostics) SERIAL_EM("Laser set to off, Stop() called");
-    laser_extinguish();
-    #if ENABLED(LASER_PERIPHERALS)
-      laser_peripherals_off();
-    #endif
-  #endif
-
-  #if ENABLED(CNCROUTER)
-     disable_cncrouter();
-  #endif
-
-  if (IsRunning()) {
-    Running = false;
-    Stopped_gcode_LastN = gcode_LastN; // Save last g_code for restart
-    SERIAL_LM(ER, MSG_ERR_STOPPED);
-    SERIAL_STR(PAUSE);
-    SERIAL_EOL();
-    LCD_MESSAGEPGM(MSG_STOPPED);
-  }
-}
-
-/**
- * MK4duo entry-point: Set up before the program loop
- *  - Set up Alligator Board
- *  - Set up the kill pin, filament runout, power hold
- *  - Start the serial port
- *  - Print startup messages and diagnostics
- *  - Get EEPROM or default settings
- *  - Initialize managers for:
- *    • temperature
- *    • CNCROUTER
- *    • planner
- *    • watchdog
- *    • stepper
- *    • photo pin
- *    • laserbeam, laser and laser_raster
- *    • servos
- *    • LCD controller
- *    • Digipot I2C
- *    • Z probe sled
- *    • status LEDs
- */
-void setup() {
-
-  HAL::hwSetup();
-
-  #if ENABLED(FILAMENT_RUNOUT_SENSOR)
-    setup_filrunoutpin();
-  #endif
-
-  setup_killpin();
-
-  setup_powerhold();
-
-  #if HAS_STEPPER_RESET
-    disableStepperDrivers();
-  #endif
-
-  #if ENABLED(USE_WATCHDOG)
-    watchdog_init();
-  #endif
-
-  SERIAL_INIT(BAUDRATE);
-  SERIAL_L(START);
-
-  // Check startup
-  SERIAL_STR(INFO);
-  HAL::showStartReason();
-
-  SERIAL_LM(ECHO, BUILD_VERSION);
-
-  #if ENABLED(STRING_DISTRIBUTION_DATE) && ENABLED(STRING_CONFIG_H_AUTHOR)
-    SERIAL_LM(ECHO, MSG_CONFIGURATION_VER STRING_DISTRIBUTION_DATE MSG_AUTHOR STRING_CONFIG_H_AUTHOR);
-    SERIAL_LM(ECHO, MSG_COMPILED __DATE__);
-  #endif // STRING_DISTRIBUTION_DATE
-
-  SERIAL_SMV(ECHO, MSG_FREE_MEMORY, HAL::getFreeRam());
-  SERIAL_EMV(MSG_PLANNER_BUFFER_BYTES, (int)sizeof(block_t)*BLOCK_BUFFER_SIZE);
-
-  // Send "ok" after commands by default
-  for (int8_t i = 0; i < BUFSIZE; i++) send_ok[i] = true;
-
-  #if MECH(MUVE3D) && ENABLED(PROJECTOR_PORT) && ENABLED(PROJECTOR_BAUDRATE)
-    DLPSerial.begin(PROJECTOR_BAUDRATE);
-  #endif
-
-  Mechanics.Init();
-
-  #if HAS_SDSUPPORT
-    // loads custom configuration from SDCARD if available else uses defaults
-    card.RetrieveSettings();
-    HAL::delayMilliseconds(500);
-  #endif
-
-  // Loads data from EEPROM if available else uses defaults (and resets step acceleration rate)
-  #if !HAS_EEPROM_SD
-    (void)eeprom.Load_Settings();
-  #endif
-
-  #if ENABLED(WORKSPACE_OFFSETS)
-    // Initialize current position based on home_offset
-    COPY_ARRAY(Mechanics.current_position, Mechanics.home_offset);
-  #else
-    ZERO(Mechanics.current_position);
-  #endif
-
-  // Vital to init stepper/planner equivalent for current_position
-  Mechanics.sync_plan_position();
-
-  thermalManager.init();    // Initialize temperature loop
-
-  #if ENABLED(CNCROUTER)
-    cnc_init();
-  #endif
-
-  stepper.init();    // Initialize stepper, this enables interrupts!
-  servo_init();
-
-  #if HAS_PHOTOGRAPH
-    OUT_WRITE(PHOTOGRAPH_PIN, LOW);
-  #endif
-
-  #if HAS_CASE_LIGHT
-    case_light_on = CASE_LIGHT_DEFAULT_ON;
-    case_light_brightness = CASE_LIGHT_DEFAULT_BRIGHTNESS;
-    update_case_light();
-  #endif
-
-  #if HAS_DOOR
-    #if ENABLED(DOOR_OPEN_PULLUP)
-      SET_INPUT_PULLUP(DOOR_PIN);
-    #else
-      SET_INPUT(DOOR_PIN);
-    #endif
-  #endif
-
-  #if HAS_POWER_CHECK && HAS_SDSUPPORT
-    #if ENABLED(POWER_CHECK_PULLUP)
-      SET_INPUT_PULLUP(POWER_CHECK_PIN);
-    #else
-      SET_INPUT(POWER_CHECK_PIN);
-    #endif
-  #endif
-
-  #if HAS_BED_PROBE
-    probe.set_enable(false);
-  #endif
-
-  #if HAS_STEPPER_RESET
-    enableStepperDrivers();
-  #endif
-
-  #if ENABLED(DIGIPOT_I2C)
-    digipot_i2c_init();
-  #endif
-
-  #if HAS_Z_PROBE_SLED
-    OUT_WRITE(SLED_PIN, LOW); // turn it off
-  #endif
-
-  setup_homepin();
-
-  #if PIN_EXISTS(STAT_LED_RED_PIN)
-    OUT_WRITE(STAT_LED_RED_PIN, LOW); // turn it off
-  #endif
-
-  #if PIN_EXISTS(STAT_LED_BLUE_PIN)
-    OUT_WRITE(STAT_LED_BLUE_PIN, LOW); // turn it off
-  #endif
-
-  #if ENABLED(RGB_LED) || ENABLED(RGBW_LED)
-    SET_OUTPUT(RGB_LED_R_PIN);
-    SET_OUTPUT(RGB_LED_G_PIN);
-    SET_OUTPUT(RGB_LED_B_PIN);
-    #if ENABLED(RGBW_LED)
-      SET_OUTPUT(RGB_LED_W_PIN);
-    #endif
-  #endif
-
-  #if ENABLED(LASER)
-    laser_init();
-  #endif
-
-  #if ENABLED(FLOWMETER_SENSOR)
-    #if ENABLED(MINFLOW_PROTECTION)
-      flow_firstread = false;
-    #endif
-    flow_init();
-  #endif
-
-  #if ENABLED(RFID_MODULE)
-    RFID_ON = RFID522.init();
-    if (RFID_ON)
-      SERIAL_EM("RFID CONNECT");
-  #endif
-
-  lcd_init();
-  #if ENABLED(SHOW_BOOTSCREEN)
-    #if ENABLED(DOGLCD)
-      safe_delay(SPLASH_SCREEN_DURATION);
-    #elif ENABLED(ULTRA_LCD)
-      bootscreen();
-      #if DISABLED(SDSUPPORT)
-        lcd_init();
-      #endif
-    #endif
-  #endif
-
-  #if ENABLED(COLOR_MIXING_EXTRUDER) && MIXING_VIRTUAL_TOOLS > 1
-    // Initialize mixing to 100% color 1
-    for (uint8_t i = 0; i < MIXING_STEPPERS; i++)
-      mixing_factor[i] = (i == 0) ? 1.0 : 0.0;
-    for (uint8_t t = 0; t < MIXING_VIRTUAL_TOOLS; t++)
-      for (uint8_t i = 0; i < MIXING_STEPPERS; i++)
-        mixing_virtual_tool_mix[t][i] = mixing_factor[i];
-  #endif
-
-  #if ENABLED(BLTOUCH)
-    // Make sure any BLTouch error condition is cleared
-    probe.bltouch_command(BLTOUCH_RESET);
-    probe.set_bltouch_deployed(true);
-    probe.set_bltouch_deployed(false);
-  #endif
-
-  #if ENABLED(ENDSTOP_INTERRUPTS_FEATURE)
-    setup_endstop_interrupts();
-  #endif
-
-  #if ENABLED(DELTA_HOME_ON_POWER)
-    home_all_axes();
-  #endif
-
-}
-
-/**
- * The main MK4duo program loop
- *
- *  - Save or log commands to SD
- *  - Process available commands (if not saving)
- *  - Call heater manager
- *  - Call inactivity manager
- *  - Call endstop manager
- *  - Call LCD update
- */
-void loop() {
-
-  if (commands_in_queue < BUFSIZE) get_available_commands();
-
-  #if HAS_EEPROM_SD
-    static uint8_t wait_for_host_init_string_to_finish = 1;
-    if (wait_for_host_init_string_to_finish) {
-      if (commands_in_queue != 0 && wait_for_host_init_string_to_finish == 1) wait_for_host_init_string_to_finish = 2;
-      if (commands_in_queue == 0 && wait_for_host_init_string_to_finish >= 2) wait_for_host_init_string_to_finish++;
-      if (wait_for_host_init_string_to_finish >= 250) {
-        wait_for_host_init_string_to_finish = 0;
-        // loads data from EEPROM if available else uses defaults (and resets step acceleration rate)
-        eeprom.Load_Settings();
-      }
-    }
-  #endif
-
-  #if HAS_SDSUPPORT
-    card.checkautostart(false);
-  #endif
-
-  if (commands_in_queue) {
-
-    #if HAS_SDSUPPORT
-
-      if (card.saving) {
-        char* command = command_queue[cmd_queue_index_r];
-        if (strstr_P(command, PSTR("M29"))) {
-          // M29 closes the file
-          card.finishWrite();
-          ok_to_send();
-        }
-        else {
-          // Write the string from the read buffer to SD
-          card.write_command(command);
-          ok_to_send();
-        }
-      }
-      else
-        process_next_command();
-
-    #else
-
-      process_next_command();
-
-    #endif // SDSUPPORT
-
-    // The queue may be reset by a command handler or by code invoked by idle() within a handler
-    if (commands_in_queue) {
-      --commands_in_queue;
-      if (++cmd_queue_index_r >= BUFSIZE) cmd_queue_index_r = 0;
-    }
-  }
-  endstops.report_state();
-  idle();
-}
+/**
+ * MK4duo 3D Printer Firmware
+ *
+ * Based on Marlin, Sprinter and grbl
+ * Copyright (C) 2011 Camiel Gubbels / Erik van der Zalm
+ * Copyright (C) 2013 - 2017 Alberto Cotronei @MagoKimbra
+ *
+ * This program is free software: you can redistribute it and/or modify
+ * it under the terms of the GNU General Public License as published by
+ * the Free Software Foundation, either version 3 of the License, or
+ * (at your option) any later version.
+ *
+ * This program is distributed in the hope that it will be useful,
+ * but WITHOUT ANY WARRANTY; without even the implied warranty of
+ * MERCHANTABILITY or FITNESS FOR A PARTICULAR PURPOSE. See the
+ * GNU General Public License for more details.
+ *
+ * You should have received a copy of the GNU General Public License
+ * along with this program. If not, see <http://www.gnu.org/licenses/>.
+ *
+ * About Marlin
+ *
+ * This firmware is a mashup between Sprinter and grbl.
+ *  - https://github.com/kliment/Sprinter
+ *  - https://github.com/simen/grbl/tree
+ *
+ * It has preliminary support for Matthew Roberts advance algorithm
+ *  - http://reprap.org/pipermail/reprap-dev/2011-May/003323.html
+ */
+
+#include "../base.h"
+
+#if ENABLED(PCA9632)
+  #include "utility/pca9632.h"
+#endif
+
+#if ENABLED(ENDSTOP_INTERRUPTS_FEATURE)
+  #include "HAL/HAL_endstop_interrupts.h"
+#endif
+
+#if ENABLED(RFID_MODULE)
+  MFRC522 RFID522;
+#endif
+
+#if ENABLED(M100_FREE_MEMORY_WATCHER)
+  void gcode_M100();
+  #if ENABLED(M100_FREE_MEMORY_DUMPER)
+    void M100_dump_routine(const char * const title, const char *start, const char *end);
+  #endif
+#endif
+
+#if HAS_SDSUPPORT
+  CardReader card;
+#endif
+
+#if ENABLED(G38_PROBE_TARGET)
+  bool G38_move = false,
+       G38_endstop_hit = false;
+#endif
+
+#if ENABLED(FLOWMETER_SENSOR) && ENABLED(MINFLOW_PROTECTION)
+  bool flow_firstread = false;
+#endif
+
+#if HAS_POWER_SWITCH
+  Power powerManager;
+#endif
+
+bool Running = true;
+
+// Print status related
+long  currentLayer = 0,
+      maxLayer = -1;      // -1 = unknown
+char  printName[21] = ""; // max. 20 chars + 0
+float progress = 0.0;
+
+uint8_t mk_debug_flags = DEBUG_NONE;
+
+// Printer mode
+PrinterMode printer_mode =
+  #if ENABLED(PLOTTER)
+    PRINTER_MODE_PLOTTER
+  #elif ENABLED(SOLDER)
+    PRINTER_MODE_SOLDER;
+  #elif ENABLED(PICK_AND_PLACE)
+    PRINTER_MODE_PICKER;
+  #elif ENABLED(CNCROUTER)
+    PRINTER_MODE_CNC;
+  #elif ENABLED(LASER)
+    PRINTER_MODE_LASER;
+  #else
+    PRINTER_MODE_FFF;
+  #endif
+
+/**
+ * GCode line number handling. Hosts may opt to include line numbers when
+ * sending commands to MK4duo, and lines will be checked for sequentiality.
+ * M110 N<int> sets the current line number.
+ */
+static long gcode_N, gcode_LastN, Stopped_gcode_LastN = 0;
+
+/**
+ * GCode Command Queue
+ * A simple ring buffer of BUFSIZE command strings.
+ *
+ * Commands are copied into this buffer by the command injectors
+ * (immediate, serial, sd card) and they are processed sequentially by
+ * the main loop. The process_next_command function parses the next
+ * command and hands off execution to individual handler functions.
+ */
+uint8_t commands_in_queue = 0;          // Count of commands in the queue
+static uint8_t  cmd_queue_index_r = 0,  // Ring buffer read position
+                cmd_queue_index_w = 0;  // Ring buffer write position
+
+#if ENABLED(M100_FREE_MEMORY_WATCHER)
+  char command_queue[BUFSIZE][MAX_CMD_SIZE];
+#else
+  static char command_queue[BUFSIZE][MAX_CMD_SIZE];
+#endif
+
+/**
+ * Next Injected Command pointer. NULL if no commands are being injected.
+ * Used by MK4duo internally to ensure that commands initiated from within
+ * are enqueued ahead of any pending serial or sd card commands.
+ */
+static const char *injected_commands_P = NULL;
+
+bool pos_saved = false;
+
+#if ENABLED(TEMPERATURE_UNITS_SUPPORT)
+  TempUnit input_temp_units = TEMPUNIT_C;
+#endif
+
+int flow_percentage[EXTRUDERS] = ARRAY_BY_EXTRUDERS(100),
+    density_percentage[EXTRUDERS] = ARRAY_BY_EXTRUDERS(100);
+
+bool axis_relative_modes[] = AXIS_RELATIVE_MODES,
+     #if ENABLED(VOLUMETRIC_DEFAULT_ON)
+       volumetric_enabled = true;
+     #else
+       volumetric_enabled = false;
+     #endif
+
+float filament_size[EXTRUDERS] = ARRAY_BY_EXTRUDERS(DEFAULT_NOMINAL_FILAMENT_DIA),
+      volumetric_multiplier[EXTRUDERS] = ARRAY_BY_EXTRUDERS(1.0);
+
+#if FAN_COUNT > 0
+  int fanSpeeds[FAN_COUNT] = { 0 };
+#endif
+#if HAS_CONTROLLERFAN
+  uint8_t controller_fanSpeeds = 0;
+#endif
+#if HAS_AUTO_FAN
+  uint8_t autoFanSpeeds[HOTENDS] = { 0 };
+#endif
+#if ENABLED(FAN_KICKSTART_TIME)
+  uint8_t fanKickstart = 0;
+#endif
+
+float hotend_offset[XYZ][HOTENDS];
+
+// The active extruder (tool). Set with T<extruder> command.
+uint8_t active_extruder   = 0,
+        previous_extruder = 0,
+        active_driver     = 0;
+
+#if ENABLED(CNCROUTER)
+  uint8_t active_cnc_tool = 0;
+  #define CNC_M6_TOOL_ID 255
+#endif
+
+static uint8_t target_extruder;
+
+// Relative Mode. Enable with G91, disable with G90.
+static bool relative_mode = false;
+
+// For M109 and M190, this flag may be cleared (by M108) to exit the wait loop
+volatile bool wait_for_heatup = true;
+
+// For M0/M1, this flag may be cleared (by M108) to exit the wait-for-user loop
+#if ENABLED(EMERGENCY_PARSER) || HAS_LCD
+  volatile bool wait_for_user = false;
+#endif
+
+const char axis_codes[XYZE] = {'X', 'Y', 'Z', 'E'};
+
+// Number of characters read in the current line of serial input
+static int serial_count = 0;
+
+// Inactivity shutdown
+millis_t previous_cmd_ms = 0;
+static millis_t max_inactive_time     = 0,
+                stepper_inactive_time = (DEFAULT_STEPPER_DEACTIVE_TIME) * 1000UL;
+
+// Print Job Timer
+PrintCounter print_job_counter = PrintCounter();
+
+#if HEATER_USES_AD595
+  float ad595_offset[HOTENDS] = ARRAY_BY_HOTENDS(TEMP_SENSOR_AD595_OFFSET),
+        ad595_gain[HOTENDS]   = ARRAY_BY_HOTENDS(TEMP_SENSOR_AD595_GAIN);
+#endif
+
+#if ENABLED(NPR2)
+  uint8_t old_color = 99;
+#endif
+
+#if ENABLED(RFID_MODULE)
+  unsigned long Spool_ID[EXTRUDERS] = ARRAY_BY_EXTRUDERS(0);
+  bool  RFID_ON = false,
+        Spool_must_read[EXTRUDERS]  = ARRAY_BY_EXTRUDERS(false),
+        Spool_must_write[EXTRUDERS] = ARRAY_BY_EXTRUDERS(false);
+#endif
+
+#if HAS_Z_SERVO_PROBE
+  const int z_servo_angle[2] = Z_ENDSTOP_SERVO_ANGLES;
+#endif
+
+#if ENABLED(BARICUDA)
+  int baricuda_valve_pressure   = 0,
+      baricuda_e_to_p_pressure  = 0;
+#endif
+
+#if ENABLED(FWRETRACT)
+
+  bool  autoretract_enabled       = false,
+        retracted[EXTRUDERS]      = { false },
+        retracted_swap[EXTRUDERS] = { false };
+
+  float retract_length                = RETRACT_LENGTH,
+        retract_length_swap           = RETRACT_LENGTH_SWAP,
+        retract_feedrate_mm_s         = RETRACT_FEEDRATE,
+        retract_zlift                 = RETRACT_ZLIFT,
+        retract_recover_length        = RETRACT_RECOVER_LENGTH,
+        retract_recover_length_swap   = RETRACT_RECOVER_LENGTH_SWAP,
+        retract_recover_feedrate_mm_s = RETRACT_RECOVER_FEEDRATE;
+
+#endif // FWRETRACT
+
+#if MECH(DELTA)
+
+  #if ENABLED(DELTA_AUTO_CALIBRATION_3)
+
+    float ac_prec,
+          bed_level_c,
+          bed_level_x,
+          bed_level_y,
+          bed_level_z,
+          bed_level_ox,
+          bed_level_oy,
+          bed_level_oz,
+          adj_t1_Radius = 0,
+          adj_t2_Radius = 0,
+          adj_t3_Radius = 0,
+          adj_diagrod_length();
+
+    int fix_tower_errors();
+    bool adj_deltaradius();
+
+    void  adj_tower_delta(uint8_t tower);
+    void  adj_tower_radius(uint8_t tower);
+    void  calibration_report();
+    void  bed_probe_all();
+    void  adj_endstops();
+
+  #endif // DELTA_AUTO_CALIBRATION_3
+
+#endif
+
+#if IS_SCARA
+  // Float constants for SCARA calculations
+  const float L1 = SCARA_LINKAGE_1, L2 = SCARA_LINKAGE_2,
+              L1_2 = sq(float(L1)), L1_2_2 = 2.0 * L1_2,
+              L2_2 = sq(float(L2));
+
+  float scara_segments_per_second = SCARA_SEGMENTS_PER_SECOND,
+        delta[ABC];
+  static void plan_direct_stepper_move(const float target[XYZE]);
+#endif
+
+#if MECH(MAKERARM_SCARA)
+
+  #define LEFT_ARM false
+  #define RIGHT_ARM true
+
+  bool arm_orientation = LEFT_ARM;
+
+  bool set_head_index = true;
+  float head_offsets[4] = { 0.0 };
+  int quadrant_limit = 1;
+
+  float dest_fin[3] = { 0.0 },
+        previous_extruder_pos = 0,
+        final_extruder_pos,
+        layer_height = 0.0;
+
+  bool z_layer_height_check = true;
+
+  float z_offset_for_eq = 0,
+        z_for_bed_eq[3] = { 0 },
+        z_points_qd1[3] = { 0 },
+        z_points_qd2[3] = { 0 },
+        read_z = 0.0;
+
+  bool G92_called = false,
+       offset_toggle_x = true,
+       offset_toggle_y = true;
+
+#endif
+
+#if MECH(MUVE3D)
+  static float  peel_distance = 0,
+                peel_speed = 0,
+                peel_pause = 0,
+                retract_speed = 0,
+                tilt_distance = 0,
+                layer_thickness = 0;
+  static bool   tilted = false;
+#endif
+
+#if ENABLED(FILAMENT_SENSOR)
+  bool    filament_sensor = false;                                // M405 turns on filament_sensor control, M406 turns it off 
+  float   filament_width_nominal = DEFAULT_NOMINAL_FILAMENT_DIA,  // Nominal filament width. Change with M404
+          filament_width_meas = DEFAULT_MEASURED_FILAMENT_DIA;    // Measured filament diameter
+  int8_t  measurement_delay[MAX_MEASUREMENT_DELAY + 1];           // Ring buffer to delayed measurement. Store extruder factor after subtracting 100
+  int     filwidth_delay_index[2] = { 0, -1 },                    // Indexes into ring buffer
+          meas_delay_cm = MEASUREMENT_DELAY_CM;                   // Distance delay setting
+#endif
+
+#if HAS_FIL_RUNOUT
+  static bool filament_ran_out = false;
+#endif
+
+#if ENABLED(ADVANCED_PAUSE_FEATURE)
+  AdvancedPauseMenuResponse advanced_pause_menu_response;
+#endif
+
+#if MB(ALLIGATOR) || MB(ALLIGATOR_V3)
+  float motor_current[XYZ + DRIVER_EXTRUDERS];
+#endif
+
+#if ENABLED(COLOR_MIXING_EXTRUDER)
+  float mixing_factor[MIXING_STEPPERS]; // Reciprocal of mix proportion. 0.0 = off, otherwise >= 1.0
+  #if MIXING_VIRTUAL_TOOLS  > 1
+    float mixing_virtual_tool_mix[MIXING_VIRTUAL_TOOLS][MIXING_STEPPERS];
+  #endif
+#endif
+
+#if ENABLED(IDLE_OOZING_PREVENT)
+  unsigned long axis_last_activity = 0;
+  bool IDLE_OOZING_enabled = true;
+  bool IDLE_OOZING_retracted[EXTRUDERS] = ARRAY_BY_EXTRUDERS(false);
+#endif
+
+#if HAS_POWER_CONSUMPTION_SENSOR
+  float power_consumption_meas = 0.0;
+  unsigned long power_consumption_hour,
+                startpower  = 0;
+                stoppower   = 0;
+#endif
+
+#if ENABLED(NPR2)
+  static float  color_position[] = COLOR_STEP,
+                color_step_moltiplicator = (DRIVER_MICROSTEP / MOTOR_ANGLE) * CARTER_MOLTIPLICATOR;
+#endif // NPR2
+
+#if ENABLED(EASY_LOAD)
+  bool allow_lengthy_extrude_once; // for load/unload
+#endif
+
+static bool send_ok[BUFSIZE];
+
+#if HAS_SERVOS
+  #define MOVE_SERVO(I, P) servo[I].move(P)
+  #define DEPLOY_Z_SERVO() MOVE_SERVO(Z_ENDSTOP_SERVO_NR, z_servo_angle[0])
+  #define STOW_Z_SERVO()   MOVE_SERVO(Z_ENDSTOP_SERVO_NR, z_servo_angle[1])
+#endif
+
+#if HAS_CHDK
+  millis_t chdkHigh = 0;
+  bool chdkActive = false;
+#endif
+
+#if ENABLED(PIDTEMP) && ENABLED(PID_ADD_EXTRUSION_RATE)
+  int lpq_len = 20;
+#endif
+
+#if ENABLED(HOST_KEEPALIVE_FEATURE)
+  MK4duoBusyState busy_state = NOT_BUSY;
+  static millis_t next_busy_signal_ms = 0;
+  uint8_t host_keepalive_interval = DEFAULT_KEEPALIVE_INTERVAL;
+#else
+  #define host_keepalive() NOOP
+#endif
+
+/**
+ * ***************************************************************************
+ * ******************************** FUNCTIONS ********************************
+ * ***************************************************************************
+ */
+
+void stop();
+
+void get_available_commands();
+void process_next_command();
+
+void safe_delay(millis_t ms) {
+  while (ms > 50) {
+    ms -= 50;
+    HAL::delayMilliseconds(50);
+    thermalManager.manage_temp_controller();
+  }
+  HAL::delayMilliseconds(ms);
+}
+
+#if ENABLED(ARC_SUPPORT)
+  void plan_arc(float target[NUM_AXIS], float* offset, uint8_t clockwise);
+#endif
+
+void report_current_position();
+void report_current_position_detail();
+
+/**
+ * Sensitive pin test for M42, M226
+ */
+static bool pin_is_protected(uint8_t pin) {
+  static const int sensitive_pins[] = SENSITIVE_PINS;
+  for (uint8_t i = 0; i < COUNT(sensitive_pins); i++)
+    if (sensitive_pins[i] == pin) return true;
+  return false;
+}
+
+/**
+ * Inject the next "immediate" command, when possible, onto the front of the queue.
+ * Return true if any immediate commands remain to inject.
+ */
+static bool drain_injected_commands_P() {
+  if (injected_commands_P != NULL) {
+    size_t i = 0;
+    char c, cmd[30];
+    strncpy_P(cmd, injected_commands_P, sizeof(cmd) - 1);
+    cmd[sizeof(cmd) - 1] = '\0';
+    while ((c = cmd[i]) && c != '\n') i++; // find the end of this gcode command
+    cmd[i] = '\0';
+    if (enqueue_and_echo_command(cmd))     // success?
+      injected_commands_P = c ? injected_commands_P + i + 1 : NULL; // next command or done
+  }
+  return (injected_commands_P != NULL);    // return whether any more remain
+}
+
+/**
+ * Record one or many commands to run from program memory.
+ * Aborts the current queue, if any.
+ * Note: drain_injected_commands_P() must be called repeatedly to drain the commands afterwards
+ */
+void enqueue_and_echo_commands_P(const char * const pgcode) {
+  injected_commands_P = pgcode;
+  drain_injected_commands_P(); // first command executed asap (when possible)
+}
+
+/**
+ * Clear the MK4duo command queue
+ */
+void clear_command_queue() {
+  cmd_queue_index_r = cmd_queue_index_w;
+  commands_in_queue = 0;
+}
+
+/**
+ * Once a new command is in the ring buffer, call this to commit it
+ */
+inline void _commit_command(bool say_ok) {
+  send_ok[cmd_queue_index_w] = say_ok;
+  if (++cmd_queue_index_w >= BUFSIZE) cmd_queue_index_w = 0;
+  commands_in_queue++;
+}
+
+/**
+ * Copy a command from RAM into the main command buffer.
+ * Return true if the command was successfully added.
+ * Return false for a full buffer, or if the 'command' is a comment.
+ */
+inline bool _enqueuecommand(const char* cmd, bool say_ok = false) {
+  if (*cmd == ';' || commands_in_queue >= BUFSIZE) return false;
+  strcpy(command_queue[cmd_queue_index_w], cmd);
+  _commit_command(say_ok);
+  return true;
+}
+
+/**
+ * Enqueue with Serial Echo
+ */
+bool enqueue_and_echo_command(const char* cmd, bool say_ok/*=false*/) {
+  if (_enqueuecommand(cmd, say_ok)) {
+    SERIAL_SMT(ECHO, MSG_ENQUEUEING, cmd);
+    SERIAL_CHR('"');
+    SERIAL_EOL();
+    return true;
+  }
+  return false;
+}
+
+void setup_killpin() {
+  #if HAS_KILL
+    SET_INPUT_PULLUP(KILL_PIN);
+  #endif
+  }
+
+#if HAS_FIL_RUNOUT
+  void setup_filrunoutpin() {
+    #if ENABLED(ENDSTOPPULLUP_FIL_RUNOUT)
+      SET_INPUT_PULLUP(FIL_RUNOUT_PIN);
+    #else
+      SET_INPUT(FIL_RUNOUT_PIN);
+    #endif
+  }
+#endif
+
+void setup_homepin(void) {
+  #if HAS_HOME
+    SET_INPUT_PULLUP(HOME_PIN);
+  #endif
+}
+
+void setup_photpin() {
+  #if HAS_PHOTOGRAPH
+    OUT_WRITE(PHOTOGRAPH_PIN, LOW);
+  #endif
+}
+
+void setup_powerhold() {
+  #if HAS_SUICIDE
+    OUT_WRITE(SUICIDE_PIN, HIGH);
+  #endif
+  #if HAS_POWER_SWITCH
+    #if ENABLED(PS_DEFAULT_OFF)
+      powerManager.power_off();
+    #else
+      powerManager.power_on();
+    #endif
+  #endif
+}
+
+void suicide() {
+  #if HAS_SUICIDE
+    OUT_WRITE(SUICIDE_PIN, LOW);
+  #endif
+}
+
+void servo_init() {
+  #if NUM_SERVOS >= 1 && HAS_SERVO_0
+    servo[0].attach(SERVO0_PIN);
+    servo[0].detach(); // Just set up the pin. We don't have a position yet. Don't move to a random position.
+  #endif
+  #if NUM_SERVOS >= 2 && HAS_SERVO_1
+    servo[1].attach(SERVO1_PIN);
+    servo[1].detach();
+  #endif
+  #if NUM_SERVOS >= 3 && HAS_SERVO_2
+    servo[2].attach(SERVO2_PIN);
+    servo[2].detach();
+  #endif
+  #if NUM_SERVOS >= 4 && HAS_SERVO_3
+    servo[3].attach(SERVO3_PIN);
+    servo[3].detach();
+  #endif
+
+  #if HAS_DONDOLO
+    servo[DONDOLO_SERVO_INDEX].attach(0);
+    servo[DONDOLO_SERVO_INDEX].write(DONDOLO_SERVOPOS_E0);
+    #if (DONDOLO_SERVO_DELAY > 0)
+      safe_delay(DONDOLO_SERVO_DELAY);
+      servo[DONDOLO_SERVO_INDEX].detach();
+    #endif
+  #endif
+
+  #if HAS_Z_SERVO_PROBE
+    /**
+     * Set position of Z Servo Endstop
+     *
+     * The servo might be deployed and positioned too low to stow
+     * when starting up the machine or rebooting the board.
+     * There's no way to know where the nozzle is positioned until
+     * homing has been done - no homing with z-probe without init!
+     *
+     */
+    STOW_Z_SERVO();
+  #endif
+}
+
+/**
+ * Stepper Reset (RigidBoard, et.al.)
+ */
+#if HAS_STEPPER_RESET
+  void disableStepperDrivers() {
+    OUT_WRITE(STEPPER_RESET_PIN, LOW);  // drive it down to hold in reset motor driver chips
+  }
+  void enableStepperDrivers() { SET_INPUT(STEPPER_RESET_PIN); }  // set to input, which allows it to be pulled high by pullups
+#endif
+
+#if HAS_COLOR_LEDS
+
+  void set_led_color(
+    const uint8_t r, const uint8_t g, const uint8_t b
+      #if ENABLED(RGBW_LED)
+        , const uint8_t w=0
+      #endif
+  ) {
+
+    #if ENABLED(BLINKM)
+
+      // This variant uses i2c to send the RGB components to the device.
+      SendColors(r, g, b);
+
+    #endif
+
+    #if ENABLED(RGB_LED) || ENABLED(RGBW_LED)
+
+      // This variant uses 3 separate pins for the RGB components.
+      // If the pins can do PWM then their intensity will be set.
+      WRITE(RGB_LED_R_PIN, r ? HIGH : LOW);
+      WRITE(RGB_LED_G_PIN, g ? HIGH : LOW);
+      WRITE(RGB_LED_B_PIN, b ? HIGH : LOW);
+      analogWrite(RGB_LED_R_PIN, r);
+      analogWrite(RGB_LED_G_PIN, g);
+      analogWrite(RGB_LED_B_PIN, b);
+
+      #if ENABLED(RGBW_LED)
+        WRITE(RGB_LED_W_PIN, w ? HIGH : LOW);
+        analogWrite(RGB_LED_W_PIN, w);
+      #endif
+
+    #endif
+
+    #if ENABLED(PCA9632)
+      // Update I2C LED driver
+      PCA9632_SetColor(r, g, b);
+    #endif
+
+  }
+
+#endif // HAS_COLOR_LEDS
+  
+void gcode_line_error(const char* err, bool doFlush = true) {
+  SERIAL_STR(ER);
+  SERIAL_PS(err);
+  SERIAL_EV(gcode_LastN);
+  //Serial.println(gcode_N);
+  if (doFlush) FlushSerialRequestResend();
+  serial_count = 0;
+}
+
+/**
+ * Get all commands waiting on the serial port and queue them.
+ * Exit when the buffer is full or when no more characters are
+ * left on the serial port.
+ */
+inline void get_serial_commands() {
+  static char serial_line_buffer[MAX_CMD_SIZE];
+  static bool serial_comment_mode = false;
+
+  #if HAS_DOOR
+    if (READ(DOOR_PIN) != DOOR_PIN_INVERTING) {
+      KEEPALIVE_STATE(DOOR_OPEN);
+      return;  // do nothing while door is open
+    }
+  #endif
+
+  // If the command buffer is empty for too long,
+  // send "wait" to indicate MK4duo is still waiting.
+  #if ENABLED(NO_TIMEOUTS) && NO_TIMEOUTS > 0
+    static millis_t last_command_time = 0;
+    millis_t ms = millis();
+    if (commands_in_queue == 0 && !HAL::serialByteAvailable() && ELAPSED(ms, last_command_time + NO_TIMEOUTS)) {
+      SERIAL_L(WT);
+      last_command_time = ms;
+    }
+  #endif
+
+  /**
+   * Loop while serial characters are incoming and the queue is not full
+   */
+  while (commands_in_queue < BUFSIZE && HAL::serialByteAvailable() > 0) {
+
+    char serial_char = HAL::serialReadByte();
+
+    /**
+     * If the character ends the line
+     */
+    if (serial_char == '\n' || serial_char == '\r') {
+
+      serial_comment_mode = false; // end of line == end of comment
+
+      if (!serial_count) continue; // skip empty lines
+
+      serial_line_buffer[serial_count] = 0; // terminate string
+      serial_count = 0; // reset buffer
+
+      char* command = serial_line_buffer;
+
+      while (*command == ' ') command++; // skip any leading spaces
+      char* npos = (*command == 'N') ? command : NULL; // Require the N parameter to start the line
+      char* apos = strchr(command, '*');
+
+      if (npos) {
+
+        const bool M110 = strstr_P(command, PSTR("M110")) != NULL;
+
+        if (M110) {
+          char* n2pos = strchr(command + 4, 'N');
+          if (n2pos) npos = n2pos;
+        }
+
+        gcode_N = strtol(npos + 1, NULL, 10);
+
+        if (gcode_N != gcode_LastN + 1 && !M110) {
+          gcode_line_error(PSTR(MSG_ERR_LINE_NO));
+          return;
+        }
+
+        if (apos) {
+          byte checksum = 0, count = 0;
+          while (command[count] != '*') checksum ^= command[count++];
+
+          if (strtol(apos + 1, NULL, 10) != checksum) {
+            gcode_line_error(PSTR(MSG_ERR_CHECKSUM_MISMATCH));
+            return;
+          }
+          // if no errors, continue parsing
+        }
+        else {
+          gcode_line_error(PSTR(MSG_ERR_NO_CHECKSUM));
+          return;
+        }
+
+        gcode_LastN = gcode_N;
+        // if no errors, continue parsing
+      }
+      else if (apos) { // No '*' without 'N'
+        gcode_line_error(PSTR(MSG_ERR_NO_LINENUMBER_WITH_CHECKSUM), false);
+        return;
+      }
+
+      // Movement commands alert when stopped
+      if (IsStopped()) {
+        char* gpos = strchr(command, 'G');
+        if (gpos) {
+          const int codenum = strtol(gpos + 1, NULL, 10);
+          switch (codenum) {
+            case 0:
+            case 1:
+            case 2:
+            case 3:
+              SERIAL_LM(ER, MSG_ERR_STOPPED);
+              LCD_MESSAGEPGM(MSG_STOPPED);
+              break;
+          }
+        }
+      }
+
+      #if DISABLED(EMERGENCY_PARSER)
+        // If command was e-stop process now
+        if (strcmp(command, "M108") == 0) {
+          wait_for_heatup = false;
+          #if ENABLED(ULTIPANEL)
+            wait_for_user = false;
+          #endif
+        }
+        if (strcmp(command, "M112") == 0) kill(PSTR(MSG_KILLED));
+        if (strcmp(command, "M410") == 0) { quickstop_stepper(); }
+      #endif
+
+      #if ENABLED(NO_TIMEOUTS) && NO_TIMEOUTS > 0
+        last_command_time = ms;
+      #endif
+
+      // Add the command to the queue
+      _enqueuecommand(serial_line_buffer, true);
+    }
+    else if (serial_count >= MAX_CMD_SIZE - 1) {
+      // Keep fetching, but ignore normal characters beyond the max length
+      // The command will be injected when EOL is reached
+    }
+    else if (serial_char == '\\') { // Handle escapes
+      if (HAL::serialByteAvailable()) {
+        // if we have one more character, copy it over
+        serial_char = HAL::serialReadByte();
+        if (!serial_comment_mode) serial_line_buffer[serial_count++] = serial_char;
+      }
+      // otherwise do nothing
+    }
+    else { // its not a newline, carriage return or escape char
+      if (serial_char == ';') serial_comment_mode = true;
+      if (!serial_comment_mode) serial_line_buffer[serial_count++] = serial_char;
+    }
+  } // queue has space, serial has data
+}
+
+#if HAS_SDSUPPORT
+
+  /**
+   * SD Stop & Store location
+   */
+  void stopSDPrint(const bool store_location) {
+    if (card.cardOK && card.isFileOpen() && IS_SD_PRINTING) {
+      if (store_location) SERIAL_EM("Close file and save restart.gcode");
+      card.stopSDPrint(store_location);
+      clear_command_queue();
+      quickstop_stepper();
+      print_job_counter.stop();
+      wait_for_heatup = false;
+      thermalManager.disable_all_heaters();
+      thermalManager.disable_all_coolers();
+      #if FAN_COUNT > 0
+        FAN_LOOP() fanSpeeds[f] = 0;
+      #endif
+      lcd_setstatus(MSG_PRINT_ABORTED, true);
+      #if HAS_POWER_SWITCH
+        powerManager.power_off();
+      #endif
+    }
+  }
+
+  /**
+   * Get commands from the SD Card until the command buffer is full
+   * or until the end of the file is reached. The special character '#'
+   * can also interrupt buffering.
+   */
+  inline void get_sdcard_commands() {
+    static bool stop_buffering = false,
+                sd_comment_mode = false;
+
+    if (!card.sdprinting) return;
+
+    #if HAS_DOOR
+      if (READ(DOOR_PIN) != DOOR_PIN_INVERTING) {
+        KEEPALIVE_STATE(DOOR_OPEN);
+        return;  // do nothing while door is open
+      }
+    #endif
+
+    #if HAS_POWER_CHECK
+      if (READ(POWER_CHECK_PIN) != POWER_CHECK_PIN_INVERTING) {
+        stopSDPrint(true);
+        return;
+      }
+    #endif
+
+    /**
+     * '#' stops reading from SD to the buffer prematurely, so procedural
+     * macro calls are possible. If it occurs, stop_buffering is triggered
+     * and the buffer is run dry; this character _can_ occur in serial com
+     * due to checksums, however, no checksums are used in SD printing.
+     */
+
+    if (commands_in_queue == 0) stop_buffering = false;
+
+    uint16_t sd_count = 0;
+    bool card_eof = card.eof();
+    while (commands_in_queue < BUFSIZE && !card_eof && !stop_buffering) {
+      const int16_t n = card.get();
+      char sd_char = (char)n;
+      card_eof = card.eof();
+      if (card_eof || n == -1
+          || sd_char == '\n' || sd_char == '\r'
+          || ((sd_char == '#' || sd_char == ':') && !sd_comment_mode)
+      ) {
+        if (card_eof) {
+          SERIAL_EM(MSG_FILE_PRINTED);
+          card.printingHasFinished();
+          #if ENABLED(PRINTER_EVENT_LEDS)
+            LCD_MESSAGEPGM(MSG_INFO_COMPLETED_PRINTS);
+            set_led_color(0, 255, 0); // Green
+            #if HAS(RESUME_CONTINUE)
+              enqueue_and_echo_commands_P(PSTR("M0")); // end of the queue!
+            #else
+              safe_delay(1000);
+            #endif
+            set_led_color(0, 0, 0);   // OFF
+          #endif
+          card.checkautostart(true);
+        }
+        else if (n == -1) {
+          SERIAL_LM(ER, MSG_SD_ERR_READ);
+        }
+        if (sd_char == '#') stop_buffering = true;
+
+        sd_comment_mode = false; // for new command
+
+        if (!sd_count) continue; // skip empty lines (and comment lines)
+
+        command_queue[cmd_queue_index_w][sd_count] = '\0'; // terminate string
+        sd_count = 0; // clear sd line buffer
+
+        _commit_command(false);
+      }
+      else if (sd_count >= MAX_CMD_SIZE - 1) {
+        /**
+         * Keep fetching, but ignore normal characters beyond the max length
+         * The command will be injected when EOL is reached
+         */
+      }
+      else {
+        if (sd_char == ';') sd_comment_mode = true;
+        if (!sd_comment_mode) command_queue[cmd_queue_index_w][sd_count++] = sd_char;
+      }
+    }
+  }
+
+#endif // SDSUPPORT
+
+/**
+ * Add to the circular command queue the next command from:
+ *  - The command-injection queue (injected_commands_P)
+ *  - The active serial input (usually USB)
+ *  - The SD card file being actively printed
+ */
+void get_available_commands() {
+
+  // if any immediate commands remain, don't get other commands yet
+  if (drain_injected_commands_P()) return;
+
+  get_serial_commands();
+
+  #if HAS_SDSUPPORT
+    get_sdcard_commands();
+  #endif
+}
+
+/**
+ * Set target_extruder from the T parameter or the active_extruder
+ *
+ * Returns TRUE if the target is invalid
+ */
+bool get_target_extruder_from_command(int code) {
+  if (parser.seen('T')) {
+    if (parser.value_byte() >= EXTRUDERS) {
+      SERIAL_SMV(ER, "M", code);
+      SERIAL_EMV(" " MSG_INVALID_EXTRUDER, parser.value_byte());
+      return true;
+    }
+    target_extruder = parser.value_byte();
+  }
+  else
+    target_extruder = active_extruder;
+
+  return false;
+}
+
+/**
+ * Set target_Hotend from the T parameter or the active_extruder
+ *
+ * Returns TRUE if the target is invalid
+ */
+bool get_target_hotend_from_command(int code) {
+  if (parser.seen('H')) {
+    if (parser.value_byte() >= HOTENDS) {
+      SERIAL_SMV(ER, "M", code);
+      SERIAL_EMV(" " MSG_INVALID_HOTEND, parser.value_byte());
+      return true;
+    }
+    target_extruder = parser.value_byte();
+  }
+  else
+    target_extruder = active_extruder;
+
+  return false;
+}
+
+#if ENABLED(WORKSPACE_OFFSETS)
+
+  /**
+   * Change the home offset for an axis, update the current
+   * position and the software endstops to retain the same
+   * relative distance to the new home.
+   *
+   * Since this changes the current_position, code should
+   * call sync_plan_position soon after this.
+   */
+  static void set_home_offset(AxisEnum axis, float v) {
+    Mechanics.current_position[axis] += v - Mechanics.home_offset[axis];
+    Mechanics.home_offset[axis] = v;
+    endstops.update_software_endstops(axis);
+  }
+
+#endif // ENABLED(WORKSPACE_OFFSETS)
+
+/**
+ * Prepare to do endstop or probe moves
+ * with custom feedrates.
+ *
+ *  - Save current feedrates
+ *  - Reset the rate multiplier
+ *  - Reset the command timeout
+ *  - Enable the endstops (for endstop moves)
+ */
+static void setup_for_endstop_or_probe_move() {
+  #if ENABLED(DEBUG_LEVELING_FEATURE)
+    if (DEBUGGING(LEVELING)) DEBUG_POS("setup_for_endstop_or_probe_move", Mechanics.current_position);
+  #endif
+  Mechanics.saved_feedrate_mm_s = Mechanics.feedrate_mm_s;
+  Mechanics.saved_feedrate_percentage = Mechanics.feedrate_percentage;
+  Mechanics.feedrate_percentage = 100;
+  refresh_cmd_timeout();
+}
+
+static void clean_up_after_endstop_or_probe_move() {
+  #if ENABLED(DEBUG_LEVELING_FEATURE)
+    if (DEBUGGING(LEVELING)) DEBUG_POS("clean_up_after_endstop_or_probe_move", Mechanics.current_position);
+  #endif
+  Mechanics.feedrate_mm_s = Mechanics.saved_feedrate_mm_s;
+  Mechanics.feedrate_percentage = Mechanics.saved_feedrate_percentage;
+  refresh_cmd_timeout();
+}
+
+#if HAS_Z_PROBE_SLED
+
+  #if DISABLED(SLED_DOCKING_OFFSET)
+    #define SLED_DOCKING_OFFSET 0
+  #endif
+
+  /**
+   * Method to dock/undock a sled designed by Charles Bell.
+   *
+   * stow[in]     If false, move to MAX_ and engage the solenoid
+   *              If true, move to MAX_X and release the solenoid
+   */
+  static void dock_sled(bool stow) {
+    #if ENABLED(DEBUG_LEVELING_FEATURE)
+      if (DEBUGGING(LEVELING)) {
+        SERIAL_MV("dock_sled(", stow);
+        SERIAL_CHR(')'); SERIAL_EOL();
+      }
+    #endif
+
+    // Dock sled a bit closer to ensure proper capturing
+    Mechanics.do_blocking_move_to_x(X_MAX_POS + SLED_DOCKING_OFFSET - ((stow) ? 1 : 0));
+    WRITE(SLED_PIN, !stow); // switch solenoid
+  }
+
+#endif // Z_PROBE_SLED
+  
+#if ENABLED(Z_PROBE_ALLEN_KEY)
+
+  void run_deploy_moves_script() {
+
+    const float z_probe_deploy_start_location[] = Z_PROBE_DEPLOY_START_LOCATION,
+                z_probe_deploy_end_location[] = Z_PROBE_DEPLOY_END_LOCATION;
+
+    // Move to the start position to initiate deployment
+    Mechanics.do_blocking_move_to(z_probe_deploy_start_location, Mechanics.homing_feedrate_mm_s[Z_AXIS]);
+
+    // Move to engage deployment
+    Mechanics.do_blocking_move_to(z_probe_deploy_end_location, Mechanics.homing_feedrate_mm_s[Z_AXIS] / 10);
+
+    // Move to trigger deployment
+    Mechanics.do_blocking_move_to(z_probe_deploy_start_location, Mechanics.homing_feedrate_mm_s[Z_AXIS]);
+  }
+  void run_stow_moves_script() {
+
+    const float z_probe_retract_start_location[] = Z_PROBE_RETRACT_START_LOCATION,
+                z_probe_retract_end_location[] = Z_PROBE_RETRACT_END_LOCATION;
+
+    // Move to the start position to initiate retraction
+    Mechanics.do_blocking_move_to(z_probe_retract_start_location, Mechanics.homing_feedrate_mm_s[Z_AXIS]);
+
+    // Move the nozzle down to push the Z probe into retracted position
+    Mechanics.do_blocking_move_to(z_probe_retract_end_location, Mechanics.homing_feedrate_mm_s[Z_AXIS] / 10);
+
+    // Move up for safety
+    Mechanics.do_blocking_move_to(z_probe_retract_start_location, Mechanics.homing_feedrate_mm_s[Z_AXIS]);
+  }
+
+#endif
+
+#if HAS_BED_PROBE
+
+  #if MECH(MAKERARM_SCARA)
+
+    /**
+     * Get the arm-end position based on the probe position
+     * If the position is unreachable return vector_3 0,0,0
+     */
+    vector_3 probe_point_to_end_point(const float &x, const float &y) {
+
+      // Simply can't reach the given point
+      if (HYPOT2(x, y) > sq(L1 + L2 + Y_PROBE_OFFSET_FROM_NOZZLE))
+        return vector_3();
+
+      float pos[XYZ] = { x, y, 0 };
+
+      // Get the angles for placing the probe at x, y
+      inverse_kinematics(pos, Y_PROBE_OFFSET_FROM_NOZZLE);
+
+      // Get the arm-end XY based on the given angles
+      forward_kinematics_SCARA(Mechanics.delta[A_AXIS], Mechanics.delta[B_AXIS]);
+      float tx = LOGICAL_X_POSITION(Mechanics.cartesian_position[X_AXIS]),
+            ty = LOGICAL_Y_POSITION(Mechanics.cartesian_position[Y_AXIS]);
+
+      return vector_3(tx, ty, 0);
+    }
+
+    /**
+     * Get the probe position based on the arm-end position
+     * If the position is unreachable return vector_3 0,0,0
+     */
+    vector_3 end_point_to_probe_point(const float logical[XYZ]) {
+
+      // Simply can't reach the given point
+      if (HYPOT2(logical[X_AXIS], logical[Y_AXIS]) > sq(L1 + L2))
+        return vector_3();
+
+      // Get the angles for placing the arm-end at x, y
+      inverse_kinematics(logical);
+
+      // Get the probe XY based on the sum of the angles
+      float ab = RADIANS(Mechanics.delta[A_AXIS] + Mechanics.delta[B_AXIS] + 90.0);
+      return vector_3(
+        logical[X_AXIS] + sin(ab) * X_PROBE_OFFSET_FROM_NOZZLE,
+        logical[Y_AXIS] - cos(ab) * Y_PROBE_OFFSET_FROM_NOZZLE,
+        0
+      );
+    }
+
+  #endif // MAKERARM_SCARA
+
+#endif // HAS_BED_PROBE
+
+#if ENABLED(FWRETRACT)
+
+  void retract(const bool retracting, const bool swapping = false) {
+
+    static float hop_height;
+
+    if (retracting == retracted[active_extruder]) return;
+
+    const float old_feedrate_mm_s = Mechanics.feedrate_mm_s;
+
+    Mechanics.set_destination_to_current();
+
+    if (retracting) {
+      Mechanics.feedrate_mm_s = retract_feedrate_mm_s;
+      Mechanics.current_position[E_AXIS] += (swapping ? retract_length_swap : retract_length) / volumetric_multiplier[active_extruder];
+      Mechanics.sync_plan_position_e();
+      Mechanics.prepare_move_to_destination();
+
+      if (retract_zlift > 0.01) {
+        hop_height = Mechanics.current_position[Z_AXIS];
+        // Pretend current position is lower
+        Mechanics.current_position[Z_AXIS] -= retract_zlift;
+        Mechanics.sync_plan_position();
+        // Raise up to the old Mechanics.current_position
+        Mechanics.prepare_move_to_destination();
+      }
+    }
+    else {
+
+      // If the height hasn't been lowered, undo the Z hop
+      if (retract_zlift > 0.01 && hop_height == Mechanics.current_position[Z_AXIS]) {
+        // Pretend current position is higher. Z will lower on the next move
+        Mechanics.current_position[Z_AXIS] += retract_zlift;
+        Mechanics.sync_plan_position();
+        // Lower Z
+        Mechanics.prepare_move_to_destination();
+      }
+
+      Mechanics.feedrate_mm_s = retract_recover_feedrate_mm_s;
+      const float move_e = swapping ? retract_length_swap + retract_recover_length_swap : retract_length + retract_recover_length;
+      Mechanics.current_position[E_AXIS] -= move_e / volumetric_multiplier[active_extruder];
+      Mechanics.sync_plan_position_e();
+
+      // Lower Z and recover E
+      Mechanics.prepare_move_to_destination();
+    }
+
+    Mechanics.feedrate_mm_s = old_feedrate_mm_s;
+    retracted[active_extruder] = retracting;
+
+  } // retract
+
+#endif // FWRETRACT
+
+#if ENABLED(COLOR_MIXING_EXTRUDER)
+
+  void normalize_mix() {
+    float mix_total = 0.0;
+    for (uint8_t i = 0; i < MIXING_STEPPERS; i++) mix_total += RECIPROCAL(mixing_factor[i]);
+    // Scale all values if they don't add up to ~1.0
+    if (!NEAR(mix_total, 1.0)) {
+      SERIAL_EM("Warning: Mix factors must add up to 1.0. Scaling.");
+      for (uint8_t i = 0; i < MIXING_STEPPERS; i++) mixing_factor[i] *= mix_total;
+    }
+  }
+
+  // Get mixing parameters from the GCode
+  // The total "must" be 1.0 (but it will be normalized)
+  // If no mix factors are given, the old mix is preserved
+  void gcode_get_mix() {
+    const char* mixing_codes = "ABCDHI";
+    byte mix_bits = 0;
+    for (uint8_t i = 0; i < MIXING_STEPPERS; i++) {
+      if (parser.seen(mixing_codes[i])) {
+        SBI(mix_bits, i);
+        float v = parser.value_float();
+        NOLESS(v, 0.0);
+        mixing_factor[i] = RECIPROCAL(v);
+      }
+    }
+    // If any mixing factors were included, clear the rest
+    // If none were included, preserve the last mix
+    if (mix_bits) {
+      for (uint8_t i = 0; i < MIXING_STEPPERS; i++)
+        if (!TEST(mix_bits, i)) mixing_factor[i] = 0.0;
+      normalize_mix();
+    }
+  }
+
+#endif
+
+#if ENABLED(IDLE_OOZING_PREVENT)
+
+  void IDLE_OOZING_retract(bool retracting) {  
+    if (retracting && !IDLE_OOZING_retracted[active_extruder]) {
+      float old_feedrate_mm_s = Mechanics.feedrate_mm_s;
+      Mechanics.set_destination_to_current();
+      Mechanics.current_position[E_AXIS] += IDLE_OOZING_LENGTH / volumetric_multiplier[active_extruder];
+      Mechanics.feedrate_mm_s = IDLE_OOZING_FEEDRATE;
+      Mechanics.set_e_position_mm(Mechanics.current_position[E_AXIS]);
+      Mechanics.prepare_move_to_destination();
+      Mechanics.feedrate_mm_s = old_feedrate_mm_s;
+      IDLE_OOZING_retracted[active_extruder] = true;
+      //SERIAL_EM("-");
+    }
+    else if (!retracting && IDLE_OOZING_retracted[active_extruder]) {
+      float old_feedrate_mm_s = Mechanics.feedrate_mm_s;
+      Mechanics.set_destination_to_current();
+      Mechanics.current_position[E_AXIS] -= (IDLE_OOZING_LENGTH+IDLE_OOZING_RECOVER_LENGTH) / volumetric_multiplier[active_extruder];
+      Mechanics.feedrate_mm_s = IDLE_OOZING_RECOVER_FEEDRATE;
+      Mechanics.set_e_position_mm(Mechanics.current_position[E_AXIS]);
+      Mechanics.prepare_move_to_destination();
+      Mechanics.feedrate_mm_s = old_feedrate_mm_s;
+      IDLE_OOZING_retracted[active_extruder] = false;
+      //SERIAL_EM("+");
+    }
+  }
+
+#endif
+
+#if HAS_TEMP_HOTEND || HAS_TEMP_BED
+
+  void print_heater_state(const float &c, const int16_t &t,
+    #if ENABLED(SHOW_TEMP_ADC_VALUES)
+      const int16_t r,
+    #endif
+    const int8_t e=-2
+  ) {
+    SERIAL_CHR(' ');
+    SERIAL_CHR(
+      #if HAS_TEMP_BED && HAS_TEMP_HOTEND
+        e == -1 ? 'B' : 'T'
+      #elif HAS_TEMP_HOTEND
+        'T'
+      #else
+        'B'
+      #endif
+    );
+    #if HOTENDS > 1
+      if (e >= 0) SERIAL_CHR('0' + e);
+    #endif
+    SERIAL_CHR(':');
+    SERIAL_VAL(c, 1);
+    SERIAL_MV(" /" , t);
+    #if ENABLED(SHOW_TEMP_ADC_VALUES)
+      SERIAL_MV(" (", r);
+      SERIAL_CHR(')');
+    #endif
+  }
+
+  void print_heaterstates() {
+    #if HAS_TEMP_HOTEND
+      print_heater_state(thermalManager.degHotend(target_extruder), thermalManager.degTargetHotend(target_extruder)
+        #if ENABLED(SHOW_TEMP_ADC_VALUES)
+          , thermalManager.rawHotendTemp(target_extruder)
+        #endif
+      );
+    #endif
+    #if HAS_TEMP_BED
+      print_heater_state(thermalManager.degBed(), thermalManager.degTargetBed()
+        #if ENABLED(SHOW_TEMP_ADC_VALUES)
+          , thermalManager.rawBedTemp()
+          SERIAL_CHR(')');
+        #endif
+        , -1 // BED
+      );
+    #endif
+    #if HOTENDS > 1
+      HOTEND_LOOP() print_heater_state(thermalManager.degHotend(h), thermalManager.degTargetHotend(h)
+        #if ENABLED(SHOW_TEMP_ADC_VALUES)
+          , thermalManager.rawHotendTemp(h)
+        #endif
+        , h
+      );
+    #endif
+    SERIAL_MV(MSG_AT ":", thermalManager.getHeaterPower(target_extruder));
+    #if HAS_TEMP_BED
+      SERIAL_MV(MSG_BAT, thermalManager.getBedPower());
+    #endif
+    #if HOTENDS > 1
+      HOTEND_LOOP() {
+        SERIAL_MV(MSG_AT, h);
+        SERIAL_CHR(':');
+        SERIAL_VAL(thermalManager.getHeaterPower(h));
+      }
+    #endif
+  }
+
+#endif
+
+#if HAS_TEMP_CHAMBER
+
+  void print_chamberstate() {
+    SERIAL_MSG(" CHAMBER:");
+    SERIAL_MV(MSG_C, thermalManager.degChamber(), 1);
+    SERIAL_MV(" /", thermalManager.degTargetChamber());
+    SERIAL_MSG(MSG_CAT);
+    #if ENABLED(CHAMBER_WATTS)
+      SERIAL_VAL(((CHAMBER_WATTS) * thermalManager.getChamberPower()) / 127.0);
+      SERIAL_MSG("W");
+    #else
+      SERIAL_VAL(thermalManager.getChamberPower());
+    #endif
+    #if ENABLED(SHOW_TEMP_ADC_VALUES)
+      SERIAL_MV(" ADC C:", thermalManager.degChamber(), 1);
+      SERIAL_MV(" C->", thermalManager.rawChamberTemp());
+    #endif
+  }
+
+#endif // HAS_TEMP_CHAMBER
+
+#if HAS_TEMP_COOLER
+
+  void print_coolerstate() {
+    SERIAL_MSG(" COOL:");
+    SERIAL_MV(MSG_C, thermalManager.degCooler(), 1);
+    SERIAL_MV(" /", thermalManager.degTargetCooler());
+    SERIAL_MSG(MSG_CAT);
+    #if ENABLED(COOLER_WATTS)
+      SERIAL_VAL(((COOLER_WATTS) * thermalManager.getCoolerPower()) / 127.0);
+      SERIAL_MSG("W");
+    #else
+      SERIAL_VAL(thermalManager.getCoolerPower());
+    #endif
+    #if ENABLED(SHOW_TEMP_ADC_VALUES)
+      SERIAL_MV(" ADC C:", thermalManager.degCooler(), 1);
+      SERIAL_MV(" C->", thermalManager.rawCoolerTemp());
+    #endif
+  }
+
+#endif // HAS_TEMP_COOLER
+
+#if ENABLED(FLOWMETER_SENSOR)
+
+  void print_flowratestate() {
+    float readval = get_flowrate();
+
+    #if ENABLED(MINFLOW_PROTECTION)
+      if(readval > MINFLOW_PROTECTION)
+        flow_firstread = true;
+    #endif
+
+    SERIAL_MV(" FLOW: ", readval);
+    SERIAL_MSG(" l/min ");
+  }
+
+#endif
+
+#if ENABLED(ARDUINO_ARCH_SAM)&& !MB(RADDS)
+
+  void print_MCUstate() {
+    SERIAL_MSG(" MCU: min");
+    SERIAL_MV(MSG_C, thermalManager.lowest_temperature_mcu, 1);
+    SERIAL_MSG(", current");
+    SERIAL_MV(MSG_C, thermalManager.current_temperature_mcu, 1);
+    SERIAL_MSG(", max");
+    SERIAL_MV(MSG_C, thermalManager.highest_temperature_mcu, 1);
+    #if ENABLED(SHOW_TEMP_ADC_VALUES)
+      SERIAL_MV(" C->", thermalManager.rawMCUTemp());
+    #endif
+  }
+
+#endif
+
+#if ENABLED(CNCROUTER) && ENABLED(FAST_PWM_CNCROUTER)
+
+  void print_cncspeed() {
+    SERIAL_MV(" CNC speed: ", getCNCSpeed());
+    SERIAL_MSG(" rpm ");
+  }
+
+#endif
+
+#if HAS_TEMP_HOTEND
+
+  #if DISABLED(MIN_COOLING_SLOPE_DEG)
+    #define MIN_COOLING_SLOPE_DEG 1.50
+  #endif
+  #if DISABLED(MIN_COOLING_SLOPE_TIME)
+    #define MIN_COOLING_SLOPE_TIME 60
+  #endif
+
+  inline void wait_heater(bool no_wait_for_cooling = true) {
+
+    #if TEMP_RESIDENCY_TIME > 0
+      millis_t residency_start_ms = 0;
+      // Loop until the temperature has stabilized
+      #define TEMP_CONDITIONS (!residency_start_ms || PENDING(now, residency_start_ms + (TEMP_RESIDENCY_TIME) * 1000UL))
+    #else
+      // Loop until the temperature is exactly on target
+      #define TEMP_CONDITIONS (wants_to_cool ? thermalManager.isCoolingHotend(target_extruder) : thermalManager.isHeatingHotend(target_extruder))
+    #endif
+
+    float target_temp = -1.0, old_temp = 9999.0;
+    bool wants_to_cool = false;
+    wait_for_heatup = true;
+    millis_t now, next_temp_ms = 0, next_cool_check_ms = 0;
+
+    KEEPALIVE_STATE(WAIT_HEATER);
+
+    #if ENABLED(PRINTER_EVENT_LEDS)
+      const float start_temp = thermalManager.degHotend(target_extruder);
+      uint8_t old_blue = 0;
+    #endif
+
+    do {
+      // Target temperature might be changed during the loop
+      if (target_temp != thermalManager.degTargetHotend(target_extruder))
+        target_temp = thermalManager.degTargetHotend(target_extruder);
+
+      wants_to_cool = thermalManager.isCoolingHotend(target_extruder);
+
+      // Exit if S<lower>, continue if S<higher>, R<lower>, or R<higher>
+      if (no_wait_for_cooling && wants_to_cool) break;
+
+      now = millis();
+      if (ELAPSED(now, next_temp_ms)) { // Print temp & remaining time every 1s while waiting
+        next_temp_ms = now + 1000UL;
+        print_heaterstates();
+        #if TEMP_RESIDENCY_TIME > 0
+          SERIAL_MSG(MSG_W);
+          if (residency_start_ms)
+            SERIAL_VAL(long((((TEMP_RESIDENCY_TIME) * 1000UL) - (now - residency_start_ms)) / 1000UL));
+          else
+            SERIAL_CHR("?");
+        #endif
+        SERIAL_EOL();
+      }
+
+      idle();
+      refresh_cmd_timeout(); // to prevent stepper_inactive_time from running out
+
+      const float temp = thermalManager.degHotend(target_extruder);
+
+      #if ENABLED(PRINTER_EVENT_LEDS)
+        // Gradually change LED strip from violet to red as nozzle heats up
+        if (!wants_to_cool) {
+          const uint8_t blue = map(constrain(temp, start_temp, target_temp), start_temp, target_temp, 255, 0);
+          if (blue != old_blue) set_led_color(255, 0, (old_blue = blue));
+        }
+      #endif
+
+      #if TEMP_RESIDENCY_TIME > 0
+
+        float temp_diff = FABS(target_temp - temp);
+
+        if (!residency_start_ms) {
+          // Start the TEMP_RESIDENCY_TIME timer when we reach target temp for the first time.
+          if (temp_diff < TEMP_WINDOW) residency_start_ms = now;
+        }
+        else if (temp_diff > TEMP_HYSTERESIS) {
+          // Restart the timer whenever the temperature falls outside the hysteresis.
+          residency_start_ms = now;
+        }
+
+      #endif
+
+      // Prevent a wait-forever situation if R is misused i.e. M109 R0
+      if (wants_to_cool) {
+        // Break after MIN_COOLING_SLOPE_TIME seconds
+        // if the temperature did not drop at least MIN_COOLING_SLOPE_DEG
+        if (!next_cool_check_ms || ELAPSED(now, next_cool_check_ms)) {
+          if (old_temp - temp < MIN_COOLING_SLOPE_DEG) break;
+          next_cool_check_ms = now + 1000UL * MIN_COOLING_SLOPE_TIME;
+          old_temp = temp;
+        }
+      }
+
+    } while (wait_for_heatup && TEMP_CONDITIONS);
+
+    if (wait_for_heatup) {
+      LCD_MESSAGEPGM(MSG_HEATING_COMPLETE);
+      #if ENABLED(PRINTER_EVENT_LEDS)
+        #if ENABLED(RGBW_LED)
+          set_led_color(0, 0, 0, 255);  // Turn on the WHITE LED
+        #else
+          set_led_color(255, 255, 255); // Set LEDs All On
+        #endif
+      #endif
+    }
+
+    KEEPALIVE_STATE(IN_HANDLER);
+  }
+
+#endif
+
+#if HAS_TEMP_BED
+
+  #if DISABLED(MIN_COOLING_SLOPE_DEG_BED)
+    #define MIN_COOLING_SLOPE_DEG_BED 1.50
+  #endif
+  #if DISABLED(MIN_COOLING_SLOPE_TIME_BED)
+    #define MIN_COOLING_SLOPE_TIME_BED 60
+  #endif
+
+  inline void wait_bed(bool no_wait_for_cooling = true) {
+
+    #if TEMP_BED_RESIDENCY_TIME > 0
+      millis_t residency_start_ms = 0;
+      // Loop until the temperature has stabilized
+      #define TEMP_BED_CONDITIONS (!residency_start_ms || PENDING(now, residency_start_ms + (TEMP_BED_RESIDENCY_TIME) * 1000UL))
+    #else
+      // Loop until the temperature is very close target
+      #define TEMP_BED_CONDITIONS (wants_to_cool ? thermalManager.isCoolingBed() : thermalManager.isHeatingBed())
+    #endif
+
+    float target_temp = -1.0, old_temp = 9999.0;
+    bool wants_to_cool = false;
+    wait_for_heatup = true;
+    millis_t now, next_temp_ms = 0, next_cool_check_ms = 0;
+
+    KEEPALIVE_STATE(WAIT_HEATER);
+
+    target_extruder = active_extruder; // for print_heaterstates
+
+    #if ENABLED(PRINTER_EVENT_LEDS)
+      const float start_temp = thermalManager.degBed();
+      uint8_t old_red = 255;
+    #endif
+
+    // Wait for temperature to come close enough
+    do {
+      // Target temperature might be changed during the loop
+      if (target_temp != thermalManager.degTargetBed())
+        target_temp = thermalManager.degTargetBed();
+
+      wants_to_cool = thermalManager.isCoolingBed();
+
+      // Exit if S<lower>, continue if S<higher>, R<lower>, or R<higher>
+      if (no_wait_for_cooling && wants_to_cool) break;
+
+      now = millis();
+      if (ELAPSED(now, next_temp_ms)) { // Print Temp Reading every 1 second while heating up.
+        next_temp_ms = now + 1000UL;
+        print_heaterstates();
+        #if TEMP_BED_RESIDENCY_TIME > 0
+          SERIAL_MSG(MSG_W);
+          if (residency_start_ms)
+            SERIAL_VAL(long((((TEMP_BED_RESIDENCY_TIME) * 1000UL) - (now - residency_start_ms)) / 1000UL));
+          else
+            SERIAL_CHR("?");
+        #endif
+        SERIAL_EOL();
+      }
+
+      idle();
+      refresh_cmd_timeout(); // to prevent stepper_inactive_time from running out
+
+      const float temp = thermalManager.degBed();
+
+      #if ENABLED(PRINTER_EVENT_LEDS)
+        // Gradually change LED strip from blue to violet as bed heats up
+        if (!wants_to_cool) {
+          const uint8_t red = map(constrain(temp, start_temp, target_temp), start_temp, target_temp, 0, 255);
+          if (red != old_red) set_led_color((old_red = red), 0, 255);
+        }
+      #endif
+
+      #if TEMP_BED_RESIDENCY_TIME > 0
+
+        float temp_diff = FABS(target_temp - temp);
+
+        if (!residency_start_ms) {
+          // Start the TEMP_BED_RESIDENCY_TIME timer when we reach target temp for the first time.
+          if (temp_diff < TEMP_BED_WINDOW) residency_start_ms = now;
+        }
+        else if (temp_diff > TEMP_BED_HYSTERESIS) {
+          // Restart the timer whenever the temperature falls outside the hysteresis.
+          residency_start_ms = now;
+        }
+
+      #endif
+
+      // Prevent a wait-forever situation if R is misused i.e. M190 R0
+      if (wants_to_cool) {
+        // Break after MIN_COOLING_SLOPE_TIME_BED seconds
+        // if the temperature did not drop at least MIN_COOLING_SLOPE_DEG_BED
+        if (!next_cool_check_ms || ELAPSED(now, next_cool_check_ms)) {
+          if (old_temp - temp < MIN_COOLING_SLOPE_DEG_BED) break;
+          next_cool_check_ms = now + 1000UL * MIN_COOLING_SLOPE_TIME_BED;
+          old_temp = temp;
+        }
+      }
+
+    } while (wait_for_heatup && TEMP_BED_CONDITIONS);
+
+    if (wait_for_heatup) LCD_MESSAGEPGM(MSG_BED_DONE);
+
+    KEEPALIVE_STATE(IN_HANDLER);
+  }
+
+#endif // HAS_TEMP_BED
+
+#if HAS_TEMP_CHAMBER
+
+  inline void wait_chamber(bool no_wait_for_heating = true) {
+    #if TEMP_CHAMBER_RESIDENCY_TIME > 0
+      millis_t residency_start_ms = 0;
+      // Loop until the temperature has stabilized
+      #define TEMP_CHAMBER_CONDITIONS (!residency_start_ms || PENDING(now, residency_start_ms + (TEMP_CHAMBER_RESIDENCY_TIME) * 1000UL))
+    #else
+      // Loop until the temperature is very close target
+      #define TEMP_CHAMBER_CONDITIONS (wants_to_heat ? thermalManager.isHeatingChamber() : thermalManager.isCoolingChamber())
+    #endif
+
+    float target_temp = -1;
+    bool wants_to_heat;
+    wait_for_heatup = true;
+    millis_t now, next_temp_ms = 0;
+
+    KEEPALIVE_STATE(WAIT_HEATER);
+
+    // Wait for temperature to come close enough
+    do {
+      // Target temperature might be changed during the loop
+      if (target_temp != thermalManager.degTargetChamber())
+        target_temp = thermalManager.degTargetChamber();
+
+      wants_to_heat = thermalManager.isHeatingChamber();
+
+      // Exit if S<higher>, continue if S<lower>, R<higher>, or R<lower>
+      if (no_wait_for_heating && wants_to_heat) break;
+
+      now = millis();
+      if (ELAPSED(now, next_temp_ms)) { // Print Temp Reading every 1 second while heating up.
+        next_temp_ms = now + 1000UL;
+        print_chamberstate();
+        #if TEMP_CHAMBER_RESIDENCY_TIME > 0
+          SERIAL_MSG(MSG_W);
+          if (residency_start_ms) {
+            long rem = (((TEMP_CHAMBER_RESIDENCY_TIME) * 1000UL) - (now - residency_start_ms)) / 1000UL;
+            SERIAL_EV(rem);
+          }
+          else {
+            SERIAL_EM("?");
+          }
+        #else
+          SERIAL_EOL();
+        #endif
+      }
+
+      idle();
+      refresh_cmd_timeout(); // to prevent stepper_inactive_time from running out
+
+      #if TEMP_CHAMBER_RESIDENCY_TIME > 0
+
+        float temp_diff = FABS(target_temp - thermalManager.degTargetChamber());
+
+        if (!residency_start_ms) {
+          // Start the TEMP_CHAMBER_RESIDENCY_TIME timer when we reach target temp for the first time.
+          if (temp_diff < TEMP_CHAMBER_WINDOW) residency_start_ms = now;
+        }
+        else if (temp_diff > TEMP_CHAMBER_HYSTERESIS) {
+          // Restart the timer whenever the temperature falls outside the hysteresis.
+          residency_start_ms = now;
+        }
+
+      #endif //TEMP_CHAMBER_RESIDENCY_TIME > 0
+
+    } while (wait_for_heatup && TEMP_CHAMBER_CONDITIONS);
+    LCD_MESSAGEPGM(MSG_CHAMBER_DONE);
+    KEEPALIVE_STATE(IN_HANDLER);
+  }
+
+#endif
+
+#if HAS_TEMP_COOLER
+
+  inline void wait_cooler(bool no_wait_for_heating = true) {
+    #if TEMP_COOLER_RESIDENCY_TIME > 0
+      millis_t residency_start_ms = 0;
+      // Loop until the temperature has stabilized
+      #define TEMP_COOLER_CONDITIONS (!residency_start_ms || PENDING(now, residency_start_ms + (TEMP_COOLER_RESIDENCY_TIME) * 1000UL))
+    #else
+      // Loop until the temperature is very close target
+      #define TEMP_COOLER_CONDITIONS (wants_to_heat ? thermalManager.isHeatingCooler() : thermalManager.isCoolingCooler())
+    #endif
+
+    float target_temp = -1;
+    bool wants_to_heat;
+    wait_for_heatup = true;
+    millis_t now, next_temp_ms = 0;
+
+    KEEPALIVE_STATE(WAIT_HEATER);
+
+    // Wait for temperature to come close enough
+    do {
+      // Target temperature might be changed during the loop
+      if (target_temp != thermalManager.degTargetCooler())
+        target_temp = thermalManager.degTargetCooler();
+
+      wants_to_heat = thermalManager.isHeatingCooler();
+
+      // Exit if S<higher>, continue if S<lower>, R<higher>, or R<lower>
+      if (no_wait_for_heating && wants_to_heat) break;
+
+      // Prevent a wait-forever situation if R is misused i.e. M190 C R50
+      // Simply don't wait to heat a cooler over 25C
+      if (wants_to_heat && target_temp > 25) break;
+
+      now = millis();
+      if (ELAPSED(now, next_temp_ms)) { //Print Temp Reading every 1 second while heating up.
+        next_temp_ms = now + 1000UL;
+        print_coolerstate();
+        #if TEMP_COOLER_RESIDENCY_TIME > 0
+          SERIAL_MSG(MSG_W);
+          if (residency_start_ms) {
+            long rem = (((TEMP_COOLER_RESIDENCY_TIME) * 1000UL) - (now - residency_start_ms)) / 1000UL;
+            SERIAL_EV(rem);
+          }
+          else {
+            SERIAL_EM("?");
+          }
+        #else
+          SERIAL_EOL();
+        #endif
+      }
+
+      idle();
+      refresh_cmd_timeout(); // to prevent stepper_inactive_time from running out
+
+      #if TEMP_COOLER_RESIDENCY_TIME > 0
+
+        float temp_diff = FABS(target_temp - thermalManager.degTargetCooler());
+
+        if (!residency_start_ms) {
+          // Start the TEMP_COOLER_RESIDENCY_TIME timer when we reach target temp for the first time.
+          if (temp_diff < TEMP_COOLER_WINDOW) residency_start_ms = now;
+        }
+        else if (temp_diff > TEMP_COOLER_HYSTERESIS) {
+          // Restart the timer whenever the temperature falls outside the hysteresis.
+          residency_start_ms = now;
+        }
+
+      #endif //TEMP_COOLER_RESIDENCY_TIME > 0
+
+    } while (wait_for_heatup && TEMP_COOLER_CONDITIONS);
+    LCD_MESSAGEPGM(MSG_COOLER_DONE);
+    KEEPALIVE_STATE(IN_HANDLER);
+  }
+
+#endif
+
+/**
+ * ***************************************************************************
+ * ***************************** G-CODE HANDLING *****************************
+ * ***************************************************************************
+ */
+
+/**
+ * Set XYZE Mechanics.destination and Mechanics.feedrate_mm_s from the current GCode command
+ *
+ *  - Set Mechanics.destination from included axis codes
+ *  - Set to current for missing axis codes
+ *  - Set the Mechanics.feedrate_mm_s, if included
+ */
+void gcode_get_destination() {
+
+  #if ENABLED(IDLE_OOZING_PREVENT)
+    if (parser.seen('E')) IDLE_OOZING_retract(false);
+  #endif
+
+  LOOP_XYZE(i) {
+    if (parser.seen(axis_codes[i]))
+      Mechanics.destination[i] = parser.value_axis_units((AxisEnum)i) + (axis_relative_modes[i] || relative_mode ? Mechanics.current_position[i] : 0);
+    else
+      Mechanics.destination[i] = Mechanics.current_position[i];
+  }
+
+  if (parser.seen('F') && parser.value_linear_units() > 0.0)
+    Mechanics.feedrate_mm_s = MMM_TO_MMS(parser.value_feedrate());
+
+  if (parser.seen('P'))
+    Mechanics.destination[E_AXIS] = (parser.value_axis_units(E_AXIS) * density_percentage[previous_extruder] / 100) + Mechanics.current_position[E_AXIS];
+
+  if(!DEBUGGING(DRYRUN))
+    print_job_counter.data.filamentUsed += (Mechanics.destination[E_AXIS] - Mechanics.current_position[E_AXIS]);
+
+  #if ENABLED(COLOR_MIXING_EXTRUDER)
+    gcode_get_mix();
+  #endif
+
+  #if ENABLED(RFID_MODULE)
+    if(!DEBUGGING(DRYRUN))
+      RFID522.RfidData[active_extruder].data.lenght -= (Mechanics.destination[E_AXIS] - Mechanics.current_position[E_AXIS]);
+  #endif
+
+  #if ENABLED(NEXTION) && ENABLED(NEXTION_GFX)
+    #if MECH(DELTA)
+      if((parser.seen('X') || parser.seen('Y')) && parser.seen('E'))
+        gfx_line_to(Mechanics.destination[X_AXIS] + (X_MAX_POS), Mechanics.destination[Y_AXIS] + (Y_MAX_POS), Mechanics.destination[Z_AXIS]);
+      else
+        gfx_cursor_to(Mechanics.destination[X_AXIS] + (X_MAX_POS), Mechanics.destination[Y_AXIS] + (Y_MAX_POS), Mechanics.destination[Z_AXIS]);
+    #else
+      if((parser.seen('X') || parser.seen('Y')) && parser.seen('E'))
+        gfx_line_to(Mechanics.destination[X_AXIS], Mechanics.destination[Y_AXIS], Mechanics.destination[Z_AXIS]);
+      else
+        gfx_cursor_to(Mechanics.destination[X_AXIS], Mechanics.destination[Y_AXIS], Mechanics.destination[Z_AXIS]);
+    #endif
+  #endif
+}
+
+#if ENABLED(HOST_KEEPALIVE_FEATURE)
+  /**
+   * Output a "busy" message at regular intervals
+   * while the machine is not accepting commands.
+   */
+  void host_keepalive() {
+    const millis_t now = millis();
+    if (host_keepalive_interval && busy_state != NOT_BUSY) {
+      if (PENDING(now, next_busy_signal_ms)) return;
+      switch (busy_state) {
+        case IN_HANDLER:
+        case IN_PROCESS:
+          SERIAL_LM(BUSY, MSG_BUSY_PROCESSING);
+          break;
+        case WAIT_HEATER:
+          SERIAL_LM(BUSY, MSG_BUSY_WAIT_HEATER);
+          break;
+        case DOOR_OPEN:
+          SERIAL_LM(BUSY, MSG_BUSY_DOOR_OPEN);
+          break;
+        case PAUSED_FOR_USER:
+          SERIAL_LM(BUSY, MSG_BUSY_PAUSED_FOR_USER);
+          break;
+        case PAUSED_FOR_INPUT:
+          SERIAL_LM(BUSY, MSG_BUSY_PAUSED_FOR_INPUT);
+          break;
+        default:
+          break;
+      }
+    }
+    next_busy_signal_ms = now + host_keepalive_interval * 1000UL;
+  }
+
+#endif //HOST_KEEPALIVE_FEATURE
+
+// Define runplan for move axes
+#if IS_KINEMATIC
+  #define RUNPLAN(RATE_MM_S) planner.buffer_line_kinematic(Mechanics.destination, RATE_MM_S, active_extruder, active_driver);
+#else
+  #define RUNPLAN(RATE_MM_S) Mechanics.line_to_destination(RATE_MM_S);
+#endif
+
+#if ENABLED(ADVANCED_PAUSE_FEATURE)
+
+  static float resume_position[XYZE];
+  static bool move_away_flag = false;
+  #if HAS_SDSUPPORT
+    static bool sd_print_paused = false;
+  #endif
+
+  #if HAS_BUZZER
+
+    static void filament_change_beep(const int8_t max_beep_count, const bool init=false) {
+      static millis_t next_buzz = 0;
+      static int8_t runout_beep = 0;
+
+      if (init) next_buzz = runout_beep = 0;
+
+      const millis_t ms = millis();
+      if (ELAPSED(ms, next_buzz)) {
+        if (max_beep_count < 0 || runout_beep < max_beep_count + 5) { // Only beep as long as we're supposed to
+          next_buzz = ms + ((max_beep_count < 0 || runout_beep < max_beep_count) ? 2500 : 400);
+          BUZZ(300, 2000);
+          runout_beep++;
+        }
+      }
+    }
+
+  #endif
+
+  static void ensure_safe_temperature() {
+    bool heaters_heating = true;
+
+    wait_for_heatup = true;
+    while (wait_for_heatup && heaters_heating) {
+      idle();
+      heaters_heating = false;
+      HOTEND_LOOP() {
+        if (thermalManager.degTargetHotend(h) && abs(thermalManager.degHotend(h) - thermalManager.degTargetHotend(h)) > TEMP_HYSTERESIS) {
+          heaters_heating = true;
+          #if HAS_LCD
+            lcd_advanced_pause_show_message(ADVANCED_PAUSE_MESSAGE_WAIT_FOR_NOZZLES_TO_HEAT);
+          #endif
+          break;
+        }
+      }
+    }
+  }
+  
+  static bool pause_print(const float &retract, const float &retract2, const float &z_lift, const float &x_pos, const float &y_pos,
+                          const float &unload_length = 0, const int8_t max_beep_count = 0, const bool show_lcd = false) {
+
+    if (move_away_flag) return false; // already paused
+
+    if (!DEBUGGING(DRYRUN) && (unload_length != 0 || retract != 0 || retract2 != 0)) {
+      #if ENABLED(PREVENT_COLD_EXTRUSION)
+        if (thermalManager.tooColdToExtrude(active_extruder)) {
+          SERIAL_LM(ER, MSG_TOO_COLD_FOR_M600);
+          return false;
+        }
+      #endif
+
+      ensure_safe_temperature(); // wait for hotend to heat up before unloading
+    }
+
+    // Indicate that the printer is paused
+    move_away_flag = true;
+
+    // Pause the print job and timer
+    #if HAS_SDSUPPORT
+      if (card.sdprinting) {
+        card.pauseSDPrint();
+        sd_print_paused = true;
+      }
+    #endif
+    print_job_counter.pause();
+
+    // Show initial message and wait for synchronize steppers
+    if (show_lcd) {
+      #if HAS_LCD
+        lcd_advanced_pause_show_message(ADVANCED_PAUSE_MESSAGE_INIT);
+      #endif
+    }
+    stepper.synchronize();
+
+    // Save current position
+    COPY_ARRAY(resume_position, Mechanics.current_position);
+    Mechanics.set_destination_to_current();
+
+    if (retract) {
+      // Initial retract before move to filament change position
+      Mechanics.destination[E_AXIS] += retract;
+      RUNPLAN(PAUSE_PARK_RETRACT_FEEDRATE);
+    }
+
+    // Lift Z axis
+    if (z_lift > 0) {
+      Mechanics.destination[Z_AXIS] += z_lift;
+      NOMORE(Mechanics.destination[Z_AXIS], Z_MAX_POS);
+      RUNPLAN(PAUSE_PARK_Z_FEEDRATE);
+    }
+
+    // Move XY axes to filament exchange position
+    Mechanics.destination[X_AXIS] = x_pos;
+    Mechanics.destination[Y_AXIS] = y_pos;
+
+    endstops.clamp_to_software_endstops(Mechanics.destination);
+    RUNPLAN(PAUSE_PARK_XY_FEEDRATE);
+    stepper.synchronize();
+
+    // Store in old temperature the target temperature for hotend and bed
+    int16_t old_target_temperature[HOTENDS];
+    HOTEND_LOOP() old_target_temperature[h] = thermalManager.target_temperature[h]; // Save nozzle temps
+
+    // Second retract filament with Cool Down
+    if (retract2) {
+      // Cool Down hotend
+      #if ENABLED(PAUSE_PARK_COOLDOWN_TEMP) && PAUSE_PARK_COOLDOWN_TEMP > 0
+        lcd_advanced_pause_show_message(ADVANCED_PAUSE_MESSAGE_COOLDOWN);
+        thermalManager.setTargetHotend(PAUSE_PARK_COOLDOWN_TEMP, active_extruder);
+        wait_heater(false);
+      #endif
+
+      // Second retract filament
+      Mechanics.destination[E_AXIS] -= retract2;
+      RUNPLAN(PAUSE_PARK_RETRACT_2_FEEDRATE);
+      stepper.synchronize();
+    }
+
+    if (unload_length != 0) {
+      if (show_lcd) {
+        #if HAS_LCD
+          lcd_advanced_pause_show_message(ADVANCED_PAUSE_MESSAGE_UNLOAD);
+          idle();
+        #endif
+      }
+
+      // Unload filament
+      Mechanics.destination[E_AXIS] += unload_length;
+      RUNPLAN(PAUSE_PARK_UNLOAD_FEEDRATE);
+      stepper.synchronize();
+    }
+
+    if (show_lcd) {
+      #if HAS_LCD
+        lcd_advanced_pause_show_message(ADVANCED_PAUSE_MESSAGE_INSERT);
+      #endif
+    }
+
+    #if HAS_BUZZER
+      filament_change_beep(max_beep_count, true);
+    #else
+      UNUSED(max_beep_count);
+    #endif
+
+    idle();
+
+    // Disable extruders steppers for manual filament changing (only on boards that have separate ENABLE_PINS)
+    #if E0_ENABLE_PIN != X_ENABLE_PIN && E1_ENABLE_PIN != Y_ENABLE_PIN
+      stepper.disable_e_steppers();
+      safe_delay(100);
+    #endif
+
+    // Start the heater idle timers
+    const millis_t nozzle_timeout = (millis_t)(PAUSE_PARK_NOZZLE_TIMEOUT) * 1000UL;
+    const millis_t bed_timeout    = (millis_t)(PAUSE_PARK_PRINTER_OFF) * 60000UL;
+
+    HOTEND_LOOP() {
+      thermalManager.start_heater_idle_timer(h, nozzle_timeout);
+      thermalManager.setTargetHotend(old_target_temperature[h], h);
+    }
+
+    #if HAS_TEMP_BED && PAUSE_PARK_PRINTER_OFF > 0
+      thermalManager.start_bed_idle_timer(bed_timeout);
+    #endif
+
+    return true;
+  }
+
+  static void wait_for_filament_reload(const int8_t max_beep_count = 0) {
+    bool nozzle_timed_out = false,
+         bed_timed_out = false;
+
+    // Wait for filament insert by user and press button
+    KEEPALIVE_STATE(PAUSED_FOR_USER);
+    wait_for_user = true;    // LCD click or M108 will clear this
+    while (wait_for_user) {
+
+      #if HAS_BUZZER
+        filament_change_beep(max_beep_count);
+      #else
+        UNUSED(max_beep_count);
+      #endif
+
+      if (!nozzle_timed_out)
+        HOTEND_LOOP()
+          nozzle_timed_out |= thermalManager.is_heater_idle(h);
+
+      if (nozzle_timed_out) {
+
+        #if HAS_LCD
+          lcd_advanced_pause_show_message(ADVANCED_PAUSE_MESSAGE_CLICK_TO_HEAT_NOZZLE);
+        #endif
+
+        // Wait for LCD click or M108
+        while (wait_for_user) {
+
+          if (!bed_timed_out) {
+            #if HAS_TEMP_BED && PAUSE_PARK_PRINTER_OFF > 0
+              bed_timed_out = thermalManager.is_bed_idle();
+            #endif
+          }
+          else {
+            #if HAS_LCD
+              lcd_advanced_pause_show_message(ADVANCED_PAUSE_MESSAGE_PRINTER_OFF);
+            #endif
+          }
+
+          idle(true);
+        }
+
+        // Re-enable the bed if they timed out
+        #if HAS_TEMP_BED && PAUSE_PARK_PRINTER_OFF > 0
+          if (bed_timed_out) {
+            thermalManager.reset_bed_idle_timer();
+            #if HAS_LCD
+              lcd_advanced_pause_show_message(ADVANCED_PAUSE_MESSAGE_WAIT_FOR_NOZZLES_TO_HEAT);
+            #endif
+            wait_bed();
+          }
+        #endif
+
+        // Re-enable the heaters if they timed out
+        HOTEND_LOOP() thermalManager.reset_heater_idle_timer(h);
+
+        // Wait for the heaters to reach the target temperatures
+        ensure_safe_temperature();
+
+        #if HAS_LCD
+          lcd_advanced_pause_show_message(ADVANCED_PAUSE_MESSAGE_INSERT);
+        #endif
+
+        // Start the heater idle timers
+        const millis_t nozzle_timeout = (millis_t)(PAUSE_PARK_NOZZLE_TIMEOUT) * 1000UL;
+        const millis_t bed_timeout    = (millis_t)(PAUSE_PARK_PRINTER_OFF) * 60000UL;
+
+        HOTEND_LOOP()
+          thermalManager.start_heater_idle_timer(h, nozzle_timeout);
+
+        #if HAS_TEMP_BED && PAUSE_PARK_PRINTER_OFF > 0
+          thermalManager.start_bed_idle_timer(bed_timeout);
+        #endif
+
+        wait_for_user = true; /* Wait for user to load filament */
+        nozzle_timed_out = false;
+        bed_timed_out = false;
+
+        #if HAS_BUZZER
+          filament_change_beep(max_beep_count, true);
+        #endif
+      }
+
+      idle(true);
+    }
+
+    KEEPALIVE_STATE(IN_HANDLER);
+  }
+
+  static void resume_print(const float &load_length = 0, const float &initial_extrude_length = 0, const int8_t max_beep_count = 0) {
+    bool  nozzle_timed_out  = false,
+          bed_timed_out     = false;
+
+    if (!move_away_flag) return;
+
+    // Re-enable the heaters if they timed out
+    #if HAS_TEMP_BED && PAUSE_PARK_PRINTER_OFF > 0
+      bed_timed_out = thermalManager.is_bed_idle();
+      thermalManager.reset_bed_idle_timer();
+      if (bed_timed_out) wait_bed();
+    #endif
+
+    HOTEND_LOOP() {
+      nozzle_timed_out |= thermalManager.is_heater_idle(h);
+      thermalManager.reset_heater_idle_timer(h);
+    }
+
+    if (nozzle_timed_out) ensure_safe_temperature();
+
+    #if HAS_BUZZER
+      filament_change_beep(max_beep_count, true);
+    #else
+      UNUSED(max_beep_count);
+    #endif
+
+    if (load_length != 0) {
+      #if HAS_LCD
+        // Show "insert filament"
+        if (nozzle_timed_out)
+          lcd_advanced_pause_show_message(ADVANCED_PAUSE_MESSAGE_INSERT);
+      #endif
+
+      KEEPALIVE_STATE(PAUSED_FOR_USER);
+      wait_for_user = true;    // LCD click or M108 will clear this
+      while (wait_for_user && nozzle_timed_out) {
+        #if HAS_BUZZER
+          filament_change_beep(max_beep_count);
+        #endif
+        idle(true);
+      }
+      KEEPALIVE_STATE(IN_HANDLER);
+
+      #if HAS_LCD
+        // Show "load" message
+        lcd_advanced_pause_show_message(ADVANCED_PAUSE_MESSAGE_LOAD);
+      #endif
+
+      // Load filament
+      Mechanics.destination[E_AXIS] += load_length;
+
+      RUNPLAN(PAUSE_PARK_LOAD_FEEDRATE);
+      stepper.synchronize();
+    }
+
+    #if HAS_LCD && ENABLED(PAUSE_PARK_EXTRUDE_LENGTH) && PAUSE_PARK_EXTRUDE_LENGTH > 0
+
+      float extrude_length = initial_extrude_length;
+
+      do {
+        if (extrude_length > 0) {
+          // "Wait for filament extrude"
+          lcd_advanced_pause_show_message(ADVANCED_PAUSE_MESSAGE_EXTRUDE);
+
+          // Extrude filament to get into hotend
+          Mechanics.destination[E_AXIS] += extrude_length;
+          RUNPLAN(PAUSE_PARK_EXTRUDE_FEEDRATE);
+          stepper.synchronize();
+        }
+
+        // Show "Extrude More" / "Resume" menu and wait for reply
+        KEEPALIVE_STATE(PAUSED_FOR_USER);
+        wait_for_user = false;
+        lcd_advanced_pause_show_message(ADVANCED_PAUSE_MESSAGE_OPTION);
+        while (advanced_pause_menu_response == ADVANCED_PAUSE_RESPONSE_WAIT_FOR) idle(true);
+        KEEPALIVE_STATE(IN_HANDLER);
+
+        extrude_length = PAUSE_PARK_EXTRUDE_LENGTH;
+
+        // Keep looping if "Extrude More" was selected
+      } while (advanced_pause_menu_response == ADVANCED_PAUSE_RESPONSE_EXTRUDE_MORE);
+
+    #endif
+
+    #if HAS_LCD
+      // "Wait for print to resume"
+      lcd_advanced_pause_show_message(ADVANCED_PAUSE_MESSAGE_RESUME);
+    #endif
+
+    // Set extruder to saved position
+    Mechanics.destination[E_AXIS] = Mechanics.current_position[E_AXIS] = resume_position[E_AXIS];
+    Mechanics.set_e_position_mm(Mechanics.current_position[E_AXIS]);
+
+    #if IS_KINEMATIC
+      // Move XYZ to starting position
+      planner.buffer_line_kinematic(resume_position, PAUSE_PARK_XY_FEEDRATE, active_extruder, active_driver);
+    #else
+      // Move XY to starting position, then Z
+      Mechanics.destination[X_AXIS] = resume_position[X_AXIS];
+      Mechanics.destination[Y_AXIS] = resume_position[Y_AXIS];
+      RUNPLAN(PAUSE_PARK_XY_FEEDRATE);
+      Mechanics.destination[Z_AXIS] = resume_position[Z_AXIS];
+      RUNPLAN(PAUSE_PARK_Z_FEEDRATE);
+    #endif
+    stepper.synchronize();
+
+    #if ENABLED(FILAMENT_RUNOUT_SENSOR)
+      filament_ran_out = false;
+    #endif
+
+    Mechanics.set_current_to_destination();
+
+    #if HAS_LCD
+      // Show status screen
+      lcd_advanced_pause_show_message(ADVANCED_PAUSE_MESSAGE_STATUS);
+    #endif
+
+    #if HAS_SDSUPPORT
+      if (sd_print_paused) {
+        card.startFileprint();
+        sd_print_paused = false;
+      }
+    #endif
+
+    move_away_flag = false;
+  }
+
+#endif // ADVANCED_PAUSE_FEATURE
+
+/**************************************************
+ ***************** GCode Handlers *****************
+ **************************************************/
+
+/**
+ * G0, G1: Coordinated movement of X Y Z E axes
+ */
+inline void gcode_G0_G1(
+  #if IS_SCARA
+    bool fast_move = false
+  #elif ENABLED(LASER)
+    bool lfire = false
+  #endif
+) {
+  if (IsRunning()) {
+    gcode_get_destination(); // For X Y Z E F
+
+    #if ENABLED(FWRETRACT)
+      if (autoretract_enabled && !(parser.seen('X') || parser.seen('Y') || parser.seen('Z')) && parser.seen('E')) {
+        const float echange = Mechanics.destination[E_AXIS] - Mechanics.current_position[E_AXIS];
+        // Is this move an attempt to retract or recover?
+        if ((echange < -MIN_RETRACT && !retracted[active_extruder]) || (echange > MIN_RETRACT && retracted[active_extruder])) {
+          Mechanics.current_position[E_AXIS] = Mechanics.destination[E_AXIS]; // hide the slicer-generated retract/recover from calculations
+          Mechanics.sync_plan_position_e();  // AND from the planner
+          retract(!retracted[active_extruder]);
+          return;
+        }
+      }
+    #endif // FWRETRACT
+
+    #if ENABLED(LASER)
+      if (lfire) {
+        if (parser.seen('S')) laser.intensity = parser.value_float();
+        if (parser.seen('L')) laser.duration = parser.value_ulong();
+        if (parser.seen('P')) laser.ppm = parser.value_float();
+        if (parser.seen('D')) laser.diagnostics = parser.value_bool();
+        if (parser.seen('B')) laser_set_mode(parser.value_int());
+
+        laser.status = LASER_ON;
+        laser.fired = LASER_FIRE_G1;
+      }
+    #endif
+
+    #if IS_SCARA
+      fast_move ? prepare_uninterpolated_move_to_destination() : Mechanics.prepare_move_to_destination();
+    #else
+      Mechanics.prepare_move_to_destination();
+    #endif
+
+    #if ENABLED(LASER)
+      if (lfire) laser.status = LASER_OFF;
+    #endif
+
+  }
+}
+
+/**
+ * G2: Clockwise Arc
+ * G3: Counterclockwise Arc
+ *
+ * This command has two forms: IJ-form and R-form.
+ *
+ *  - I specifies an X offset. J specifies a Y offset.
+ *    At least one of the IJ parameters is required.
+ *    X and Y can be omitted to do a complete circle.
+ *    The given XY is not error-checked. The arc ends
+ *     based on the angle of the Mechanics.destination.
+ *    Mixing I or J with R will throw an error.
+ *
+ *  - R specifies the radius. X or Y is required.
+ *    Omitting both X and Y will throw an error.
+ *    X or Y must differ from the current XY.
+ *    Mixing R with I or J will throw an error.
+ *
+ *  Examples:
+ *
+ *    G2 I10           ; CW circle centered at X+10
+ *    G3 X20 Y12 R14   ; CCW circle with r=14 ending at X20 Y12
+ */
+#if ENABLED(ARC_SUPPORT)
+
+  inline void gcode_G2_G3(bool clockwise) {
+
+    if (IsRunning()) {
+
+      #if ENABLED(SF_ARC_FIX)
+        const bool relative_mode_backup = relative_mode;
+        relative_mode = true;
+      #endif
+
+      gcode_get_destination();
+
+      #if ENABLED(LASER)
+        if (parser.seen('S')) laser.intensity = parser.value_float();
+        if (parser.seen('L')) laser.duration = parser.value_ulong();
+        if (parser.seen('P')) laser.ppm = parser.value_float();
+        if (parser.seen('D')) laser.diagnostics = parser.value_bool();
+        if (parser.seen('B')) laser_set_mode(parser.value_int());
+
+        laser.status = LASER_ON;
+        laser.fired = LASER_FIRE_G1;
+      #endif
+
+      #if ENABLED(SF_ARC_FIX)
+        relative_mode = relative_mode_backup;
+      #endif
+
+      float arc_offset[2] = { 0.0, 0.0 };
+      if (parser.seen('R')) {
+        const float r = parser.value_axis_units(X_AXIS),
+                    x1 = Mechanics.current_position[X_AXIS], y1 = Mechanics.current_position[Y_AXIS],
+                    x2 = Mechanics.destination[X_AXIS],      y2 = Mechanics.destination[Y_AXIS];
+        if (r && (x2 != x1 || y2 != y1)) {
+          const float e = clockwise ^ (r < 0) ? -1 : 1,           // clockwise -1/1, counterclockwise 1/-1
+                      dx = x2 - x1, dy = y2 - y1,                 // X and Y differences
+                      d = HYPOT(dx, dy),                          // Linear distance between the points
+                      h = SQRT(sq(r) - sq(d * 0.5)),              // Distance to the arc pivot-point
+                      mx = (x1 + x2) * 0.5, my = (y1 + y2) * 0.5, // Point between the two points
+                      sx = -dy / d, sy = dx / d,                  // Slope of the perpendicular bisector
+                      cx = mx + e * h * sx, cy = my + e * h * sy; // Pivot-point of the arc
+          arc_offset[X_AXIS] = cx - x1;
+          arc_offset[Y_AXIS] = cy - y1;
+        }
+      }
+      else {
+        if (parser.seen('I')) arc_offset[X_AXIS] = parser.value_axis_units(X_AXIS);
+        if (parser.seen('J')) arc_offset[Y_AXIS] = parser.value_axis_units(Y_AXIS);
+      }
+
+      if (arc_offset[0] || arc_offset[1]) {
+        // Send an arc to the planner
+        plan_arc(Mechanics.destination, arc_offset, clockwise);
+        refresh_cmd_timeout();
+      }
+      else {
+        // Bad arguments
+        SERIAL_LM(ER, MSG_ERR_ARC_ARGS);
+      }
+
+      #if ENABLED(LASER)
+        laser.status = LASER_OFF;
+      #endif
+    }
+  }
+
+#endif // ARC_SUPPORT
+
+/**
+ * G4: Dwell S<seconds> or P<milliseconds>
+ */
+inline void gcode_G4() {
+  millis_t dwell_ms = 0;
+
+  if (parser.seen('P')) dwell_ms = parser.value_millis(); // milliseconds to wait
+  if (parser.seen('S')) dwell_ms = parser.value_millis_from_seconds(); // seconds to wait
+
+  stepper.synchronize();
+  refresh_cmd_timeout();
+  dwell_ms += previous_cmd_ms;  // keep track of when we started waiting
+
+  if (!lcd_hasstatus()) LCD_MESSAGEPGM(MSG_DWELL);
+
+  while (PENDING(millis(), dwell_ms)) idle();
+}
+
+#if ENABLED(G5_BEZIER)
+
+  /**
+   * Parameters interpreted according to:
+   * http://linuxcnc.org/docs/2.6/html/gcode/gcode.html#sec:G5-Cubic-Spline
+   * However I, J omission is not supported at this point; all
+   * parameters can be omitted and default to zero.
+   */
+
+  /**
+   * G5: Cubic B-spline
+   */
+  inline void gcode_G5() {
+    if (IsRunning()) {
+
+      gcode_get_destination();
+
+      const float offset[] = {
+        parser.seen('I') ? parser.value_axis_units(X_AXIS) : 0.0,
+        parser.seen('J') ? parser.value_axis_units(Y_AXIS) : 0.0,
+        parser.seen('P') ? parser.value_axis_units(X_AXIS) : 0.0,
+        parser.seen('Q') ? parser.value_axis_units(Y_AXIS) : 0.0
+      };
+
+      plan_cubic_move(offset);
+    }
+  }
+#endif
+
+#if ENABLED(LASER) && ENABLED(LASER_RASTER)
+
+  inline void gcode_G7() {
+
+    if (parser.seen('L')) laser.raster_raw_length = parser.value_int();
+
+    if (parser.seen('$')) {
+      laser.raster_direction = parser.value_int();
+      Mechanics.destination[Y_AXIS] = Mechanics.current_position[Y_AXIS] + (laser.raster_mm_per_pulse * laser.raster_aspect_ratio); // increment Y axis
+    }
+
+    if (parser.seen('#')) {
+      laser.raster_direction = parser.value_int();
+      #if ENABLED(LASER_RASTER_MANUAL_Y_FEED)
+        Mechanics.destination[X_AXIS] = Mechanics.current_position[X_AXIS]; // Dont increment X axis
+        Mechanics.destination[Y_AXIS] = Mechanics.current_position[Y_AXIS]; // Dont increment Y axis
+      #else
+        switch(laser.raster_direction) {
+          case 0:
+          case 1:
+          case 4:
+            Mechanics.destination[Y_AXIS] = Mechanics.current_position[Y_AXIS] + (laser.raster_mm_per_pulse * laser.raster_aspect_ratio); // increment Y axis
+          break;	  
+          case 2:
+          case 3:
+          case 5:
+            Mechanics.destination[X_AXIS] = Mechanics.current_position[X_AXIS] + (laser.raster_mm_per_pulse * laser.raster_aspect_ratio); // increment X axis
+          break;
+        }
+      #endif
+    }
+
+    if (parser.seen('D')) laser.raster_num_pixels = base64_decode(laser.raster_data, parser.string_arg + 1, laser.raster_raw_length);
+
+    switch (laser.raster_direction) {
+      case 0: // Negative X
+        Mechanics.destination[X_AXIS] = Mechanics.current_position[X_AXIS] - (laser.raster_mm_per_pulse * laser.raster_num_pixels);
+        if (laser.diagnostics) SERIAL_EM("Negative Horizontal Raster Line");
+      break;
+      case 1: // Positive X
+        Mechanics.destination[X_AXIS] = Mechanics.current_position[X_AXIS] + (laser.raster_mm_per_pulse * laser.raster_num_pixels);
+        if (laser.diagnostics) SERIAL_EM("Positive Horizontal Raster Line");
+      break;
+      case 2: // Negative Vertical
+        Mechanics.destination[Y_AXIS] = Mechanics.current_position[Y_AXIS] - (laser.raster_mm_per_pulse * laser.raster_num_pixels);
+        if (laser.diagnostics) SERIAL_EM("Negative Vertical Raster Line");
+      break;
+      case 3: // Positive Vertical
+        Mechanics.destination[Y_AXIS] = Mechanics.current_position[Y_AXIS] + (laser.raster_mm_per_pulse * laser.raster_num_pixels);
+        if (laser.diagnostics) SERIAL_EM("Positive Vertical Raster Line");
+      break;
+      case 4: // Negative X Positive Y 45deg
+        Mechanics.destination[X_AXIS] = Mechanics.current_position[X_AXIS] - ((laser.raster_mm_per_pulse * laser.raster_num_pixels) * 0.707106);
+        Mechanics.destination[Y_AXIS] = Mechanics.current_position[Y_AXIS] + ((laser.raster_mm_per_pulse * laser.raster_num_pixels) * 0.707106);
+        if (laser.diagnostics) SERIAL_EM("Negative X Positive Y 45deg Raster Line");
+      break;
+      case 5: // Positive X Negarite Y 45deg
+        Mechanics.destination[X_AXIS] = Mechanics.current_position[X_AXIS] + ((laser.raster_mm_per_pulse * laser.raster_num_pixels) * 0.707106);
+        Mechanics.destination[Y_AXIS] = Mechanics.current_position[Y_AXIS] - ((laser.raster_mm_per_pulse * laser.raster_num_pixels) * 0.707106);
+        if (laser.diagnostics) SERIAL_EM("Positive X Negarite Y 45deg Raster Line");
+      break;
+      default:
+        if (laser.diagnostics) SERIAL_EM("Unknown direction");
+      break;
+    }
+
+    laser.ppm = 1 / laser.raster_mm_per_pulse; // number of pulses per millimetre
+    laser.duration = (1000000 / Mechanics.feedrate_mm_s) / laser.ppm; // (1 second in microseconds / (time to move 1mm in microseconds)) / (pulses per mm) = Duration of pulse, taking into account Mechanics.feedrate_mm_s as speed and ppm
+
+    laser.mode = RASTER;
+    laser.status = LASER_ON;
+    laser.fired = RASTER;
+    Mechanics.prepare_move_to_destination();
+  }
+#endif
+
+#if ENABLED(FWRETRACT)
+
+  /**
+   * G10 - Retract filament according to settings of M207
+   * G11 - Recover filament according to settings of M208
+   */
+  inline void gcode_G10_G11(bool doRetract = false) {
+    #if EXTRUDERS > 1
+      if (doRetract) {
+        retracted_swap[active_extruder] = (parser.seen('S') && parser.value_bool()); // checks for swap retract argument
+      }
+    #endif
+    retract(doRetract
+     #if EXTRUDERS > 1
+      , retracted_swap[active_extruder]
+     #endif
+    );
+  }
+
+#endif //FWRETRACT
+
+#if ENABLED(NOZZLE_CLEAN_FEATURE)
+  /**
+   * G12: Clean the nozzle
+   */
+  inline void gcode_G12() {
+    // Don't allow nozzle cleaning without homing first
+    if (Mechanics.axis_unhomed_error()) { return; }
+
+    const uint8_t pattern = parser.seen('P') ? parser.value_ushort() : 0,
+                  strokes = parser.seen('S') ? parser.value_ushort() : NOZZLE_CLEAN_STROKES,
+                  objects = parser.seen('T') ? parser.value_ushort() : NOZZLE_CLEAN_TRIANGLES;
+    const float   radius  = parser.seen('R') ? parser.value_float()  : NOZZLE_CLEAN_CIRCLE_RADIUS;
+
+    Nozzle::clean(pattern, strokes, radius, objects);
+  }
+#endif
+
+#if ENABLED(INCH_MODE_SUPPORT)
+  /**
+   * G20: Set input mode to inches
+   */
+  inline void gcode_G20() { parser.set_input_linear_units(LINEARUNIT_INCH); }
+
+  /**
+   * G21: Set input mode to millimeters
+   */
+  inline void gcode_G21() { parser.set_input_linear_units(LINEARUNIT_MM); }
+#endif
+
+#if ENABLED(NOZZLE_PARK_FEATURE)
+  /**
+   * G27: Park the nozzle
+   */
+  inline void gcode_G27() {
+    // Don't allow nozzle parking without homing first
+    if (Mechanics.axis_unhomed_error()) { return; }
+    Nozzle::park(parser.seen('P') ? parser.value_ushort() : 0);
+  }
+#endif // NOZZLE_PARK_FEATURE
+
+#if ENABLED(DEBUG_LEVELING_FEATURE)
+
+  void log_machine_info() {
+    SERIAL_MSG("Machine Type: ");
+    #if IS_DELTA
+      SERIAL_EM("Delta");
+    #elif IS_SCARA
+      SERIAL_EM("SCARA");
+    #elif IS_CORE
+      SERIAL_EM("Core");
+    #else
+      SERIAL_EM("Cartesian");
+    #endif
+
+    SERIAL_MSG("Probe: ");
+    #if ENABLED(PROBE_MANUALLY)
+      SERIAL_EM("PROBE_MANUALLY");
+    #elif ENABLED(Z_PROBE_FIX_MOUNTED)
+      SERIAL_EM("Z_PROBE_FIX_MOUNTED");
+    #elif ENABLED(BLTOUCH)
+      SERIAL_EM("BLTOUCH");
+    #elif ENABLED(Z_PROBE_SLED)
+      SERIAL_EM("Z_PROBE_SLED");
+    #elif ENABLED(Z_PROBE_ALLEN_KEY)
+      SERIAL_EM("ALLEN KEY");
+    #elif HAS_Z_SERVO_PROBE
+      SERIAL_EM("SERVO PROBE");
+    #else
+      SERIAL_EM("NONE");
+    #endif
+
+    #if HAS_BED_PROBE
+      SERIAL_MV("Probe Offset X:", X_PROBE_OFFSET_FROM_NOZZLE);
+      SERIAL_MV(" Y:", Y_PROBE_OFFSET_FROM_NOZZLE);
+      SERIAL_MV(" Z:", probe.z_offset);
+      #if X_PROBE_OFFSET_FROM_NOZZLE > 0
+        SERIAL_MSG(" (Right");
+      #elif X_PROBE_OFFSET_FROM_NOZZLE < 0
+        SERIAL_MSG(" (Left");
+      #elif Y_PROBE_OFFSET_FROM_NOZZLE != 0
+        SERIAL_MSG(" (Middle");
+      #else
+        SERIAL_MSG(" (Aligned With");
+      #endif
+      #if Y_PROBE_OFFSET_FROM_NOZZLE > 0
+        SERIAL_MSG("-Back");
+      #elif Y_PROBE_OFFSET_FROM_NOZZLE < 0
+        SERIAL_MSG("-Front");
+      #elif X_PROBE_OFFSET_FROM_NOZZLE != 0
+        SERIAL_MSG("-Center");
+      #endif
+      if (probe.z_offset < 0)
+        SERIAL_MSG(" & Below");
+      else if (probe.z_offset > 0)
+        SERIAL_MSG(" & Above");
+      else
+        SERIAL_MSG(" & Same Z as");
+      SERIAL_EM(" Nozzle)");
+    #endif
+
+    #if HAS_ABL
+      SERIAL_MSG("Auto Bed Leveling: ");
+      #if ENABLED(AUTO_BED_LEVELING_LINEAR)
+        SERIAL_MSG("LINEAR");
+      #elif ENABLED(AUTO_BED_LEVELING_BILINEAR)
+        SERIAL_MSG("BILINEAR");
+      #elif ENABLED(AUTO_BED_LEVELING_3POINT)
+        SERIAL_MSG("3POINT");
+      #endif
+      if (bedlevel.leveling_is_active()) {
+        SERIAL_EM(" (enabled)");
+        #if ABL_PLANAR
+          const float diff[XYZ] = {
+            Mechanics.get_axis_position_mm(X_AXIS) - Mechanics.current_position[X_AXIS],
+            Mechanics.get_axis_position_mm(Y_AXIS) - Mechanics.current_position[Y_AXIS],
+            Mechanics.get_axis_position_mm(Z_AXIS) - Mechanics.current_position[Z_AXIS]
+          };
+          SERIAL_MSG("ABL Adjustment X");
+          if (diff[X_AXIS] > 0) SERIAL_CHR('+');
+          SERIAL_VAL(diff[X_AXIS]);
+          SERIAL_MSG(" Y");
+          if (diff[Y_AXIS] > 0) SERIAL_CHR('+');
+          SERIAL_VAL(diff[Y_AXIS]);
+          SERIAL_MSG(" Z");
+          if (diff[Z_AXIS] > 0) SERIAL_CHR('+');
+          SERIAL_VAL(diff[Z_AXIS]);
+        #elif ENABLED(AUTO_BED_LEVELING_BILINEAR)
+          SERIAL_MV("ABL Adjustment Z", bedlevel.bilinear_z_offset(Mechanics.current_position));
+        #endif
+      }
+      else
+        SERIAL_MSG(" (disabled)");
+
+      SERIAL_EOL();
+
+    #elif ENABLED(MESH_BED_LEVELING)
+
+      SERIAL_MSG("Mesh Bed Leveling");
+      if (bedlevel.leveling_is_active()) {
+        float lz = Mechanics.current_position[Z_AXIS];
+        bedlevel.apply_leveling(Mechanics.current_position[X_AXIS], Mechanics.current_position[Y_AXIS], lz);
+        SERIAL_EM(" (enabled)");
+        SERIAL_MV("MBL Adjustment Z", lz);
+      }
+      else
+        SERIAL_MSG(" (disabled)");
+
+      SERIAL_EOL();
+
+    #endif
+
+  }
+
+#endif // DEBUG_LEVELING_FEATURE
+
+#if ENABLED(PROBE_MANUALLY)
+  bool g29_in_progress = false;
+  #if ENABLED(DELTA_AUTO_CALIBRATION_1)
+    bool g33_in_progress = false;
+  #endif
+#else
+  constexpr bool g29_in_progress = false;
+  #if ENABLED(DELTA_AUTO_CALIBRATION_1)
+    constexpr bool g33_in_progress = false;
+  #endif
+#endif
+
+/**
+ * G28: Home all axes according to settings
+ *
+ * Parameters
+ *
+ *  None  Home to all axes with no parameters.
+ *        With QUICK_HOME enabled XY will home together, then Z.
+ *
+ * Cartesian parameters
+ *
+ *  X   Home to the X endstop
+ *  Y   Home to the Y endstop
+ *  Z   Home to the Z endstop
+ *  B   Return to back point
+ *
+ */
+inline void gcode_G28(const bool always_home_all) {
+
+  #if ENABLED(DEBUG_LEVELING_FEATURE)
+    if (DEBUGGING(LEVELING)) {
+      SERIAL_EM(">>> gcode_G28");
+      log_machine_info();
+    }
+  #endif
+
+  #if HAS_POWER_SWITCH
+    if (!powerManager.powersupply_on) powerManager.power_on(); // Power On if power is off
+  #endif
+
+  // Wait for planner moves to finish!
+  stepper.synchronize();
+
+  // Cancel the active G29 session
+  #if ENABLED(PROBE_MANUALLY)
+    g29_in_progress = false;
+    #if ENABLED(DELTA_AUTO_CALIBRATION_1)
+      // Cancel the active G30 session
+      g33_in_progress = false;
+    #endif
+    #if HAS_NEXTION_MANUAL_BED
+      LcdBedLevelOff();
+    #endif
+  #endif
+
+  // Disable the leveling matrix before homing
+  #if HAS_LEVELING
+    bedlevel.set_bed_leveling_enabled(false);
+  #endif
+
+  // Always home with tool 0 active
+  #if HOTENDS > 1
+    const uint8_t old_tool_index = active_extruder;
+    tool_change(0, 0, true);
+  #endif
+
+  #if ENABLED(DUAL_X_CARRIAGE)
+    Mechanics.hotend_duplication_enabled = false;
+  #endif
+
+  setup_for_endstop_or_probe_move();
+  #if ENABLED(DEBUG_LEVELING_FEATURE)
+    if (DEBUGGING(LEVELING)) SERIAL_EM("> endstops.enable(true)");
+  #endif
+  endstops.enable(true); // Enable endstops for next homing move
+
+  bool come_back = parser.seen('B');
+  float lastpos[NUM_AXIS];
+  float old_feedrate_mm_s;
+  if (come_back) {
+    old_feedrate_mm_s = Mechanics.feedrate_mm_s;
+    COPY_ARRAY(lastpos, Mechanics.current_position);
+  }
+  Mechanics.Home(always_home_all);
+
+  #if ENABLED(NPR2)
+    if ((home_all) || (parser.seen('E'))) {
+      Mechanics.set_destination_to_current();
+      Mechanics.destination[E_AXIS] = -200;
+      active_driver = active_extruder = 1;
+      planner.buffer_line_kinematic(Mechanics.destination, COLOR_HOMERATE, active_extruder, active_driver);
+      stepper.synchronize();
+      old_color = 99;
+      active_driver = active_extruder = 0;
+      Mechanics.current_position[E_AXIS] = 0;
+      Mechanics.sync_plan_position_e();
+    }
+  #endif
+
+  endstops.not_homing();
+
+  #if ENABLED(DELTA_HOME_TO_SAFE_ZONE)
+    // move to a height where we can use the full xy-area
+    Mechanics.do_blocking_move_to_z(Mechanics.delta_clip_start_height);
+  #endif
+
+  if (come_back) {
+    Mechanics.feedrate_mm_s = Mechanics.homing_feedrate_mm_s[X_AXIS];
+    COPY_ARRAY(Mechanics.destination, lastpos);
+    Mechanics.prepare_move_to_destination();
+    Mechanics.feedrate_mm_s = old_feedrate_mm_s;
+  }
+
+  #if ENABLED(NEXTION) && ENABLED(NEXTION_GFX)
+    #if MECH(DELTA)
+      gfx_clear((X_MAX_POS) * 2, (Y_MAX_POS) * 2, Z_MAX_POS);
+      gfx_cursor_to(Mechanics.current_position[X_AXIS] + (X_MAX_POS), Mechanics.current_position[Y_AXIS] + (Y_MAX_POS), Mechanics.current_position[Z_AXIS]);
+    #else
+      gfx_clear(X_MAX_POS, Y_MAX_POS, Z_MAX_POS);
+      gfx_cursor_to(Mechanics.current_position[X_AXIS], Mechanics.current_position[Y_AXIS], Mechanics.current_position[Z_AXIS]);
+    #endif
+  #endif
+
+  clean_up_after_endstop_or_probe_move();
+
+  stepper.synchronize();
+
+  // Restore the active tool after homing
+  #if HOTENDS > 1
+    tool_change(old_tool_index, 0, true);
+  #endif
+
+  lcd_refresh();
+
+  report_current_position();
+
+  #if ENABLED(DEBUG_LEVELING_FEATURE)
+    if (DEBUGGING(LEVELING)) SERIAL_EM("<<< gcode_G28");
+  #endif
+
+} // G28
+
+void home_all_axes() { gcode_G28(true); }
+
+#if HAS_PROBING_PROCEDURE
+  void out_of_range_error(const char* p_edge) {
+    SERIAL_MSG("?Probe ");
+    SERIAL_PS(p_edge);
+    SERIAL_EM(" position out of range.");
+  }
+#endif
+
+#if ENABLED(MESH_BED_LEVELING) || ENABLED(PROBE_MANUALLY)
+
+  #if ENABLED(PROBE_MANUALLY) && ENABLED(LCD_BED_LEVELING)
+    extern bool lcd_wait_for_move;
+  #endif
+
+  inline void _manual_goto_xy(const float &x, const float &y) {
+    const float old_feedrate_mm_s = Mechanics.feedrate_mm_s;
+
+    #if MANUAL_PROBE_HEIGHT > 0
+      Mechanics.feedrate_mm_s = Mechanics.homing_feedrate_mm_s[Z_AXIS];
+      Mechanics.current_position[Z_AXIS] = LOGICAL_Z_POSITION(Z_MIN_POS) + MANUAL_PROBE_HEIGHT;
+      #if MECH(DELTA)
+        Mechanics.do_blocking_move_to_z(Mechanics.current_position[Z_AXIS], Mechanics.feedrate_mm_s);
+      #else
+        Mechanics.line_to_current_position();
+      #endif
+    #endif
+
+    Mechanics.feedrate_mm_s = MMM_TO_MMS(XY_PROBE_SPEED);
+    Mechanics.current_position[X_AXIS] = LOGICAL_X_POSITION(x);
+    Mechanics.current_position[Y_AXIS] = LOGICAL_Y_POSITION(y);
+    #if MECH(DELTA)
+      Mechanics.do_blocking_move_to_xy(Mechanics.current_position[X_AXIS], Mechanics.current_position[Y_AXIS], Mechanics.feedrate_mm_s);
+    #else
+      Mechanics.line_to_current_position();
+    #endif
+
+    #if MANUAL_PROBE_HEIGHT > 0
+      Mechanics.feedrate_mm_s = Mechanics.homing_feedrate_mm_s[Z_AXIS];
+      Mechanics.current_position[Z_AXIS] = LOGICAL_Z_POSITION(Z_MIN_POS); // just slightly over the bed
+      #if MECH(DELTA)
+        Mechanics.do_blocking_move_to_z(Mechanics.current_position[Z_AXIS], Mechanics.feedrate_mm_s);
+      #else
+        Mechanics.line_to_current_position();
+      #endif
+    #endif
+
+    Mechanics.feedrate_mm_s = old_feedrate_mm_s;
+    stepper.synchronize();
+
+    #if ENABLED(PROBE_MANUALLY) && ENABLED(LCD_BED_LEVELING)
+      lcd_wait_for_move = false;
+    #endif
+  }
+
+#endif // ENABLED(MESH_BED_LEVELING) || ENABLED(PROBE_MANUALLY)
+
+#if ENABLED(MESH_BED_LEVELING)
+
+  // Save 130 bytes with non-duplication of PSTR
+  void say_not_entered() { SERIAL_EM(" not entered."); }
+
+  /**
+   * G29: Mesh-based Z probe, probes a grid and produces a
+   *      mesh to compensate for variable bed height
+   *
+   * Parameters With MESH_BED_LEVELING:
+   *
+   *  S0              Produce a mesh report
+   *  S1              Start probing mesh points
+   *  S2              Probe the next mesh point
+   *  S3 Xn Yn Zn.nn  Manually modify a single point
+   *  S4 Zn.nn        Set z offset. Positive away from bed, negative closer to bed.
+   *  S5              Reset and disable mesh
+   *
+   * The S0 report the points as below
+   *
+   *  +----> X-axis  1-n
+   *  |
+   *  |
+   *  v Y-axis  1-n
+   *
+   */
+  inline void gcode_G29() {
+
+    static int mbl_probe_index = -1;
+    #if HAS_SOFTWARE_ENDSTOPS
+      static bool enable_soft_endstops;
+    #endif
+
+    const MeshLevelingState state = parser.seen('S') ? (MeshLevelingState)parser.value_byte() : MeshReport;
+    if (!WITHIN(state, 0, 5)) {
+      SERIAL_MSG("S out of range (0-5).");
+      return;
+    }
+
+    int8_t px, py;
+
+    switch (state) {
+      case MeshReport:
+        if (bedlevel.leveling_is_valid()) {
+          SERIAL_EMT("State: ", bedlevel.leveling_is_active() ? MSG_ON : MSG_OFF);
+          bedlevel.mbl_mesh_report();
+        }
+        else
+          SERIAL_EM("Mesh bed leveling has no data.");
+        break;
+
+      case MeshStart:
+        mbl.reset();
+        mbl_probe_index = 0;
+        enqueue_and_echo_commands_P(PSTR("G28\nG29 S2"));
+        break;
+
+      case MeshNext:
+        if (mbl_probe_index < 0) {
+          SERIAL_EM("Start mesh probing with \"G29 S1\" first.");
+          return;
+        }
+        // For each G29 S2...
+        if (mbl_probe_index == 0) {
+          #if HAS_SOFTWARE_ENDSTOPS
+            // For the initial G29 S2 save software endstop state
+            enable_soft_endstops = endstops.soft_endstops_enabled;
+          #endif
+        }
+        else {
+          // For G29 S2 after adjusting Z.
+          mbl.set_zigzag_z(mbl_probe_index - 1, Mechanics.current_position[Z_AXIS]);
+          #if HAS_SOFTWARE_ENDSTOPS
+            endstops.soft_endstops_enabled = enable_soft_endstops;
+          #endif
+        }
+        // If there's another point to sample, move there with optional lift.
+        if (mbl_probe_index < GRID_MAX_POINTS) {
+          mbl.zigzag(mbl_probe_index, px, py);
+          _manual_goto_xy(mbl.index_to_xpos[px], mbl.index_to_ypos[py]);
+
+          #if HAS_SOFTWARE_ENDSTOPS
+            // Disable software endstops to allow manual adjustment
+            // If G29 is not completed, they will not be re-enabled
+            endstops.soft_endstops_enabled = false;
+          #endif
+
+          mbl_probe_index++;
+        }
+        else {
+          // One last "return to the bed" (as originally coded) at completion
+          Mechanics.current_position[Z_AXIS] = LOGICAL_Z_POSITION(Z_MIN_POS) + MANUAL_PROBE_HEIGHT;
+          Mechanics.line_to_current_position();
+          stepper.synchronize();
+
+          // After recording the last point, activate the mbl and home
+          mbl_probe_index = -1;
+          SERIAL_EM("Mesh probing done.");
+          BUZZ(100, 659);
+          BUZZ(100, 698);
+          bedlevel.mesh_probing_done();
+        }
+        break;
+
+      case MeshSet:
+        if (parser.seen('X')) {
+          px = parser.value_int() - 1;
+          if (!WITHIN(px, 0, GRID_MAX_POINTS_X - 1)) {
+            SERIAL_EM("X out of range (1-" STRINGIFY(GRID_MAX_POINTS_X) ").");
+            return;
+          }
+        }
+        else {
+          SERIAL_CHR('X'); say_not_entered();
+          return;
+        }
+
+        if (parser.seen('Y')) {
+          py = parser.value_int() - 1;
+          if (!WITHIN(py, 0, GRID_MAX_POINTS_Y - 1)) {
+            SERIAL_EM("Y out of range (1-" STRINGIFY(GRID_MAX_POINTS_Y) ").");
+            return;
+          }
+        }
+        else {
+          SERIAL_CHR('Y'); say_not_entered();
+          return;
+        }
+
+        if (parser.seen('Z')) {
+          mbl.z_values[px][py] = parser.value_axis_units(Z_AXIS);
+        }
+        else {
+          SERIAL_CHR('Z'); say_not_entered();
+          return;
+        }
+        break;
+
+      case MeshSetZOffset:
+        if (parser.seen('Z')) {
+          mbl.z_offset = parser.value_axis_units(Z_AXIS);
+        }
+        else {
+          SERIAL_CHR('Z'); say_not_entered();
+          return;
+        }
+        break;
+
+      case MeshReset:
+        bedlevel.reset_bed_level();
+        break;
+
+    } // switch(state)
+
+    report_current_position();
+  }
+
+#elif HAS_ABL
+
+  #if ABL_GRID
+    #if ENABLED(PROBE_Y_FIRST)
+      #define PR_OUTER_VAR xCount
+      #define PR_OUTER_END abl_grid_points_x
+      #define PR_INNER_VAR yCount
+      #define PR_INNER_END abl_grid_points_y
+    #else
+      #define PR_OUTER_VAR yCount
+      #define PR_OUTER_END abl_grid_points_y
+      #define PR_INNER_VAR xCount
+      #define PR_INNER_END abl_grid_points_x
+    #endif
+  #endif
+
+  /**
+   * G29: Detailed Z-Probe, probes the bed at 3 or more points.
+   *      Will fail if the printer has not been homed with G28.
+   *
+   * Enhanced G29 Auto Bed Levelling Probe Routine
+   *
+   *  D  Dry-Run mode. Just evaluate the bed Topology - Don't apply
+   *     or alter the bed level data. Useful to check the topology
+   *     after a first run of G29.
+   *
+   *  J  Jettison current bed leveling data
+   *
+   *  V  Set the verbose level (0-4). Example: "G29 V3"
+   *
+   * Parameters With LINEAR leveling only:
+   *
+   *  P  Set the size of the grid that will be probed (P x P points).
+   *     Example: "G29 P4"
+   *
+   *  X  Set the X size of the grid that will be probed (X x Y points).
+   *     Example: "G29 X7 Y5"
+   *
+   *  Y  Set the Y size of the grid that will be probed (X x Y points).
+   *
+   *  T  Generate a Bed Topology Report. Example: "G29 P5 T" for a detailed report.
+   *     This is useful for manual bed leveling and finding flaws in the bed (to
+   *     assist with part placement).
+   *     Not supported by non-linear delta printer bed leveling.
+   *
+   * Parameters With LINEAR and BILINEAR leveling only:
+   *
+   *  S  Set the XY travel speed between probe points (in units/min)
+   *
+   *  F  Set the Front limit of the probing grid
+   *  B  Set the Back limit of the probing grid
+   *  L  Set the Left limit of the probing grid
+   *  R  Set the Right limit of the probing grid
+   *
+   * Parameters with DEBUG_LEVELING_FEATURE only:
+   *
+   *  C  Make a totally fake grid with no actual probing.
+   *     For use in testing when no probing is possible.
+   *
+   * Parameters with BILINEAR leveling only:
+   *
+   *  Z  Supply an additional Z probe offset
+   *
+   * Extra parameters with PROBE_MANUALLY:
+   *
+   *  To do manual probing simply repeat G29 until the procedure is complete.
+   *  The first G29 accepts parameters. 'G29 Q' for status, 'G29 A' to abort.
+   *
+   *  Q  Query leveling and G29 state
+   *
+   *  A  Abort current leveling procedure
+   *
+   *  W  Write a mesh point. (Ignored during leveling.)
+   *  X  Required X for mesh point
+   *  Y  Required Y for mesh point
+   *  Z  Required Z for mesh point
+   *
+   * Without PROBE_MANUALLY:
+   *
+   *  E  By default G29 will engage the Z probe, test the bed, then disengage.
+   *     Include "E" to engage/disengage the Z probe for each sample.
+   *     There's no extra effect if you have a fixed Z probe.
+   *
+   */
+  inline void gcode_G29() {
+
+    // G29 Q is also available if debugging
+    #if ENABLED(DEBUG_LEVELING_FEATURE)
+      const bool query = parser.seen('Q');
+      const uint8_t old_debug_flags = mk_debug_flags;
+      if (query) mk_debug_flags |= DEBUG_LEVELING;
+      if (DEBUGGING(LEVELING)) {
+        DEBUG_POS(">>> gcode_G29", Mechanics.current_position);
+        log_machine_info();
+      }
+      mk_debug_flags = old_debug_flags;
+      #if DISABLED(PROBE_MANUALLY)
+        if (query) return;
+      #endif
+    #endif
+
+    #if ENABLED(PROBE_MANUALLY)
+      const bool seenA = parser.seen('A'), seenQ = parser.seen('Q'), no_action = seenA || seenQ;
+    #endif
+
+    #if ENABLED(DEBUG_LEVELING_FEATURE) && DISABLED(PROBE_MANUALLY)
+      const bool faux = parser.seen('C') && parser.value_bool();
+    #elif ENABLED(PROBE_MANUALLY)
+      const bool faux = no_action;
+    #else
+      bool constexpr faux = false;
+    #endif
+
+    #if MECH(DELTA)
+      if (!g29_in_progress) {
+        // Homing
+        home_all_axes();
+        Mechanics.do_blocking_move_to_z(_Z_PROBE_DEPLOY_HEIGHT, Mechanics.homing_feedrate_mm_s[Z_AXIS]);
+      }
+    #else
+      // Don't allow auto-levelling without homing first
+      if (Mechanics.axis_unhomed_error()) return;
+    #endif
+
+    // Define local vars 'static' for manual probing, 'auto' otherwise
+    #if ENABLED(PROBE_MANUALLY)
+      #define ABL_VAR static
+    #else
+      #define ABL_VAR
+    #endif
+
+    ABL_VAR int verbose_level;
+    ABL_VAR float xProbe, yProbe, measured_z;
+    ABL_VAR bool dryrun, abl_should_enable;
+
+    #if ENABLED(PROBE_MANUALLY) || ENABLED(AUTO_BED_LEVELING_LINEAR)
+      ABL_VAR int abl_probe_index;
+    #endif
+
+    #if HAS_SOFTWARE_ENDSTOPS && ENABLED(PROBE_MANUALLY)
+      ABL_VAR bool enable_soft_endstops = true;
+    #endif
+
+    #if ABL_GRID
+
+      #if ENABLED(PROBE_MANUALLY)
+        ABL_VAR uint8_t PR_OUTER_VAR;
+        ABL_VAR  int8_t PR_INNER_VAR;
+      #endif
+
+      ABL_VAR int left_probe_bed_position, right_probe_bed_position, front_probe_bed_position, back_probe_bed_position;
+      ABL_VAR float xGridSpacing = 0.0,
+                    yGridSpacing = 0.0;
+
+      #if ENABLED(AUTO_BED_LEVELING_LINEAR)
+        ABL_VAR uint8_t abl_grid_points_x = GRID_MAX_POINTS_X,
+                        abl_grid_points_y = GRID_MAX_POINTS_Y;
+        ABL_VAR bool    do_topography_map;
+      #else // Bilinear
+        uint8_t constexpr abl_grid_points_x = GRID_MAX_POINTS_X,
+                          abl_grid_points_y = GRID_MAX_POINTS_Y;
+      #endif
+
+      #if ENABLED(AUTO_BED_LEVELING_LINEAR) || ENABLED(PROBE_MANUALLY)
+        #if ENABLED(AUTO_BED_LEVELING_LINEAR)
+          ABL_VAR int abl2;
+        #else // Bilinear
+          int constexpr abl2 = GRID_MAX_POINTS;
+        #endif
+      #endif
+
+      #if ENABLED(AUTO_BED_LEVELING_BILINEAR)
+
+        ABL_VAR float zoffset;
+
+      #elif ENABLED(AUTO_BED_LEVELING_LINEAR)
+
+        ABL_VAR int indexIntoAB[GRID_MAX_POINTS_X][GRID_MAX_POINTS_Y];
+
+        ABL_VAR float eqnAMatrix[GRID_MAX_POINTS * 3], // "A" matrix of the linear system of equations
+                      eqnBVector[GRID_MAX_POINTS],     // "B" vector of Z points
+                      mean;
+      #endif
+
+    #elif ENABLED(AUTO_BED_LEVELING_3POINT)
+
+      int constexpr abl2 = 3;
+
+      // Probe at 3 arbitrary points
+      ABL_VAR vector_3 points[3] = {
+        vector_3(ABL_PROBE_PT_1_X, ABL_PROBE_PT_1_Y, 0),
+        vector_3(ABL_PROBE_PT_2_X, ABL_PROBE_PT_2_Y, 0),
+        vector_3(ABL_PROBE_PT_3_X, ABL_PROBE_PT_3_Y, 0)
+      };
+
+    #endif // AUTO_BED_LEVELING_3POINT
+
+    /**
+     * On the initial G29 fetch command parameters.
+     */
+    if (!g29_in_progress) {
+
+      #if ENABLED(PROBE_MANUALLY) || ENABLED(AUTO_BED_LEVELING_LINEAR)
+        abl_probe_index = -1;
+      #endif
+
+      abl_should_enable = bedlevel.leveling_is_active();
+
+      #if HAS_NEXTION_MANUAL_BED
+        LcdBedLevelOn();
+      #endif
+
+      #if ENABLED(AUTO_BED_LEVELING_BILINEAR)
+
+        if (parser.seen('W')) {
+          if (!bedlevel.leveling_is_valid()) {
+            SERIAL_LM(ER, "No bilinear grid");
+            return;
+          }
+
+          const float z = parser.seen('Z') && parser.has_value() ? parser.value_float() : RAW_CURRENT_POSITION(Z);;
+          if (!WITHIN(z, -10, 10)) {
+            SERIAL_LM(ER, "Bad Z value");
+            return;
+          }
+
+          const float x = parser.seen('X') && parser.has_value() ? parser.value_float() : NAN,
+                      y = parser.seen('Y') && parser.has_value() ? parser.value_float() : NAN;
+          int8_t      i = parser.seen('I') && parser.has_value() ? parser.value_byte() : -1,
+                      j = parser.seen('J') && parser.has_value() ? parser.value_byte() : -1;
+
+          if (!isnan(x) && !isnan(y)) {
+            // Get nearest i / j from x / y
+            i = (x - LOGICAL_X_POSITION(bedlevel.bilinear_start[X_AXIS]) + 0.5 * xGridSpacing) / xGridSpacing;
+            j = (y - LOGICAL_Y_POSITION(bedlevel.bilinear_start[Y_AXIS]) + 0.5 * yGridSpacing) / yGridSpacing;
+            i = constrain(i, 0, GRID_MAX_POINTS_X - 1);
+            j = constrain(j, 0, GRID_MAX_POINTS_Y - 1);
+          }
+          if (WITHIN(i, 0, GRID_MAX_POINTS_X - 1) && WITHIN(j, 0, GRID_MAX_POINTS_Y)) {
+            bedlevel.set_bed_leveling_enabled(false);
+            bedlevel.z_values[i][j] = z;
+            #if ENABLED(ABL_BILINEAR_SUBDIVISION)
+              bedlevel.bed_level_virt_interpolate();
+            #endif
+            bedlevel.set_bed_leveling_enabled(abl_should_enable);
+          }
+          return;
+        } // parser.seen('W')
+
+      #endif
+
+      #if HAS_LEVELING
+
+        // Jettison bed leveling data
+        if (parser.seen('J')) {
+          bedlevel.reset_bed_level();
+          return;
+        }
+
+      #endif
+
+      verbose_level = parser.seen('V') && parser.has_value() ? parser.value_int() : 0;
+      if (!WITHIN(verbose_level, 0, 4)) {
+        SERIAL_EM("?(V)erbose Level is implausible (0-4).");
+        return;
+      }
+
+      dryrun = (parser.seen('D') && parser.value_bool())
+        #if ENABLED(PROBE_MANUALLY)
+          || no_action
+        #endif
+      ;
+
+      #if ENABLED(AUTO_BED_LEVELING_LINEAR)
+
+        do_topography_map = verbose_level > 2 || parser.seen('T');
+
+        // X and Y specify points in each direction, overriding the default
+        // These values may be saved with the completed mesh
+        abl_grid_points_x = parser.seen('X') ? parser.value_int() : GRID_MAX_POINTS_X;
+        abl_grid_points_y = parser.seen('Y') ? parser.value_int() : GRID_MAX_POINTS_Y;
+        if (parser.seen('P')) abl_grid_points_x = abl_grid_points_y = parser.value_int();
+
+        if (abl_grid_points_x < 2 || abl_grid_points_y < 2) {
+          SERIAL_EM("?Number of probe points is implausible (2 minimum).");
+          return;
+        }
+
+        abl2 = abl_grid_points_x * abl_grid_points_y;
+
+      #elif ENABLED(AUTO_BED_LEVELING_BILINEAR)
+
+        zoffset = parser.seen('Z') ? parser.value_linear_units() : 0;
+
+      #endif
+
+      #if ABL_GRID
+
+        bedlevel.xy_probe_feedrate_mm_s = MMM_TO_MMS(parser.seen('S') ? parser.value_linear_units() : XY_PROBE_SPEED);
+
+        left_probe_bed_position   = parser.seen('L') ? (int)parser.value_linear_units() : LOGICAL_X_POSITION(LEFT_PROBE_BED_POSITION);
+        right_probe_bed_position  = parser.seen('R') ? (int)parser.value_linear_units() : LOGICAL_X_POSITION(RIGHT_PROBE_BED_POSITION);
+        front_probe_bed_position  = parser.seen('F') ? (int)parser.value_linear_units() : LOGICAL_Y_POSITION(FRONT_PROBE_BED_POSITION);
+        back_probe_bed_position   = parser.seen('B') ? (int)parser.value_linear_units() : LOGICAL_Y_POSITION(BACK_PROBE_BED_POSITION);
+
+        const bool left_out_l = left_probe_bed_position < LOGICAL_X_POSITION(MIN_PROBE_X),
+                   left_out = left_out_l || left_probe_bed_position > right_probe_bed_position - (MIN_PROBE_EDGE),
+                   right_out_r = right_probe_bed_position > LOGICAL_X_POSITION(MAX_PROBE_X),
+                   right_out = right_out_r || right_probe_bed_position < left_probe_bed_position + MIN_PROBE_EDGE,
+                   front_out_f = front_probe_bed_position < LOGICAL_Y_POSITION(MIN_PROBE_Y),
+                   front_out = front_out_f || front_probe_bed_position > back_probe_bed_position - (MIN_PROBE_EDGE),
+                   back_out_b = back_probe_bed_position > LOGICAL_Y_POSITION(MAX_PROBE_Y),
+                   back_out = back_out_b || back_probe_bed_position < front_probe_bed_position + MIN_PROBE_EDGE;
+
+        if (left_out || right_out || front_out || back_out) {
+          if (left_out) {
+            out_of_range_error(PSTR("(L)eft"));
+            left_probe_bed_position = left_out_l ? LOGICAL_X_POSITION(MIN_PROBE_X) : right_probe_bed_position - (MIN_PROBE_EDGE);
+          }
+          if (right_out) {
+            out_of_range_error(PSTR("(R)ight"));
+            right_probe_bed_position = right_out_r ? LOGICAL_Y_POSITION(MAX_PROBE_X) : left_probe_bed_position + MIN_PROBE_EDGE;
+          }
+          if (front_out) {
+            out_of_range_error(PSTR("(F)ront"));
+            front_probe_bed_position = front_out_f ? LOGICAL_Y_POSITION(MIN_PROBE_Y) : back_probe_bed_position - (MIN_PROBE_EDGE);
+          }
+          if (back_out) {
+            out_of_range_error(PSTR("(B)ack"));
+            back_probe_bed_position = back_out_b ? LOGICAL_Y_POSITION(MAX_PROBE_Y) : front_probe_bed_position + MIN_PROBE_EDGE;
+          }
+          return;
+        }
+
+        // probe at the points of a lattice grid
+        xGridSpacing = (right_probe_bed_position - left_probe_bed_position) / (abl_grid_points_x - 1);
+        yGridSpacing = (back_probe_bed_position - front_probe_bed_position) / (abl_grid_points_y - 1);
+
+      #endif // ABL_GRID
+
+      if (verbose_level > 0) {
+        SERIAL_EM("G29 Auto Bed Leveling");
+        if (dryrun) SERIAL_EM("Running in DRY-RUN mode");
+      }
+
+      stepper.synchronize();
+
+      // Disable auto bed leveling during G29
+      bedlevel.abl_enabled = false;
+
+      if (!dryrun) {
+        // Re-orient the current position without leveling
+        // based on where the steppers are positioned.
+        Mechanics.set_current_from_steppers_for_axis(ALL_AXES);
+
+        // Sync the planner to where the steppers stopped
+        Mechanics.sync_plan_position();
+      }
+
+      if (!faux) setup_for_endstop_or_probe_move();
+
+      #if HAS_BED_PROBE
+        // Deploy the probe. Probe will raise if needed.
+        if (probe.set_deployed(true)) {
+          bedlevel.abl_enabled = abl_should_enable;
+          return;
+        }
+      #endif
+
+      #if ENABLED(AUTO_BED_LEVELING_BILINEAR)
+
+        if ( xGridSpacing != bedlevel.bilinear_grid_spacing[X_AXIS]
+          || yGridSpacing != bedlevel.bilinear_grid_spacing[Y_AXIS]
+          || left_probe_bed_position != LOGICAL_X_POSITION(bedlevel.bilinear_start[X_AXIS])
+          || front_probe_bed_position != LOGICAL_Y_POSITION(bedlevel.bilinear_start[Y_AXIS])
+        ) {
+          if (dryrun) {
+            // Before reset bed level, re-enable to correct the position
+            bedlevel.abl_enabled = abl_should_enable;
+          }
+          // Reset grid to 0.0 or "not probed". (Also disables ABL)
+          bedlevel.reset_bed_level();
+
+          // Initialize a grid with the given dimensions
+          bedlevel.bilinear_grid_spacing[X_AXIS] = xGridSpacing;
+          bedlevel.bilinear_grid_spacing[Y_AXIS] = yGridSpacing;
+          bedlevel.bilinear_start[X_AXIS] = RAW_X_POSITION(left_probe_bed_position);
+          bedlevel.bilinear_start[Y_AXIS] = RAW_Y_POSITION(front_probe_bed_position);
+
+          // Can't re-enable (on error) until the new grid is written
+          abl_should_enable = false;
+        }
+
+      #elif ENABLED(AUTO_BED_LEVELING_LINEAR)
+
+        mean = 0.0;
+
+      #endif // AUTO_BED_LEVELING_LINEAR
+
+      #if ENABLED(AUTO_BED_LEVELING_3POINT)
+
+        #if ENABLED(DEBUG_LEVELING_FEATURE)
+          if (DEBUGGING(LEVELING)) SERIAL_EM("> 3-point Leveling");
+        #endif
+
+        // Probe at 3 arbitrary points
+        points[0].z = points[1].z = points[2].z = 0;
+
+      #endif // AUTO_BED_LEVELING_3POINT
+
+    } // !g29_in_progress
+
+    #if ENABLED(PROBE_MANUALLY)
+
+      // For manual probing, get the next index to probe now.
+      // On the first probe this will be incremented to 0.
+      if (!no_action) {
+        ++abl_probe_index;
+        g29_in_progress = true;
+      }
+
+      // Abort current G29 procedure, go back to ABLStart
+      if (seenA && g29_in_progress) {
+        SERIAL_EM("Manual G29 aborted");
+        #if HAS_SOFTWARE_ENDSTOPS
+          endstops.soft_endstops_enabled = enable_soft_endstops;
+        #endif
+        bedlevel.abl_enabled = abl_should_enable;
+        g29_in_progress = false;
+        #if ENABLED(LCD_BED_LEVELING)
+          lcd_wait_for_move = false;
+        #endif
+      }
+
+      // Query G29 status
+      if (verbose_level || seenQ) {
+        SERIAL_MSG("Manual G29 ");
+        if (g29_in_progress) {
+          SERIAL_MV("point ", min(abl_probe_index + 1, abl2));
+          SERIAL_EMV(" of ", abl2);
+        }
+        else
+          SERIAL_EM("idle");
+      }
+
+      if (no_action) return;
+
+      if (abl_probe_index == 0) {
+        // For the initial G29 save software endstop state
+        #if HAS_SOFTWARE_ENDSTOPS
+          enable_soft_endstops = endstops.soft_endstops_enabled;
+        #endif
+      }
+      else {
+        // For G29 after adjusting Z.
+        // Save the previous Z before going to the next point
+        measured_z = Mechanics.current_position[Z_AXIS];
+
+        #if ENABLED(AUTO_BED_LEVELING_LINEAR)
+
+          mean += measured_z;
+          eqnBVector[abl_probe_index] = measured_z;
+          eqnAMatrix[abl_probe_index + 0 * abl2] = xProbe;
+          eqnAMatrix[abl_probe_index + 1 * abl2] = yProbe;
+          eqnAMatrix[abl_probe_index + 2 * abl2] = 1;
+
+        #elif ENABLED(AUTO_BED_LEVELING_BILINEAR)
+
+          bedlevel.z_values[xCount][yCount] = measured_z + zoffset;
+
+          #if ENABLED(DEBUG_LEVELING_FEATURE)
+            if (DEBUGGING(LEVELING)) {
+              SERIAL_MV("Save X", xCount);
+              SERIAL_MV(" Y", yCount);
+              SERIAL_EMV(" Z", bedlevel.z_values[xCount][yCount]);
+            }
+          #endif
+
+        #elif ENABLED(AUTO_BED_LEVELING_3POINT)
+
+          points[abl_probe_index].z = measured_z;
+
+        #endif
+      }
+
+      //
+      // If there's another point to sample, move there with optional lift.
+      //
+
+      #if ABL_GRID
+
+        // Skip any unreachable points
+        while (abl_probe_index < abl2) {
+
+          // Set xCount, yCount based on abl_probe_index, with zig-zag
+          PR_OUTER_VAR = abl_probe_index / PR_INNER_END;
+          PR_INNER_VAR = abl_probe_index - (PR_OUTER_VAR * PR_INNER_END);
+
+          // Probe in reverse order for every other row/column
+          bool zig = (PR_OUTER_VAR & 1); // != ((PR_OUTER_END) & 1);
+
+          if (zig) PR_INNER_VAR = (PR_INNER_END - 1) - PR_INNER_VAR;
+
+          const float xBase = xCount * xGridSpacing + left_probe_bed_position,
+                      yBase = yCount * yGridSpacing + front_probe_bed_position;
+
+          xProbe = FLOOR(xBase + (xBase < 0 ? 0 : 0.5));
+          yProbe = FLOOR(yBase + (yBase < 0 ? 0 : 0.5));
+
+          #if ENABLED(AUTO_BED_LEVELING_LINEAR)
+            indexIntoAB[xCount][yCount] = abl_probe_index;
+          #endif
+
+          // Keep looping till a reachable point is found
+          if (Mechanics.position_is_reachable_xy(xProbe, yProbe)) break;
+          ++abl_probe_index;
+        }
+
+        // Is there a next point to move to?
+        if (abl_probe_index < abl2) {
+          _manual_goto_xy(xProbe, yProbe); // Can be used here too!
+          #if HAS_SOFTWARE_ENDSTOPS
+            // Disable software endstops to allow manual adjustment
+            // If G29 is not completed, they will not be re-enabled
+            endstops.soft_endstops_enabled = false;
+          #endif
+          return;
+        }
+        else {
+
+          // Leveling done! Fall through to G29 finishing code below
+
+          SERIAL_EM("Grid probing done.");
+
+          // Re-enable software endstops, if needed
+          #if HAS_SOFTWARE_ENDSTOPS
+            endstops.soft_endstops_enabled = enable_soft_endstops;
+          #endif
+        }
+
+      #elif ENABLED(AUTO_BED_LEVELING_3POINT)
+
+        // Probe at 3 arbitrary points
+        if (abl_probe_index < 3) {
+          xProbe = LOGICAL_X_POSITION(points[abl_probe_index].x);
+          yProbe = LOGICAL_Y_POSITION(points[abl_probe_index].y);
+          #if HAS_SOFTWARE_ENDSTOPS
+            // Disable software endstops to allow manual adjustment
+            // If G29 is not completed, they will not be re-enabled
+            endstops.soft_endstops_enabled = false;
+          #endif
+          return;
+        }
+        else {
+
+          SERIAL_EM("3-point probing done.");
+          g29_in_progress = false;
+
+          // Re-enable software endstops, if needed
+          #if HAS_SOFTWARE_ENDSTOPS
+            endstops.soft_endstops_enabled = enable_soft_endstops;
+          #endif
+
+          if (!dryrun) {
+            vector_3 planeNormal = vector_3::cross(points[0] - points[1], points[2] - points[1]).get_normal();
+            if (planeNormal.z < 0) {
+              planeNormal.x *= -1;
+              planeNormal.y *= -1;
+              planeNormal.z *= -1;
+            }
+            bedlevel.bed_level_matrix = matrix_3x3::create_look_at(planeNormal);
+
+            // Can't re-enable (on error) until the new grid is written
+            abl_should_enable = false;
+          }
+
+        }
+
+      #endif // AUTO_BED_LEVELING_3POINT
+
+    #else // !PROBE_MANUALLY
+
+      const bool stow_probe_after_each = parser.seen('E');
+
+      #if ABL_GRID
+
+        bool zig = PR_OUTER_END & 1;  // Always end at RIGHT and BACK_PROBE_BED_POSITION
+
+        for (uint8_t PR_OUTER_VAR = 0; PR_OUTER_VAR < PR_OUTER_END; PR_OUTER_VAR++) {
+
+          int8_t inStart, inStop, inInc;
+
+          if (zig) {
+            inStart = 0;
+            inStop = PR_INNER_END;
+            inInc = 1;
+          }
+          else {
+            inStart = PR_INNER_END - 1;
+            inStop = -1;
+            inInc = -1;
+          }
+
+          zig ^= true; // zag
+
+          // Inner loop is Y with PROBE_Y_FIRST enabled
+          for (int8_t PR_INNER_VAR = inStart; PR_INNER_VAR != inStop; PR_INNER_VAR += inInc) {
+
+            float xBase = left_probe_bed_position + xGridSpacing * xCount,
+                  yBase = front_probe_bed_position + yGridSpacing * yCount;
+
+            xProbe = FLOOR(xBase + (xBase < 0 ? 0 : 0.5));
+            yProbe = FLOOR(yBase + (yBase < 0 ? 0 : 0.5));
+
+            #if ENABLED(AUTO_BED_LEVELING_LINEAR)
+              indexIntoAB[xCount][yCount] = ++abl_probe_index; // 0...
+            #endif
+
+            #if IS_KINEMATIC
+              // Avoid probing outside the round or hexagonal area
+              if (!Mechanics.position_is_reachable_by_probe_xy(xProbe, yProbe)) continue;
+            #endif
+
+            measured_z = faux ? 0.001 * random(-100, 101) : probe.check_pt(xProbe, yProbe, stow_probe_after_each, verbose_level);
+
+            if (isnan(measured_z)) {
+              bedlevel.abl_enabled = abl_should_enable;
+              return;
+            }
+
+            #if ENABLED(AUTO_BED_LEVELING_LINEAR)
+
+              mean += measured_z;
+              eqnBVector[abl_probe_index] = measured_z;
+              eqnAMatrix[abl_probe_index + 0 * abl2] = xProbe;
+              eqnAMatrix[abl_probe_index + 1 * abl2] = yProbe;
+              eqnAMatrix[abl_probe_index + 2 * abl2] = 1;
+
+            #elif ENABLED(AUTO_BED_LEVELING_BILINEAR)
+
+              bedlevel.z_values[xCount][yCount] = measured_z + zoffset;
+
+            #endif
+
+            abl_should_enable = false;
+            idle();
+
+          } // inner
+        } // outer
+
+      #elif ENABLED(AUTO_BED_LEVELING_3POINT)
+
+        // Probe at 3 arbitrary points
+
+        for (uint8_t i = 0; i < 3; ++i) {
+          // Retain the last probe position
+          xProbe = LOGICAL_X_POSITION(points[i].x);
+          yProbe = LOGICAL_Y_POSITION(points[i].y);
+          measured_z = faux ? 0.001 * random(-100, 101) : probe.check_pt(xProbe, yProbe, stow_probe_after_each, verbose_level);
+          if (isnan(measured_z)) {
+            bedlevel.abl_enabled = abl_should_enable;
+            return;
+          }
+          points[i].z = measured_z;
+        }
+
+        if (!dryrun) {
+          vector_3 planeNormal = vector_3::cross(points[0] - points[1], points[2] - points[1]).get_normal();
+          if (planeNormal.z < 0) {
+            planeNormal.x *= -1;
+            planeNormal.y *= -1;
+            planeNormal.z *= -1;
+          }
+          bedlevel.bed_level_matrix = matrix_3x3::create_look_at(planeNormal);
+
+          // Can't re-enable (on error) until the new grid is written
+          abl_should_enable = false;
+        }
+
+      #endif // AUTO_BED_LEVELING_3POINT
+
+      // Raise to _Z_PROBE_DEPLOY_HEIGHT. Stow the probe.
+      if (probe.set_deployed(false)) {
+        bedlevel.abl_enabled = abl_should_enable;
+        return;
+      }
+
+    #endif // !PROBE_MANUALLY
+
+    //
+    // G29 Finishing Code
+    //
+    // Unless this is a dry run, auto bed leveling will
+    // definitely be enabled after this point.
+    //
+    // If code above wants to continue leveling, it should
+    // return or loop before this point.
+    //
+
+    // Restore state after probing
+    if (!faux) clean_up_after_endstop_or_probe_move();
+
+    #if ENABLED(DEBUG_LEVELING_FEATURE)
+      if (DEBUGGING(LEVELING)) DEBUG_POS("> probing complete", Mechanics.current_position);
+    #endif
+
+    #if ENABLED(PROBE_MANUALLY)
+      g29_in_progress = false;
+      #if ENABLED(LCD_BED_LEVELING)
+        lcd_wait_for_move = false;
+      #endif
+    #endif
+
+    // Calculate leveling, print reports, correct the position
+    #if ENABLED(AUTO_BED_LEVELING_BILINEAR)
+
+      if (!dryrun) bedlevel.extrapolate_unprobed_bed_level();
+      bedlevel.print_bilinear_leveling_grid();
+
+      bedlevel.refresh_bed_level();
+
+      #if ENABLED(ABL_BILINEAR_SUBDIVISION)
+        bedlevel.bed_level_virt_print();
+      #endif
+
+    #elif ENABLED(AUTO_BED_LEVELING_LINEAR)
+
+      // For LINEAR leveling calculate matrix, print reports, correct the position
+
+      /**
+       * solve the plane equation ax + by + d = z
+       * A is the matrix with rows [x y 1] for all the probed points
+       * B is the vector of the Z positions
+       * the normal vector to the plane is formed by the coefficients of the
+       * plane equation in the standard form, which is Vx*x+Vy*y+Vz*z+d = 0
+       * so Vx = -a Vy = -b Vz = 1 (we want the vector facing towards positive Z
+       */
+      float plane_equation_coefficients[3];
+      qr_solve(plane_equation_coefficients, abl2, 3, eqnAMatrix, eqnBVector);
+
+      mean /= abl2;
+
+      if (verbose_level) {
+        SERIAL_MV("Eqn coefficients: a: ", plane_equation_coefficients[0], 8);
+        SERIAL_MV(" b: ", plane_equation_coefficients[1], 8);
+        SERIAL_EMV(" d: ", plane_equation_coefficients[2], 8);
+        if (verbose_level > 2)
+          SERIAL_EMV("Mean of sampled points: ", mean, 8);
+      }
+
+      // Create the matrix but don't correct the position yet
+      if (!dryrun) {
+        bedlevel.bed_level_matrix = matrix_3x3::create_look_at(
+          vector_3(-plane_equation_coefficients[0], -plane_equation_coefficients[1], 1)
+        );
+      }
+
+      // Show the Topography map if enabled
+      if (do_topography_map) {
+        SERIAL_EM(" Bed Height Topography:");
+        SERIAL_EM("   +--- BACK --+");
+        SERIAL_EM("   |           |");
+        SERIAL_EM(" L |    (+)    | R");
+        SERIAL_EM(" E |           | I");
+        SERIAL_EM(" F | (-) N (+) | G");
+        SERIAL_EM(" T |           | H");
+        SERIAL_EM("   |    (-)    | T");
+        SERIAL_EM("   |           |");
+        SERIAL_EM("   O-- FRONT --+");
+        SERIAL_EM(" (0,0)");
+
+        float min_diff = 999;
+
+        for (int8_t yy = abl_grid_points_y - 1; yy >= 0; yy--) {
+          for (uint8_t xx = 0; xx < abl_grid_points_x; xx++) {
+            int ind = indexIntoAB[xx][yy];
+            float diff = eqnBVector[ind] - mean,
+                  x_tmp = eqnAMatrix[ind + 0 * abl2],
+                  y_tmp = eqnAMatrix[ind + 1 * abl2],
+                  z_tmp = 0;
+
+            apply_rotation_xyz(bedlevel.bed_level_matrix, x_tmp, y_tmp, z_tmp);
+
+            NOMORE(min_diff, eqnBVector[ind] - z_tmp);
+
+            if (diff >= 0.0)
+              SERIAL_MSG(" +");   // Include + for column alignment
+            else
+              SERIAL_CHR(' ');
+            SERIAL_VAL(diff, 5);
+          } // xx
+          SERIAL_EOL();
+        } // yy
+        SERIAL_EOL();
+
+        if (verbose_level > 3) {
+          SERIAL_EM("\nCorrected Bed Height vs. Bed Topology:");
+
+          for (int8_t yy = abl_grid_points_y - 1; yy >= 0; yy--) {
+            for (uint8_t xx = 0; xx < abl_grid_points_x; xx++) {
+              int ind = indexIntoAB[xx][yy];
+              float x_tmp = eqnAMatrix[ind + 0 * abl2],
+                    y_tmp = eqnAMatrix[ind + 1 * abl2],
+                    z_tmp = 0;
+
+              apply_rotation_xyz(bedlevel.bed_level_matrix, x_tmp, y_tmp, z_tmp);
+
+              float diff = eqnBVector[ind] - z_tmp - min_diff;
+              if (diff >= 0.0)
+                SERIAL_MSG(" +");   // Include + for column alignment
+              else
+                SERIAL_CHR(' ');
+              SERIAL_VAL(diff, 5);
+            } // xx
+            SERIAL_EOL();
+          } // yy
+          SERIAL_EOL();
+        }
+      } // do_topography_map
+
+    #endif // AUTO_BED_LEVELING_LINEAR_GRID
+
+    #if ABL_PLANAR
+
+      // For LINEAR and 3POINT leveling correct the current position
+
+      if (verbose_level > 0)
+        bedlevel.bed_level_matrix.debug("\n\nBed Level Correction Matrix:");
+
+      if (!dryrun) {
+        //
+        // Correct the current XYZ position based on the tilted plane.
+        //
+
+        #if ENABLED(DEBUG_LEVELING_FEATURE)
+          if (DEBUGGING(LEVELING)) DEBUG_POS("G29 uncorrected XYZ", Mechanics.current_position);
+        #endif
+
+        float converted[XYZ];
+        COPY_ARRAY(converted, Mechanics.current_position);
+
+        bedlevel.abl_enabled = true;
+        bedlevel.unapply_leveling(converted); // use conversion machinery
+        bedlevel.abl_enabled = false;
+ 
+        // Use the last measured distance to the bed, if possible
+        if ( NEAR(Mechanics.current_position[X_AXIS], xProbe - (X_PROBE_OFFSET_FROM_NOZZLE))
+          && NEAR(Mechanics.current_position[Y_AXIS], yProbe - (Y_PROBE_OFFSET_FROM_NOZZLE))
+        ) {
+          float simple_z = Mechanics.current_position[Z_AXIS] - measured_z;
+          #if ENABLED(DEBUG_LEVELING_FEATURE)
+            if (DEBUGGING(LEVELING)) {
+              SERIAL_MV("Z from Probe:", simple_z);
+              SERIAL_MV("  Matrix:", converted[Z_AXIS]);
+              SERIAL_EMV("  Discrepancy:", simple_z - converted[Z_AXIS]);
+            }
+          #endif
+          converted[Z_AXIS] = simple_z;
+        }
+
+        // The rotated XY and corrected Z are now current_position
+        COPY_ARRAY(Mechanics.current_position, converted);
+
+        #if ENABLED(DEBUG_LEVELING_FEATURE)
+          if (DEBUGGING(LEVELING)) DEBUG_POS("G29 corrected XYZ", Mechanics.current_position);
+        #endif
+      }
+
+    #elif ENABLED(AUTO_BED_LEVELING_BILINEAR)
+
+      if (!dryrun) {
+        #if ENABLED(DEBUG_LEVELING_FEATURE)
+          if (DEBUGGING(LEVELING)) SERIAL_EMV("G29 uncorrected Z:", Mechanics.current_position[Z_AXIS]);
+        #endif
+
+        // Unapply the offset because it is going to be immediately applied
+        // and cause compensation movement in Z. (Just like bedlevel.unapply_leveling)
+        Mechanics.current_position[Z_AXIS] -= bedlevel.bilinear_z_offset(Mechanics.current_position);
+
+        #if ENABLED(DEBUG_LEVELING_FEATURE)
+          if (DEBUGGING(LEVELING)) SERIAL_EMV(" corrected Z:", Mechanics.current_position[Z_AXIS]);
+        #endif
+      }
+
+    #endif // ABL_PLANAR
+
+    #if ENABLED(Z_PROBE_END_SCRIPT)
+      #if ENABLED(DEBUG_LEVELING_FEATURE)
+        if (DEBUGGING(LEVELING)) {
+          SERIAL_MSG("Z Probe End Script: ");
+          SERIAL_EM(Z_PROBE_END_SCRIPT);
+        }
+      #endif
+      enqueue_and_echo_commands_P(PSTR(Z_PROBE_END_SCRIPT));
+      stepper.synchronize();
+    #endif
+
+    #if HAS_NEXTION_MANUAL_BED
+      LcdBedLevelOff();
+    #endif
+
+    #if ENABLED(DEBUG_LEVELING_FEATURE)
+      if (DEBUGGING(LEVELING)) SERIAL_EM("<<< gcode_G29");
+    #endif
+
+    report_current_position();
+
+    KEEPALIVE_STATE(IN_HANDLER);
+
+    // Auto Bed Leveling is complete! Enable if possible.
+    bedlevel.abl_enabled = dryrun ? abl_should_enable : true;
+
+    if (bedlevel.abl_enabled)
+      Mechanics.sync_plan_position();
+
+  }
+
+#endif // HAS_ABL
+
+#if HAS_BED_PROBE
+
+  /**
+   * G30: Do a single Z probe at the current XY
+   * Usage:
+   *    G30 <X#> <Y#> <S#> <U#>
+   *      X = Probe X position (default=current probe position)
+   *      Y = Probe Y position (default=current probe position)
+   *      S = <bool> Stows the probe if 1 (default=1)
+   *      Z = <bool> with a non-zero value will apply the result to current delta_height (ONLY DELTA)
+   *      U = <bool> with a non-zero value will apply the result to current probe.z_offset (ONLY DELTA)
+   */
+  inline void gcode_G30() {
+    const float xpos = parser.seen('X') ? parser.value_linear_units() : Mechanics.current_position[X_AXIS] + X_PROBE_OFFSET_FROM_NOZZLE,
+                ypos = parser.seen('Y') ? parser.value_linear_units() : Mechanics.current_position[Y_AXIS] + Y_PROBE_OFFSET_FROM_NOZZLE;
+
+    // Don't allow G30 without homing first
+    if (Mechanics.axis_unhomed_error()) return;
+
+    if (!Mechanics.position_is_reachable_by_probe_xy(xpos, ypos)) return;
+
+    // Disable leveling so the planner won't mess with us
+    #if HAS_LEVELING
+      bedlevel.set_bed_leveling_enabled(false);
+    #endif
+
+    setup_for_endstop_or_probe_move();
+
+    const float measured_z = probe.check_pt(xpos, ypos, !parser.seen('S') || parser.value_bool(), 1);
+
+    if (!isnan(measured_z)) {
+      SERIAL_MV(MSG_BED_LEVELING_Z, FIXFLOAT(measured_z), 3);
+      SERIAL_MV(MSG_BED_LEVELING_X, FIXFLOAT(xpos), 3);
+      SERIAL_MV(MSG_BED_LEVELING_Y, FIXFLOAT(ypos), 3);
+    }
+
+    #if IS_DELTA
+      if (parser.seen('Z') && parser.value_bool()) {
+        Mechanics.delta_height -= measured_z;
+        Mechanics.recalc_delta_settings();
+        SERIAL_MV("  New delta height = ", Mechanics.delta_height, 3);
+      }
+      else if (parser.seen('U') && parser.value_bool()) {
+        probe.z_offset += endstops.soft_endstop_min[Z_AXIS] - measured_z;
+        SERIAL_MV("  New Z probe offset = ", probe.z_offset, 3);
+      }
+    #endif
+
+    SERIAL_EOL();
+
+    clean_up_after_endstop_or_probe_move();
+
+    report_current_position();
+  }
+
+  #if ENABLED(Z_PROBE_SLED)
+
+    /**
+     * G31: Deploy the Z probe
+     */
+    inline void gcode_G31() { probe.set_deployed(true); }
+
+    /**
+     * G32: Stow the Z probe
+     */
+    inline void gcode_G32() { probe.set_deployed(false); }
+
+  #endif // Z_PROBE_SLED
+
+#endif // HAS_BED_PROBE
+
+#if ENABLED(DELTA_AUTO_CALIBRATION_1)
+
+  /**
+   * G33: Delta AutoCalibration Algorithm of Minor Squares based on DC42 RepRapFirmware 7 points
+   * Usage:
+   *    G33 <Fn> <Pn> <Q>
+   *      F = Num Factors 3 or 4 or 6 or 7
+   *        The input vector contains the following parameters in this order:
+   *          X, Y and Z endstop adjustments
+   *          Delta radius
+   *          X tower position adjustment and Y tower position adjustment
+   *          Diagonal rod length adjustment
+   *      P = Num probe points 7 or 10
+   *      Q = Debugging
+   */
+  inline void gcode_G33() {
+
+    // G33 Q is also available if debugging
+    #if ENABLED(DEBUG_LEVELING_FEATURE)
+      const bool query = parser.seen('Q');
+      const uint8_t old_debug_flags = mk_debug_flags;
+      if (query) mk_debug_flags |= DEBUG_LEVELING;
+      if (DEBUGGING(LEVELING)) {
+        DEBUG_POS(">>> gcode_G33", Mechanics.current_position);
+        log_machine_info();
+      }
+      mk_debug_flags = old_debug_flags;
+      #if DISABLED(PROBE_MANUALLY)
+        if (query) return;
+      #endif
+    #endif
+
+    // Define local vars 'static' for manual probing, 'auto' otherwise
+    #if ENABLED(PROBE_MANUALLY)
+      #define ABL_VAR static
+    #else
+      #define ABL_VAR
+    #endif
+
+    const uint8_t   MaxCalibrationPoints = 10;
+
+    ABL_VAR uint8_t probe_index,
+                    numFactors,
+                    numPoints;
+
+    ABL_VAR float   xBedProbePoints[MaxCalibrationPoints],
+                    yBedProbePoints[MaxCalibrationPoints],
+                    zBedProbePoints[MaxCalibrationPoints],
+                    initialSumOfSquares,
+                    expectedRmsError;
+    ABL_VAR char    rply[50];
+
+    #if HAS_SOFTWARE_ENDSTOPS
+      ABL_VAR bool enable_soft_endstops = true;
+    #endif
+
+    const bool stow = parser.seen('S') ? parser.value_bool() : true;
+
+    /**
+     * On the initial G33 fetch command parameters.
+     */
+    if (!g33_in_progress) {
+
+      numFactors = parser.seen('F') ? constrain(parser.value_int(), 3, 7) : 7;
+      numPoints  = parser.seen('P') ? constrain(parser.value_int(), 7, 10) : 7;
+
+      stepper.synchronize();
+      #if HAS_LEVELING
+        bedlevel.reset_bed_level(); // After calibration bed-level data is no longer valid
+      #endif
+      #if HOTENDS > 1
+        const uint8_t old_tool_index = active_extruder;
+        tool_change(0, 0, true);
+      #endif
+      setup_for_endstop_or_probe_move();
+
+      endstops.enable(true);
+      Mechanics.Home();
+      endstops.not_homing();
+
+      Mechanics.do_blocking_move_to_z(_Z_PROBE_DEPLOY_HEIGHT, Mechanics.homing_feedrate_mm_s[Z_AXIS]);
+      stepper.synchronize();  // wait until the machine is idle
+
+      SERIAL_MV("Starting Auto Calibration ", numPoints);
+      SERIAL_MV(" points and ", numFactors);
+      SERIAL_EM(" Factors");
+      LCD_MESSAGEPGM(MSG_DELTA_AUTO_CALIBRATE);
+      probe_index = 0;
+      #if HAS_NEXTION_MANUAL_BED
+        LcdBedLevelOn();
+      #endif
+    }
+
+    #if ENABLED(PROBE_MANUALLY)
+
+      // Query G33 status
+      if (parser.seen('Q')) {
+        if (!g33_in_progress)
+          SERIAL_EM("Manual G30 idle");
+        else {
+          SERIAL_MV("Manual G30 point ", probe_index + 1);
+          SERIAL_EMV(" of ", numPoints);
+        }
+        return;
+      }
+
+      // Fall through to probe the first point
+      g33_in_progress = true;
+
+      if (probe_index == 0) {
+        // For the initial G30 save software endstop state
+        #if HAS_SOFTWARE_ENDSTOPS
+          enable_soft_endstops = endstops.soft_endstops_enabled;
+        #endif
+      }
+      else {
+        // Save the previous Z before going to the next point
+        zBedProbePoints[probe_index - 1] = Mechanics.current_position[Z_AXIS];
+      }
+
+      // Is there a next point to move to?
+      if (probe_index < 6) {
+        xBedProbePoints[probe_index] = Mechanics.delta_print_radius * sin((2 * M_PI * probe_index) / 6);
+        yBedProbePoints[probe_index] = Mechanics.delta_print_radius * cos((2 * M_PI * probe_index) / 6);
+      }
+      if (numPoints >= 10) {
+        if (probe_index >= 6 && probe_index < 9) {
+          xBedProbePoints[probe_index] = (Mechanics.delta_print_radius / 2) * sin((2 * M_PI * (probe_index - 6)) / 3);
+          yBedProbePoints[probe_index] = (Mechanics.delta_print_radius / 2) * cos((2 * M_PI * (probe_index - 6)) / 3);
+        }
+        else if (probe_index >= 9) {
+          xBedProbePoints[9] = 0.0;
+          yBedProbePoints[9] = 0.0;
+        }
+      }
+      else {
+        if (probe_index >= 6) {
+          xBedProbePoints[6] = 0.0;
+          yBedProbePoints[6] = 0.0;
+        }
+      }
+
+      // Is there a next point to move to?
+      if (probe_index < numPoints) {
+        _manual_goto_xy(xBedProbePoints[probe_index], yBedProbePoints[probe_index]); // Can be used here too!
+        ++probe_index;
+        #if HAS_SOFTWARE_ENDSTOPS
+          // Disable software endstops to allow manual adjustment
+          // If G29 is not completed, they will not be re-enabled
+          endstops.soft_endstops_enabled = false;
+        #endif
+        return;
+      }
+      else {
+        // Then calibration is done!
+        // G33 finishing code goes here
+
+        // After recording the last point, activate abl
+        SERIAL_EM("Calibration probing done.");
+        g33_in_progress = false;
+
+        // Re-enable software endstops, if needed
+        #if HAS_SOFTWARE_ENDSTOPS
+          endstops.soft_endstops_enabled = enable_soft_endstops;
+        #endif
+      }
+
+    #else
+
+      for (probe_index = 0; probe_index < 6; probe_index++) {
+        xBedProbePoints[probe_index] = Mechanics.delta_probe_radius * sin((2 * M_PI * probe_index) / 6);
+        yBedProbePoints[probe_index] = Mechanics.delta_probe_radius * cos((2 * M_PI * probe_index) / 6);
+        zBedProbePoints[probe_index] = probe.check_pt(xBedProbePoints[probe_index], yBedProbePoints[probe_index], false, 4);
+      }
+      if (numPoints >= 10) {
+        for (probe_index = 6; probe_index < 9; probe_index++) {
+          xBedProbePoints[probe_index] = (Mechanics.delta_probe_radius / 2) * sin((2 * M_PI * (probe_index - 6)) / 3);
+          yBedProbePoints[probe_index] = (Mechanics.delta_probe_radius / 2) * cos((2 * M_PI * (probe_index - 6)) / 3);
+          zBedProbePoints[probe_index] = probe.check_pt(xBedProbePoints[probe_index], yBedProbePoints[probe_index], false, 4);
+        }
+        xBedProbePoints[9] = 0.0;
+        yBedProbePoints[9] = 0.0;
+        zBedProbePoints[9] = probe.check_pt(0.0, 0.0, true, 4);
+      }
+      else {
+        xBedProbePoints[6] = 0.0;
+        yBedProbePoints[6] = 0.0;
+        zBedProbePoints[6] = probe.check_pt(0.0, 0.0, true, 4);
+      }
+
+    #endif
+
+    // convert delta_endstop_adj;
+    Mechanics.Convert_endstop_adj();
+
+    float probeMotorPositions[MaxCalibrationPoints][ABC],
+          corrections[MaxCalibrationPoints];
+
+    initialSumOfSquares = 0.0;
+
+    // Transform the probing points to motor endpoints and store them in a matrix, so that we can do multiple iterations using the same data
+    for (uint8_t i = 0; i < numPoints; ++i) {
+      corrections[i] = 0.0;
+      float machinePos[ABC];
+      float xp = xBedProbePoints[i], yp = yBedProbePoints[i];
+
+      xp -= X_PROBE_OFFSET_FROM_NOZZLE;
+      yp -= Y_PROBE_OFFSET_FROM_NOZZLE;
+      machinePos[A_AXIS] = xp;
+      machinePos[B_AXIS] = yp;
+      machinePos[C_AXIS] = 0.0;
+
+      Mechanics.Transform(machinePos);
+
+      for (uint8_t axis = 0; axis < ABC; axis++)
+        probeMotorPositions[i][axis] = Mechanics.delta[axis];
+
+      initialSumOfSquares += sq(zBedProbePoints[i]);
+    }
+
+    // Do 1 or more Newton-Raphson iterations
+    uint8_t iteration = 0;
+
+    do {
+      iteration++;
+
+      float derivativeMatrix[MaxCalibrationPoints][numFactors],
+            normalMatrix[numFactors][numFactors + 1];
+
+      for (uint8_t i = 0; i < numPoints; i++) {
+        for (uint8_t j = 0; j < numFactors; j++) {
+          derivativeMatrix[i][j] =
+            Mechanics.ComputeDerivative(j, probeMotorPositions[i][A_AXIS], probeMotorPositions[i][B_AXIS], probeMotorPositions[i][C_AXIS]);
+        }
+      }
+
+      for (uint8_t i = 0; i < numFactors; i++) {
+        for (uint8_t j = 0; j < numFactors; j++) {
+          float temp = derivativeMatrix[0][i] * derivativeMatrix[0][j];
+          for (uint8_t k = 1; k < numPoints; k++) {
+            temp += derivativeMatrix[k][i] * derivativeMatrix[k][j];
+          }
+          normalMatrix[i][j] = temp;
+        }
+        float temp = derivativeMatrix[0][i] * -(zBedProbePoints[0] + corrections[0]);
+        for (uint8_t k = 1; k < numPoints; k++) {
+          temp += derivativeMatrix[k][i] * -(zBedProbePoints[k] + corrections[k]);
+        }
+        normalMatrix[i][numFactors] = temp;
+      }
+
+      // Perform Gauss-Jordan elimination on a N x (N+1) matrix.
+      // Returns a pointer to the solution vector.
+      for (uint8_t i = 0; i < numFactors; i++) {
+        // Swap the rows around for stable Gauss-Jordan elimination
+        float vmax = abs(normalMatrix[i][i]);
+        for (uint8_t j = i + 1; j < numFactors; j++) {
+          const float rmax = abs(normalMatrix[j][i]);
+          if (rmax > vmax) {
+            // Swap 2 rows of a matrix
+            if (i != j) {
+              for (uint8_t k = 0; k < numFactors + 1; k++) {
+                const float temp = normalMatrix[i][k];
+                normalMatrix[i][k] = normalMatrix[j][k];
+                normalMatrix[j][k] = temp;
+              }
+            }
+            vmax = rmax;
+          }
+        }
+
+        // Use row i to eliminate the ith element from previous and subsequent rows
+        float v = normalMatrix[i][i];
+        for (uint8_t j = 0; j < i; j++)	{
+          float factor = normalMatrix[j][i] / v;
+          normalMatrix[j][i] = 0.0;
+          for (uint8_t k = i + 1; k <= numFactors; k++) {
+            normalMatrix[j][k] -= normalMatrix[i][k] * factor;
+          }
+        }
+
+        for (uint8_t j = i + 1; j < numFactors; j++) {
+          float factor = normalMatrix[j][i] / v;
+          normalMatrix[j][i] = 0.0;
+          for (uint8_t k = i + 1; k <= numFactors; k++) {
+            normalMatrix[j][k] -= normalMatrix[i][k] * factor;
+          }
+        }
+      }
+
+      float solution[numFactors];
+      for (uint8_t i = 0; i < numFactors; i++)
+        solution[i] = normalMatrix[i][numFactors] / normalMatrix[i][i];
+      Mechanics.Adjust(numFactors, solution);
+
+      // Calculate the expected probe heights using the new parameters
+      float expectedResiduals[MaxCalibrationPoints];
+      float sumOfSquares = 0.0;
+
+      for (int8_t i = 0; i < numPoints; i++) {
+        LOOP_XYZ(axis) probeMotorPositions[i][axis] += solution[axis];
+        float newPosition[ABC];
+        Mechanics.InverseTransform(probeMotorPositions[i][A_AXIS], probeMotorPositions[i][B_AXIS], probeMotorPositions[i][C_AXIS], newPosition);
+        corrections[i] = newPosition[Z_AXIS];
+        expectedResiduals[i] = zBedProbePoints[i] + newPosition[Z_AXIS];
+        sumOfSquares += sq(expectedResiduals[i]);
+      }
+
+      expectedRmsError = SQRT(sumOfSquares / numPoints);
+
+    } while (iteration < 2);
+
+    // convert delta_endstop_adj;
+    Mechanics.Convert_endstop_adj();
+
+    SERIAL_MV("Calibrated ", numFactors);
+    SERIAL_MV(" factors using ", numPoints);
+    SERIAL_MV(" points, deviation before ", SQRT(initialSumOfSquares / numPoints), 4);
+    SERIAL_MV(" after ", expectedRmsError, 4);
+    SERIAL_EOL();
+
+    Mechanics.recalc_delta_settings();
+
+    SERIAL_MV("Endstops X", Mechanics.delta_endstop_adj[A_AXIS], 3);
+    SERIAL_MV(" Y", Mechanics.delta_endstop_adj[B_AXIS], 3);
+    SERIAL_MV(" Z", Mechanics.delta_endstop_adj[C_AXIS], 3);
+    SERIAL_MV(" height ", endstops.soft_endstop_max[C_AXIS], 3);
+    SERIAL_MV(" diagonal rod ", Mechanics.delta_diagonal_rod, 3);
+    SERIAL_MV(" delta radius ", Mechanics.delta_radius, 3);
+    SERIAL_MV(" Towers radius correction A", Mechanics.delta_tower_radius_adj[A_AXIS], 2);
+    SERIAL_MV(" B", Mechanics.delta_tower_radius_adj[B_AXIS], 2);
+    SERIAL_MV(" C", Mechanics.delta_tower_radius_adj[C_AXIS], 2);
+    SERIAL_EOL();
+
+    endstops.enable(true);
+    Mechanics.Home();
+    endstops.not_homing();
+
+    #if ENABLED(DELTA_HOME_TO_SAFE_ZONE)
+      Mechanics.do_blocking_move_to_z(Mechanics.delta_clip_start_height);
+    #endif
+    clean_up_after_endstop_or_probe_move();
+    #if HOTENDS > 1
+      tool_change(old_tool_index, 0, true);
+    #endif
+
+    #if HAS_NEXTION_MANUAL_BED
+      LcdBedLevelOff();
+    #endif
+
+  }
+
+#elif ENABLED(DELTA_AUTO_CALIBRATION_2)
+
+  /**
+   * G33: Delta AutoCalibration Algorithm based on Thinkyhead Marlin
+   *       Calibrate height, endstops, delta radius, and tower angles.
+   *
+   * Parameters:
+   *
+   *   Pn Number of probe points:
+   *
+   *      P1     Probe center and set height only.
+   *      P2     Probe center and towers. Set height, endstops, and delta radius.
+   *      P3     Probe all positions: center, towers and opposite towers. Set all.
+   *      P4-P7  Probe all positions at different locations and average them.
+   *
+   *   T   Don't calibrate tower angle corrections
+   *
+   *   Cn.nn Calibration precision; when omitted calibrates to maximum precision
+   *
+   *   Vn Verbose level:
+   *
+   *      V0  Dry-run mode. Report settings and probe results. No calibration.
+   *      V1  Report settings
+   *      V2  Report settings and probe results
+   *
+   *   E   Engage the probe for each point
+   */
+
+  void print_signed_float(const char * const prefix, const float &f) {
+    SERIAL_MSG("  ");
+    SERIAL_PS(prefix);
+    SERIAL_CHR(':');
+    if (f >= 0) SERIAL_CHR('+');
+    SERIAL_VAL(f, 2);
+  }
+
+  inline void gcode_G33() {
+
+    const int8_t probe_points = parser.seen('P') ? parser.value_int() : 4;
+    if (!WITHIN(probe_points, 1, 7)) {
+      SERIAL_EM("?(P)oints is implausible (1-7).");
+      return;
+    }
+
+    const int8_t verbose_level = parser.seen('V') ? parser.value_byte() : 1;
+    if (!WITHIN(verbose_level, 0, 2)) {
+      SERIAL_EM("?(V)erbose Level is implausible (0-2).");
+      return;
+    }
+
+    const float calibration_precision = parser.seen('C') ? parser.value_float() : 0.0;
+    if (calibration_precision < 0) {
+      SERIAL_EM("?(C)alibration precision is implausible (>0).");
+      return;
+    }
+
+    const bool  towers_set = !parser.seen('T'),
+                stow_after_each       = parser.seen('E') && parser.value_bool(),
+                _1p_calibration       = probe_points == 1,
+                _4p_calibration       = probe_points == 2,
+                _4p_towers_points     = _4p_calibration && towers_set,
+                _4p_opposite_points   = _4p_calibration && !towers_set,
+                _7p_calibration       = probe_points >= 3,
+                _7p_half_circle       = probe_points == 3,
+                _7p_double_circle     = probe_points == 5,
+                _7p_triple_circle     = probe_points == 6,
+                _7p_quadruple_circle  = probe_points == 7,
+                _7p_multi_circle      = _7p_double_circle || _7p_triple_circle || _7p_quadruple_circle,
+                _7p_intermed_points   = _7p_calibration && !_7p_half_circle;
+
+    const static char save_message[] PROGMEM = "Save with M500 and/or copy to configuration_delta.h";
+    int8_t iterations = 0;
+    float test_precision,
+          zero_std_dev = (verbose_level ? 999.0 : 0.0), // 0.0 in dry-run mode : forced end
+          zero_std_dev_old = zero_std_dev,
+          e_old[XYZ] = {
+            Mechanics.delta_endstop_adj[A_AXIS],
+            Mechanics.delta_endstop_adj[B_AXIS],
+            Mechanics.delta_endstop_adj[C_AXIS]
+          },
+          dr_old = Mechanics.delta_radius,
+          zh_old = Mechanics.delta_height,
+          alpha_old = Mechanics.delta_tower_radius_adj[A_AXIS],
+          beta_old = Mechanics.delta_tower_radius_adj[B_AXIS];
+
+    SERIAL_EM("G33 Auto Calibrate");
+
+    stepper.synchronize();
+    #if HAS_LEVELING
+      bedlevel.reset_bed_level(); // After calibration bed-level data is no longer valid
+    #endif
+    #if HOTENDS > 1
+      const uint8_t old_tool_index = active_extruder;
+      tool_change(0, 0, true);
+    #endif
+    setup_for_endstop_or_probe_move();
+    endstops.enable(true);
+    Mechanics.Home();
+    endstops.not_homing();
+    probe.set_deployed(true);
+
+    //Mechanics.do_blocking_move_to_z(_Z_PROBE_DEPLOY_HEIGHT, Mechanics.homing_feedrate_mm_s[Z_AXIS]);
+    //stepper.synchronize();  // wait until the machine is idle
+
+    // print settings
+
+    SERIAL_MSG("Checking... AC");
+    if (verbose_level == 0) SERIAL_MSG(" (DRY-RUN)");
+    SERIAL_EOL();
+    LCD_MESSAGEPGM(MSG_DELTA_CHECKING);
+
+    SERIAL_MV(".Height:", Mechanics.delta_height, 2);
+    if (!_1p_calibration) {
+      print_signed_float(PSTR("  Ex"), Mechanics.delta_endstop_adj[A_AXIS]);
+      print_signed_float(PSTR("Ey"), Mechanics.delta_endstop_adj[B_AXIS]);
+      print_signed_float(PSTR("Ez"), Mechanics.delta_endstop_adj[C_AXIS]);
+      SERIAL_MV("    Radius:", Mechanics.delta_radius, 2);
+    }
+    SERIAL_EOL();
+    if (_7p_calibration && towers_set) {
+      SERIAL_MSG(".Tower angle:   ");
+      print_signed_float(PSTR("Tx"), Mechanics.delta_tower_radius_adj[A_AXIS]);
+      print_signed_float(PSTR("Ty"), Mechanics.delta_tower_radius_adj[B_AXIS]);
+      print_signed_float(PSTR("Tz"), Mechanics.delta_tower_radius_adj[C_AXIS]);
+      SERIAL_EOL();
+    }
+
+    do {
+
+      float z_at_pt[13] = { 0 }, S1 = 0.0, S2 = 0.0;
+      int16_t N = 0;
+
+      test_precision = zero_std_dev_old != 999.0 ? (zero_std_dev + zero_std_dev_old) / 2 : zero_std_dev;
+
+      iterations++;
+
+      if (!_7p_half_circle && !_7p_triple_circle) { // probe the center
+        z_at_pt[0] += probe.check_pt(0.0, 0.0, stow_after_each, 1);
+      }
+      if (_7p_calibration) { // probe extra center points
+        for (int8_t axis = _7p_multi_circle ? 11 : 9; axis > 0; axis -= _7p_multi_circle ? 2 : 4) {
+          const float a = RADIANS(180 + 30 * axis), r = Mechanics.delta_probe_radius * 0.1;
+          z_at_pt[0] += probe.check_pt(cos(a) * r, sin(a) * r, stow_after_each, 1);
+        }
+        z_at_pt[0] /= float(_7p_double_circle ? 7 : probe_points);
+      }
+      if (!_1p_calibration) {  // probe the radius
+        bool zig_zag = true;
+        const uint8_t start = _4p_opposite_points ? 3 : 1,
+                       step = _4p_calibration ? 4 : _7p_half_circle ? 2 : 1;
+        for (uint8_t axis = start; axis < 13; axis += step) {
+          const float offset_circles = _7p_quadruple_circle ? (zig_zag ? 1.5 : 1.0) :
+                                       _7p_triple_circle    ? (zig_zag ? 1.0 : 0.5) :
+                                       _7p_double_circle    ? (zig_zag ? 0.5 : 0.0) : 0;
+          for (float circles = -offset_circles ; circles <= offset_circles; circles++) {
+            const float a = RADIANS(180 + 30 * axis),
+                        r = Mechanics.delta_probe_radius * (1 + circles * (zig_zag ? 0.1 : -0.1));
+            z_at_pt[axis] += probe.check_pt(cos(a) * r, sin(a) * r, stow_after_each, 1);
+          }
+          zig_zag = !zig_zag;
+          z_at_pt[axis] /= (2 * offset_circles + 1);
+        }
+      }
+      if (_7p_intermed_points) { // average intermediates to tower and opposites
+        for (uint8_t axis = 1; axis <= 11; axis += 2)
+          z_at_pt[axis] = (z_at_pt[axis] + (z_at_pt[axis + 1] + z_at_pt[(axis + 10) % 12 + 1]) / 2.0) / 2.0;
+      }
+
+      S1 += z_at_pt[0];
+      S2 += sq(z_at_pt[0]);
+      N++;
+      if (!_1p_calibration) { // std dev from zero plane
+        for (uint8_t axis = (_4p_opposite_points ? 3 : 1); axis < 13; axis += (_4p_calibration ? 4 : 2)) {
+          S1 += z_at_pt[axis];
+          S2 += sq(z_at_pt[axis]);
+          N++;
+        }
+      }
+      zero_std_dev_old = zero_std_dev;
+      zero_std_dev = round(SQRT(S2 / N) * 1000.0) / 1000.0 + 0.00001;
+
+      if (iterations == 1) Mechanics.delta_height = zh_old; // reset height after 1st probe change
+
+      // Solve matrices
+
+      if (zero_std_dev < test_precision && zero_std_dev > calibration_precision) {
+        COPY_ARRAY(e_old, Mechanics.delta_endstop_adj);
+        dr_old = Mechanics.delta_radius;
+        zh_old = Mechanics.delta_height;
+        alpha_old = Mechanics.delta_tower_radius_adj[A_AXIS];
+        beta_old = Mechanics.delta_tower_radius_adj[B_AXIS];
+
+        float e_delta[XYZ] = { 0.0 }, r_delta = 0.0, t_alpha = 0.0, t_beta = 0.0;
+        const float r_diff = Mechanics.delta_radius - Mechanics.delta_probe_radius,
+                    h_factor = 1.00 + r_diff * 0.001,                          // 1.02 for r_diff = 20mm
+                    r_factor = -(1.75 + 0.005 * r_diff + 0.001 * sq(r_diff)),  // 2.25 for r_diff = 20mm
+                    a_factor = 100.0 / Mechanics.delta_probe_radius;               // 1.25 for cal_rd = 80mm
+
+        #define ZP(N,I) ((N) * z_at_pt[I])
+        #define Z1000(I) ZP(1.00, I)
+        #define Z1050(I) ZP(h_factor, I)
+        #define Z0700(I) ZP(h_factor * 2.0 / 3.00, I)
+        #define Z0350(I) ZP(h_factor / 3.00, I)
+        #define Z0175(I) ZP(h_factor / 6.00, I)
+        #define Z2250(I) ZP(r_factor, I)
+        #define Z0750(I) ZP(r_factor / 3.00, I)
+        #define Z0375(I) ZP(r_factor / 6.00, I)
+        #define Z0444(I) ZP(a_factor * 4.0 / 9.0, I)
+        #define Z0888(I) ZP(a_factor * 8.0 / 9.0, I)
+
+        switch (probe_points) {
+          case 1:
+            test_precision = 0.00;
+            LOOP_XYZ(i) e_delta[i] = Z1000(0);
+            break;
+
+          case 2:
+            if (towers_set) {
+              e_delta[X_AXIS] = Z1050(0) + Z0700(1) - Z0350(5) - Z0350(9);
+              e_delta[Y_AXIS] = Z1050(0) - Z0350(1) + Z0700(5) - Z0350(9);
+              e_delta[Z_AXIS] = Z1050(0) - Z0350(1) - Z0350(5) + Z0700(9);
+              r_delta         = Z2250(0) - Z0750(1) - Z0750(5) - Z0750(9);
+            }
+            else {
+              e_delta[X_AXIS] = Z1050(0) - Z0700(7) + Z0350(11) + Z0350(3);
+              e_delta[Y_AXIS] = Z1050(0) + Z0350(7) - Z0700(11) + Z0350(3);
+              e_delta[Z_AXIS] = Z1050(0) + Z0350(7) + Z0350(11) - Z0700(3);
+              r_delta         = Z2250(0) - Z0750(7) - Z0750(11) - Z0750(3);
+            }
+            break;
+
+          default:
+            e_delta[X_AXIS] = Z1050(0) + Z0350(1) - Z0175(5) - Z0175(9) - Z0350(7) + Z0175(11) + Z0175(3);
+            e_delta[Y_AXIS] = Z1050(0) - Z0175(1) + Z0350(5) - Z0175(9) + Z0175(7) - Z0350(11) + Z0175(3);
+            e_delta[Z_AXIS] = Z1050(0) - Z0175(1) - Z0175(5) + Z0350(9) + Z0175(7) + Z0175(11) - Z0350(3);
+            r_delta         = Z2250(0) - Z0375(1) - Z0375(5) - Z0375(9) - Z0375(7) - Z0375(11) - Z0375(3);
+            
+            if (towers_set) {
+              t_alpha = Z0444(1) - Z0888(5) + Z0444(9) + Z0444(7) - Z0888(11) + Z0444(3);
+              t_beta  = Z0888(1) - Z0444(5) - Z0444(9) + Z0888(7) - Z0444(11) - Z0444(3);
+            }
+            break;
+        }
+
+        LOOP_XYZ(axis) Mechanics.delta_endstop_adj[axis] += e_delta[axis];
+        Mechanics.delta_radius += r_delta;
+        Mechanics.delta_tower_radius_adj[A_AXIS] += t_alpha;
+        Mechanics.delta_tower_radius_adj[B_AXIS] += t_beta;
+
+        // adjust delta_height and endstops by the max amount
+        const float z_temp = MAX3(Mechanics.delta_endstop_adj[A_AXIS], Mechanics.delta_endstop_adj[B_AXIS], Mechanics.delta_endstop_adj[C_AXIS]);
+        Mechanics.delta_height -= z_temp;
+        LOOP_XYZ(i) Mechanics.delta_endstop_adj[i] -= z_temp;
+
+        Mechanics.recalc_delta_settings();
+      }
+      else if(zero_std_dev >= test_precision) {   // step one back
+        COPY_ARRAY(Mechanics.delta_endstop_adj, e_old);
+        Mechanics.delta_radius = dr_old;
+        Mechanics.delta_height = zh_old;
+        Mechanics.delta_tower_radius_adj[A_AXIS] = alpha_old;
+        Mechanics.delta_tower_radius_adj[B_AXIS] = beta_old;
+
+        Mechanics.recalc_delta_settings();
+      }
+
+      // print report
+      if (verbose_level != 1) {
+        SERIAL_MSG(".    ");
+        print_signed_float(PSTR("c"), z_at_pt[0]);
+        if (_4p_towers_points || _7p_calibration) {
+          print_signed_float(PSTR("   x"), z_at_pt[1]);
+          print_signed_float(PSTR(" y"), z_at_pt[5]);
+          print_signed_float(PSTR(" z"), z_at_pt[9]);
+        }
+        if (!_4p_opposite_points) SERIAL_EOL();
+        if ((_4p_opposite_points) || _7p_calibration) {
+          if (_7p_calibration) {
+            SERIAL_CHR('.');
+            SERIAL_SP(13);
+          }
+          print_signed_float(PSTR("  yz"), z_at_pt[7]);
+          print_signed_float(PSTR("zx"), z_at_pt[11]);
+          print_signed_float(PSTR("xy"), z_at_pt[3]);
+          SERIAL_EOL();
+        }
+      }
+      if (test_precision != 0.0) {
+        if (zero_std_dev >= test_precision || zero_std_dev <= calibration_precision) {  // end iterations
+          SERIAL_MSG("Calibration OK");
+          SERIAL_SP(36);
+          if (zero_std_dev >= test_precision)
+            SERIAL_MSG("rolling back.");
+          else
+            SERIAL_MV("std dev:", zero_std_dev, 3);
+          SERIAL_EOL();
+          LCD_MESSAGEPGM(MSG_DELTA_AUTO_CALIBRATE_OK);
+        }
+        else {
+          char mess[15] = "No convergence";
+          if (iterations < 31)
+            sprintf_P(mess, PSTR("Iteration:%02i"), (int)iterations);
+          SERIAL_TXT(mess);
+          SERIAL_SP(38);
+          SERIAL_EMV("std dev:", zero_std_dev, 3);
+          lcd_setstatus(mess);
+        }
+        SERIAL_MV(".Height:", Mechanics.delta_height, 2);
+        if (!_1p_calibration) {
+          print_signed_float(PSTR("  Ex"), Mechanics.delta_endstop_adj[A_AXIS]);
+          print_signed_float(PSTR("Ey"), Mechanics.delta_endstop_adj[B_AXIS]);
+          print_signed_float(PSTR("Ez"), Mechanics.delta_endstop_adj[C_AXIS]);
+          SERIAL_MV("    Radius:", Mechanics.delta_radius, 2);
+        }
+        SERIAL_EOL();
+        if (_7p_calibration && towers_set) {
+          SERIAL_MSG(".Tower angle :  ");
+          print_signed_float(PSTR("Tx"), Mechanics.delta_tower_radius_adj[A_AXIS]);
+          print_signed_float(PSTR("Ty"), Mechanics.delta_tower_radius_adj[B_AXIS]);
+          print_signed_float(PSTR("Tz"), Mechanics.delta_tower_radius_adj[C_AXIS]);
+          SERIAL_EOL();
+        }
+        if (zero_std_dev >= test_precision || zero_std_dev <= calibration_precision) {
+          SERIAL_PS(save_message);
+          SERIAL_EOL();
+        }
+      }
+      else {
+        if (verbose_level == 0) {
+          SERIAL_MSG("End DRY-RUN");
+          SERIAL_SP(39);
+          SERIAL_EMV("std dev:", zero_std_dev, 3);
+        }
+        else {
+          SERIAL_MSG("Calibration OK");
+          LCD_MESSAGEPGM(MSG_DELTA_AUTO_CALIBRATE_OK);
+          SERIAL_PS(save_message);
+          SERIAL_EOL();
+        }
+      }
+
+      stepper.synchronize();
+
+      // Homing
+      endstops.enable(true);
+      Mechanics.Home();
+      endstops.not_homing();
+
+    } while (zero_std_dev < test_precision && zero_std_dev > calibration_precision && iterations < 31);
+
+    #if ENABLED(DELTA_HOME_TO_SAFE_ZONE)
+      Mechanics.do_blocking_move_to_z(Mechanics.delta_clip_start_height);
+    #endif
+    probe.set_deployed(false);
+    clean_up_after_endstop_or_probe_move();
+    #if HOTENDS > 1
+      tool_change(old_tool_index, 0, true);
+    #endif
+  }
+
+#elif ENABLED(DELTA_AUTO_CALIBRATION_3)
+
+  /**
+   * G33: Delta AutoCalibration Algorithm based on Rich Cattell Marlin
+   * Usage:
+   *    G33 <An> <En> <Rn> <In> <Dn> <Tn>
+   *      A = Autocalibration +- precision
+   *      E = Adjust Endstop +- precision
+   *      R = Adjust Endstop & Delta Radius +- precision
+   *      I = Adjust Tower
+   *      D = Adjust Diagonal Rod
+   *      T = Adjust Tower Radius
+   */
+  inline void gcode_G33() {
+
+    // Homing
+    home_all_axes();
+
+    Mechanics.do_blocking_move_to_z(_Z_PROBE_DEPLOY_HEIGHT, Mechanics.homing_feedrate_mm_s[Z_AXIS]);
+
+    stepper.synchronize();  // wait until the machine is idle
+
+    SERIAL_EM("Starting Auto Calibration...");
+    LCD_MESSAGEPGM("Auto Calibration...");
+
+    ac_prec = ((parser.seen('A') || parser.seen('E') || parser.seen('R')) && parser.has_value()) ? constrain(parser.value_float(), 0.01, 1) : AUTOCALIBRATION_PRECISION;
+
+    SERIAL_MV("Calibration precision: +/-", ac_prec, 2);
+    SERIAL_EM(" mm");
+
+    // Probe all points
+    bed_probe_all();
+
+    // Show calibration report      
+    calibration_report();
+
+    if (parser.seen('E')) {
+      SERIAL_EM("Calibration Endstop.");
+      int iteration = 0;
+      do {
+        iteration ++;
+        SERIAL_EMV("Iteration: ", iteration);
+
+        SERIAL_EM("Checking/Adjusting Endstop offsets");
+        adj_endstops();
+
+        bed_probe_all();
+        calibration_report();
+      } while (FABS(bed_level_x) > ac_prec
+            or FABS(bed_level_y) > ac_prec
+            or FABS(bed_level_z) > ac_prec);
+
+      SERIAL_EM("Endstop adjustment complete");
+    }
+
+    if (parser.seen('R')) {
+      SERIAL_EM("Calibration Endstop & Delta Radius.");
+      int iteration = 0;
+      do {
+        iteration ++;
+        SERIAL_EMV("Iteration: ", iteration);
+
+        SERIAL_EM("Checking/Adjusting Endstop offsets");
+        adj_endstops();
+
+        bed_probe_all();
+        calibration_report();
+
+        SERIAL_EM("Checking delta radius");
+        adj_deltaradius();
+
+      } while (FABS(bed_level_c) > ac_prec
+            or FABS(bed_level_x) > ac_prec
+            or FABS(bed_level_y) > ac_prec
+            or FABS(bed_level_z) > ac_prec);
+
+      SERIAL_EM("Endstop & Delta Radius adjustment complete");
+    }
+
+    if (parser.seen('I')) {
+      SERIAL_EMV("Adjusting Tower Delta for tower", parser.value_byte());
+      adj_tower_delta(parser.value_byte());
+      SERIAL_EM("Tower Delta adjustment complete");
+    }
+
+    if (parser.seen('D')) {
+      SERIAL_EM("Adjusting Diagonal Rod Length");
+      adj_diagrod_length();
+      SERIAL_EM("Diagonal Rod Length adjustment complete");
+    }
+
+    if (parser.seen('T')) {
+      SERIAL_EMV("Adjusting Tower Radius for tower", parser.value_byte());
+      adj_tower_radius(parser.value_byte());
+      SERIAL_EM("Tower Radius adjustment complete");
+    }
+
+    if (parser.seen('A')) {
+      SERIAL_EM("Calibration All.");
+      int iteration = 0;
+      bool dr_adjusted;
+
+      do {
+        do {
+          iteration ++;
+          SERIAL_EMV("Iteration: ", iteration);
+
+          SERIAL_EM("Checking/Adjusting endstop offsets");
+          adj_endstops();
+
+          bed_probe_all();
+          calibration_report();
+
+          if (FABS(bed_level_c) > ac_prec) {
+            SERIAL_EM("Checking delta radius");
+            dr_adjusted = adj_deltaradius();
+          }
+          else
+            dr_adjusted = false;
+
+          #if ENABLED(DEBUG_LEVELING_FEATURE)
+            if (DEBUGGING(LEVELING)) {
+              SERIAL_EMV("bed_level_c = ", bed_level_c, 4);
+              SERIAL_EMV("bed_level_x = ", bed_level_x, 4);
+              SERIAL_EMV("bed_level_y = ", bed_level_y, 4);
+              SERIAL_EMV("bed_level_z = ", bed_level_z, 4);
+            }
+          #endif
+
+        } while (FABS(bed_level_c) > ac_prec
+              or FABS(bed_level_x) > ac_prec
+              or FABS(bed_level_y) > ac_prec
+              or FABS(bed_level_z) > ac_prec
+              or dr_adjusted);
+
+        if  (FABS(bed_level_ox) > ac_prec
+          or FABS(bed_level_oy) > ac_prec
+          or FABS(bed_level_oz) > ac_prec) {
+          SERIAL_EM("Checking for tower geometry errors..");
+          if (fix_tower_errors() != 0 ) {
+            // Tower positions have been changed .. home to endstops
+            SERIAL_EM("Tower Positions changed .. Homing");
+            home_all_axes();
+            probe.raise(_Z_PROBE_DEPLOY_HEIGHT);
+          }
+          else {
+            SERIAL_EM("Checking Diagonal Rod Length");
+            if (adj_diagrod_length() != 0) { 
+              // If diagonal rod length has been changed .. home to endstops
+              SERIAL_EM("Diagonal Rod Length changed .. Homing");
+              home_all_axes();
+              probe.raise(_Z_PROBE_DEPLOY_HEIGHT);
+            }
+          }
+          bed_probe_all();
+          calibration_report();
+        }
+
+        #if ENABLED(DEBUG_LEVELING_FEATURE)
+          if (DEBUGGING(LEVELING)) {
+            SERIAL_EMV("bed_level_c = ", bed_level_c, 4);
+            SERIAL_EMV("bed_level_x = ", bed_level_x, 4);
+            SERIAL_EMV("bed_level_y = ", bed_level_y, 4);
+            SERIAL_EMV("bed_level_z = ", bed_level_z, 4);
+            SERIAL_EMV("bed_level_ox = ", bed_level_ox, 4);
+            SERIAL_EMV("bed_level_oy = ", bed_level_oy, 4);
+            SERIAL_EMV("bed_level_oz = ", bed_level_oz, 4);
+          }
+        #endif
+      } while(FABS(bed_level_c) > ac_prec
+           or FABS(bed_level_x) > ac_prec
+           or FABS(bed_level_y) > ac_prec
+           or FABS(bed_level_z) > ac_prec
+           or FABS(bed_level_ox) > ac_prec
+           or FABS(bed_level_oy) > ac_prec
+           or FABS(bed_level_oz) > ac_prec);
+
+      SERIAL_EM("Autocalibration Complete");
+    }
+
+    probe.set_deployed(false);
+
+    // reset LCD alert message
+    lcd_reset_alert_level();
+
+    clean_up_after_endstop_or_probe_move();
+
+    #if ENABLED(DEBUG_LEVELING_FEATURE)
+      if (DEBUGGING(LEVELING)) SERIAL_EM("<<< gcode_G33");
+    #endif
+
+    report_current_position();
+    KEEPALIVE_STATE(IN_HANDLER);
+  }
+
+#endif // DELTA_AUTO_CALIBRATION_1, DELTA_AUTO_CALIBRATION_2 or DELTA_AUTO_CALIBRATION_3
+
+#if ENABLED(G38_PROBE_TARGET)
+
+  static bool G38_run_probe() {
+
+    bool G38_pass_fail = false;
+
+    // Get direction of move and retract
+    float retract_mm[XYZ];
+    LOOP_XYZ(i) {
+      float dist = Mechanics.destination[i] - Mechanics.current_position[i];
+      retract_mm[i] = FABS(dist) < G38_MINIMUM_MOVE ? 0 : Mechanics.home_bump_mm((AxisEnum)i) * (dist > 0 ? -1 : 1);
+    }
+
+    stepper.synchronize();  // wait until the machine is idle
+
+    // Move until Mechanics.destination reached or target hit
+    endstops.enable(true);
+    G38_move = true;
+    G38_endstop_hit = false;
+    Mechanics.prepare_move_to_destination();
+    stepper.synchronize();
+    G38_move = false;
+
+    endstops.hit_on_purpose();
+    Mechanics.set_current_from_steppers_for_axis(ALL_AXES);
+    Mechanics.sync_plan_position();
+
+    // Only do remaining moves if target was hit
+    if (G38_endstop_hit) {
+
+      G38_pass_fail = true;
+
+      // Move away by the retract distance
+      Mechanics.set_destination_to_current();
+      LOOP_XYZ(i) Mechanics.destination[i] += retract_mm[i];
+      endstops.enable(false);
+      Mechanics.prepare_move_to_destination();
+      stepper.synchronize();
+
+      Mechanics.feedrate_mm_s /= 4;
+
+      // Bump the target more slowly
+      LOOP_XYZ(i) Mechanics.destination[i] -= retract_mm[i] * 2;
+
+      endstops.enable(true);
+      G38_move = true;
+      Mechanics.prepare_move_to_destination();
+      stepper.synchronize();
+      G38_move = false;
+
+      Mechanics.set_current_from_steppers_for_axis(ALL_AXES);
+      Mechanics.sync_plan_position();
+    }
+
+    endstops.hit_on_purpose();
+    endstops.not_homing();
+    return G38_pass_fail;
+  }
+
+  /**
+   * G38.2 - probe toward workpiece, stop on contact, signal error if failure
+   * G38.3 - probe toward workpiece, stop on contact
+   *
+   * Like G28 except uses Z min endstop for all axes
+   */
+  inline void gcode_G38(bool is_38_2) {
+    // Get X Y Z E F
+    gcode_get_destination();
+
+    setup_for_endstop_or_probe_move();
+
+    // If any axis has enough movement, do the move
+    LOOP_XYZ(i)
+      if (FABS(Mechanics.destination[i] - Mechanics.current_position[i]) >= G38_MINIMUM_MOVE) {
+        if (!parser.seen('F')) Mechanics.feedrate_mm_s = Mechanics.homing_feedrate_mm_s[i];
+        // If G38.2 fails throw an error
+        if (!G38_run_probe() && is_38_2) {
+          SERIAL_LM(ER, "Failed to reach target");
+        }
+        break;
+      }
+
+    clean_up_after_endstop_or_probe_move();
+  }
+
+#endif // G38_PROBE_TARGET
+
+/**
+ * G60:  save current position
+ *        S<slot> specifies memory slot # (0-based) to save into (default 0)
+ */
+inline void gcode_G60() {
+  uint8_t slot = 0;
+  if (parser.seen('S')) slot = parser.value_byte();
+
+  if (slot >= NUM_POSITON_SLOTS) {
+    SERIAL_LMV(ER, MSG_INVALID_POS_SLOT, (int)NUM_POSITON_SLOTS);
+    return;
+  } 
+  COPY_ARRAY(Mechanics.stored_position[slot], Mechanics.current_position);
+  pos_saved = true;
+
+  SERIAL_MSG(MSG_SAVED_POS);
+  SERIAL_MV(" S", slot);
+  SERIAL_MV("<-X:", Mechanics.stored_position[slot][X_AXIS]);
+  SERIAL_MV(" Y:", Mechanics.stored_position[slot][Y_AXIS]);
+  SERIAL_MV(" Z:", Mechanics.stored_position[slot][Z_AXIS]);
+  SERIAL_EMV(" E:", Mechanics.stored_position[slot][E_AXIS]);
+}
+
+/**
+ * G61:  Apply/restore saved coordinates to the active extruder.
+ *        X Y Z E - Value to add at stored coordinates.
+ *        F<speed> - Set Feedrate.
+ *        S<slot> specifies memory slot # (0-based) to save into (default 0).
+ */
+inline void gcode_G61() {
+  if (!pos_saved) return;
+
+  uint8_t slot = 0;
+  if (parser.seen('S')) slot = parser.value_byte();
+
+  if (slot >= NUM_POSITON_SLOTS) {
+    SERIAL_LMV(ER, MSG_INVALID_POS_SLOT, (int)NUM_POSITON_SLOTS);
+    return;
+  }
+
+  SERIAL_MSG(MSG_RESTORING_POS);
+  SERIAL_MV(" S", slot);
+  SERIAL_MSG("->");
+
+  if (parser.seen('F') && parser.value_linear_units() > 0.0)
+    Mechanics.feedrate_mm_s = MMM_TO_MMS(parser.value_linear_units());
+
+  LOOP_XYZE(i) {
+    if (parser.seen(axis_codes[i])) {
+      Mechanics.destination[i] = parser.value_axis_units((AxisEnum)i) + Mechanics.stored_position[slot][i];
+    }
+    else {
+      Mechanics.destination[i] = Mechanics.current_position[i];
+    }
+    SERIAL_MV(" ", axis_codes[i]);
+    SERIAL_MV(":", Mechanics.destination[i]);
+  }
+  SERIAL_EOL();
+
+  // finish moves
+  Mechanics.prepare_move_to_destination();
+  stepper.synchronize();
+}
+
+/**
+ * G92: Set current position to given X Y Z E
+ */
+inline void gcode_G92() {
+  bool didXYZ = false,
+       didE = parser.seen('E');
+
+  if (!didE) stepper.synchronize();
+
+  LOOP_XYZE(i) {
+    if (parser.seen(axis_codes[i])) {
+      #if IS_SCARA
+        Mechanics.current_position[i] = parser.value_axis_units((AxisEnum)i);
+        if (i != E_AXIS) didXYZ = true;
+      #else
+        #if ENABLED(WORKSPACE_OFFSETS)
+          const float p = Mechanics.current_position[i];
+        #endif
+        float v = parser.value_axis_units((AxisEnum)i);
+
+        Mechanics.current_position[i] = v;
+
+        if (i != E_AXIS) {
+          didXYZ = true;
+          #if ENABLED(WORKSPACE_OFFSETS)
+            Mechanics.position_shift[i] += v - p; // Offset the coordinate space
+            endstops.update_software_endstops((AxisEnum)i);
+          #endif
+        }
+      #endif
+    }
+  }
+  if (didXYZ)
+    Mechanics.sync_plan_position();
+  else if (didE)
+    Mechanics.sync_plan_position_e();
+
+  report_current_position();
+}
+
+#if HAS(RESUME_CONTINUE)
+
+  /**
+   * M0: Unconditional stop - Wait for user button press on LCD
+   * M1: Conditional stop   - Wait for user button press on LCD
+   */
+  inline void gcode_M0_M1() {
+    const char * const args = parser.string_arg;
+
+    millis_t ms = 0;
+    bool hasP = false, hasS = false;
+    if (parser.seen('P')) {
+      ms = parser.value_millis(); // milliseconds to wait
+      hasP = ms > 0;
+    }
+    if (parser.seen('S')) {
+      ms = parser.value_millis_from_seconds(); // seconds to wait
+      hasS = ms > 0;
+    }
+
+    #if ENABLED(ULTIPANEL)
+
+      if (!hasP && !hasS && *args != '\0')
+        lcd_setstatus(args, true);
+      else {
+        LCD_MESSAGEPGM(MSG_USERWAIT);
+        #if ENABLED(LCD_PROGRESS_BAR) && PROGRESS_MSG_EXPIRE > 0
+          dontExpireStatus();
+        #endif
+      }
+
+    #else
+
+      if (!hasP && !hasS && *args != '\0')
+        SERIAL_LV(ECHO, args);
+
+    #endif
+
+    wait_for_user = true;
+    KEEPALIVE_STATE(PAUSED_FOR_USER);
+
+    stepper.synchronize();
+    refresh_cmd_timeout();
+
+    if (ms > 0) {
+      ms += previous_cmd_ms;  // wait until this time for a click
+      while (PENDING(millis(), ms) && wait_for_user) idle();
+    }
+    else {
+      #if ENABLED(ULTIPANEL)
+        if (lcd_detected()) {
+          while (wait_for_user) idle();
+          IS_SD_PRINTING ? LCD_MESSAGEPGM(MSG_RESUMING) : LCD_MESSAGEPGM(WELCOME_MSG);
+        }
+      #else
+        while (wait_for_user) idle();
+      #endif
+    }
+
+    wait_for_user = false;
+    KEEPALIVE_STATE(IN_HANDLER);
+  }
+#endif // HAS_RESUME_CONTINUE
+
+#if HAS_MULTI_MODE
+
+  /**
+   * M3: Setting laser beam or fire laser - CNC clockwise speed
+   * M4: Turn on laser beam or CNC counter clockwise speed
+   *      S - Laser intensity or CNC speed
+   *      L - Laser Duration
+   *      P - PPM
+   *      D - Diagnostic
+   *      B - Set mode
+   */
+  inline void gcode_M3_M4(bool clockwise) {
+    stepper.synchronize();
+
+    switch (printer_mode) {
+
+      #if ENABLED(LASER)
+        case PRINTER_MODE_LASER: {
+          if (IsRunning()) {
+            if (parser.seen('S')) laser.intensity = parser.value_float();
+            if (parser.seen('L')) laser.duration = parser.value_ulong();
+            if (parser.seen('P')) laser.ppm = parser.value_float();
+            if (parser.seen('D')) laser.diagnostics = parser.value_bool();
+            if (parser.seen('B')) laser_set_mode(parser.value_int());
+          }
+
+          laser.status = LASER_ON;
+          laser.fired = LASER_FIRE_SPINDLE;
+
+        }
+        break;
+      #endif
+
+      #if ENABLED(CNCROUTER)
+        case PRINTER_MODE_CNC:
+          if (parser.seen('S')) setCNCRouterSpeed(parser.value_ulong(), clockwise);
+        break;
+      #endif
+
+      default: break; // other tools
+
+    } // printer_mode
+
+    Mechanics.prepare_move_to_destination();
+  }
+
+  /**
+   * M5: Turn off laser beam - CNC off
+   */
+  inline void gcode_M5() {
+    stepper.synchronize();
+
+    switch (printer_mode) {
+    
+      #if ENABLED(LASER)
+        case PRINTER_MODE_LASER: {
+          if (laser.status != LASER_OFF) {
+            laser.status = LASER_OFF;
+            laser.mode = CONTINUOUS;
+            laser.duration = 0;
+
+            if (laser.diagnostics)
+              SERIAL_EM("Laser M5 called and laser OFF");
+          }
+        }
+        break;
+      #endif
+
+      #if ENABLED(CNCROUTER)
+        case PRINTER_MODE_CNC:
+          disable_cncrouter();
+        break;
+      #endif
+
+      default: break; // other tools
+
+    } // printer_mode
+
+    Mechanics.prepare_move_to_destination();
+
+  }
+
+  #if ENABLED(CNCROUTER)
+    /*
+     * M6: CNC tool change
+     */
+    inline void gcode_M6() { tool_change_cnc(CNC_M6_TOOL_ID); }
+  #endif
+
+#endif // HAS_MULTI_MODE
+
+/**
+ * M17: Enable power on all stepper motors
+ */
+inline void gcode_M17() {
+  LCD_MESSAGEPGM(MSG_NO_MOVE);
+  stepper.enable_all_steppers();
+}
+
+#if HAS_SDSUPPORT
+
+  /**
+   * M20: List SD card to serial output
+   */
+  inline void gcode_M20() {
+    SERIAL_EM(MSG_BEGIN_FILE_LIST);
+    card.ls();
+    SERIAL_EM(MSG_END_FILE_LIST);
+  }
+
+  /**
+   * M21: Init SD Card
+   */
+  inline void gcode_M21() {
+    card.mount();
+  }
+
+  /**
+   * M22: Release SD Card
+   */
+  inline void gcode_M22() {
+    card.unmount();
+  }
+
+  /**
+   * M23: Select a file
+   */
+  inline void gcode_M23() {
+    card.selectFile(parser.string_arg);
+  }
+
+  /**
+   * M24: Start or Resume SD Print
+   */
+  inline void gcode_M24() {
+    #if ENABLED(PARK_HEAD_ON_PAUSE)
+      resume_print();
+    #endif
+
+    card.startFileprint();
+    print_job_counter.start();
+    #if HAS_POWER_CONSUMPTION_SENSOR
+      startpower = power_consumption_hour;
+    #endif
+  }
+
+  /**
+   * M25: Pause SD Print
+   */
+  inline void gcode_M25() {
+    card.pauseSDPrint();
+    print_job_counter.pause();
+    SERIAL_LM(REQUEST_PAUSE, "SD pause");
+
+    #if ENABLED(PARK_HEAD_ON_PAUSE)
+      enqueue_and_echo_commands_P(PSTR("M125")); // Must be enqueued with pauseSDPrint set to be last in the buffer
+    #endif
+  }
+
+  /**
+   * M26: Set SD Card file index
+   */
+  inline void gcode_M26() {
+    if (card.cardOK && parser.seen('S'))
+      card.setIndex(parser.value_long());
+  }
+
+  /**
+   * M27: Get SD Card status
+   */
+  inline void gcode_M27() {
+    card.printStatus();
+  }
+
+  /**
+   * M28: Start SD Write
+   */
+  inline void gcode_M28() {
+    card.startWrite(parser.string_arg, false);
+  }
+
+  /**
+   * M29: Stop SD Write
+   * Processed in write to file routine above
+   */
+  inline void gcode_M29() {
+    // card.saving = false;
+  }
+
+  /**
+   * M30 <filename>: Delete SD Card file
+   */
+  inline void gcode_M30() {
+    if (card.cardOK) {
+      card.closeFile();
+      card.deleteFile(parser.string_arg);
+    }
+  }
+
+#endif // SDSUPPORT
+
+/**
+ * M31: Get the time since the start of SD Print (or last M109)
+ */
+inline void gcode_M31() {
+  char buffer[21];
+  duration_t elapsed = print_job_counter.duration();
+  elapsed.toString(buffer);
+  lcd_setstatus(buffer);
+
+  SERIAL_LMT(ECHO, MSG_PRINT_TIME, buffer);
+}
+
+#if HAS_SDSUPPORT
+
+  /**
+   * M32: Make Directory
+   */
+  inline void gcode_M32() {
+    if (card.cardOK) {
+      card.makeDirectory(parser.string_arg);
+      card.mount();
+    }
+  }
+
+  /**
+   * M33: Close File and store location in restart.gcode
+   */
+  inline void gcode_M33() {
+    stopSDPrint(true);
+  }
+
+  /**
+   * M34: Select file and start SD print
+   */
+  inline void gcode_M34() {
+    if (card.sdprinting)
+      stepper.synchronize();
+
+    if (card.cardOK) {
+      char* namestartpos = (strchr(parser.string_arg, '@'));
+      if (namestartpos == NULL) {
+        namestartpos = parser.string_arg ; // default name position
+      }
+      else
+        namestartpos++; // to skip the '@'
+
+      SERIAL_MV("Open file: ", namestartpos);
+      SERIAL_EM(" and start print.");
+      card.selectFile(namestartpos);
+      if (parser.seen('S')) card.setIndex(parser.value_long());
+
+      Mechanics.feedrate_mm_s       = 20.0; // 20 units/sec
+      Mechanics.feedrate_percentage = 100;  // 100% Mechanics.feedrate_mm_s
+      card.startFileprint();
+      print_job_counter.start();
+      #if HAS_POWER_CONSUMPTION_SENSOR
+        startpower = power_consumption_hour;
+      #endif
+    }
+  }
+
+  #if ENABLED(NEXTION)
+    /**
+     * M35: Upload Firmware to Nextion from SD
+     */
+    inline void gcode_M35() {
+      UploadNewFirmware();
+    }
+  #endif
+
+#endif // SDSUPPORT
+
+/**
+ * M42: Change pin status via GCode
+ *
+ *  P<pin>  Pin number (LED if omitted)
+ *  S<byte> Pin status from 0 - 255
+ */
+inline void gcode_M42() {
+  if (!parser.seen('S')) return;
+
+  int pin_status = parser.value_int();
+  if (!WITHIN(pin_status, 0, 255)) return;
+
+  int pin_number = parser.seen('P') ? parser.value_int() : LED_PIN;
+  if (pin_number < 0) return;
+
+  if (pin_is_protected(pin_number)) {
+    SERIAL_LM(ER, MSG_ERR_PROTECTED_PIN);
+    return;
+  }
+
+  pinMode(pin_number, OUTPUT);
+  digitalWrite(pin_number, pin_status);
+  analogWrite(pin_number, pin_status);
+
+  #if FAN_COUNT > 0
+    switch (pin_number) {
+      #if HAS_FAN0
+        case FAN_PIN: fanSpeeds[0] = pin_status; break;
+      #endif
+      #if HAS_FAN1
+        case FAN1_PIN: fanSpeeds[1] = pin_status; break;
+      #endif
+      #if HAS_FAN2
+        case FAN2_PIN: fanSpeeds[2] = pin_status; break;
+      #endif
+      #if HAS_FAN3
+        case FAN3_PIN: fanSpeeds[3] = pin_status; break;
+      #endif
+    }
+  #endif
+}
+
+#if ENABLED(PINS_DEBUGGING)
+
+  #include "utility/pinsdebug.h"
+
+  inline void toggle_pins() {
+    const bool  I_flag  = parser.seen('I') && parser.value_bool();
+    const int   repeat  = parser.seen('R') ? parser.value_int() : 1,
+                start   = parser.seen('S') ? parser.value_int() : 0,
+                end     = parser.seen('E') ? parser.value_int() : NUM_DIGITAL_PINS - 1,
+                wait    = parser.seen('W') ? parser.value_int() : 500;
+
+    for (uint8_t pin = start; pin <= end; pin++) {
+
+      if (!I_flag && pin_is_protected(pin)) {
+        SERIAL_MV("Sensitive Pin: ", pin);
+        SERIAL_EM(" untouched.");
+      }
+      else {
+        SERIAL_MV("Pulsing Pin: ", pin);
+        pinMode(pin, OUTPUT);
+        for (int16_t j = 0; j < repeat; j++) {
+          digitalWrite(pin, 0);
+          safe_delay(wait);
+          digitalWrite(pin, 1);
+          safe_delay(wait);
+          digitalWrite(pin, 0);
+          safe_delay(wait);
+        }
+      }
+      SERIAL_EOL();
+    }
+    SERIAL_EM("Done");
+  } // toggle_pins
+
+  inline void servo_probe_test(){
+    #if !(NUM_SERVOS >= 1 && HAS_SERVO_0)
+      SERIAL_LM(ER, "SERVO not setup");
+    #elif !HAS_Z_SERVO_PROBE
+      SERIAL_LM(ER, "Z_ENDSTOP_SERVO_NR not setup");
+    #else
+
+      const uint8_t probe_index = parser.seen('P') ? parser.value_byte() : Z_ENDSTOP_SERVO_NR;
+
+      SERIAL_EM("Servo probe test");
+      SERIAL_EMV(".  Using index:  ", probe_index);
+      SERIAL_EMV(".  Deploy angle: ", z_servo_angle[0]);
+      SERIAL_EMV(".  Stow angle:   ", z_servo_angle[1]);
+
+      bool probe_inverting;
+
+      #if HAS_Z_PROBE_PIN
+
+        #define PROBE_TEST_PIN Z_PROBE_PIN
+
+        SERIAL_EMV("Probe uses Z_MIN_PROBE_PIN: ", PROBE_TEST_PIN);
+        SERIAL_EM(".  Uses Z_PROBE_ENDSTOP_INVERTING (ignores Z_MIN_ENDSTOP_INVERTING)");
+        SERIAL_MSG(".  Z_PROBE_ENDSTOP_INVERTING: ");
+
+        #if Z_PROBE_ENDSTOP_INVERTING
+          SERIAL_EM("true");
+        #else
+          SERIAL_EM("false");
+        #endif
+
+        probe_inverting = Z_PROBE_ENDSTOP_INVERTING;
+
+      #elif HAS_Z_MIN
+
+        #define PROBE_TEST_PIN Z_MIN_PIN
+
+        SERIAL_EMV("Probe uses Z_MIN pin: ", PROBE_TEST_PIN);
+        SERIAL_EM(".  Uses Z_MIN_ENDSTOP_INVERTING (ignores Z_PROBE_ENDSTOP_INVERTING)");
+        SERIAL_MSG(".  Z_MIN_ENDSTOP_INVERTING: ");
+
+        #if Z_MIN_ENDSTOP_INVERTING
+          SERIAL_EM("true");
+        #else
+          SERIAL_EM("false");
+        #endif
+
+        probe_inverting = Z_MIN_ENDSTOP_INVERTING;
+
+      #endif
+
+      SERIAL_EM("Deploy & stow 4 times");
+      SET_INPUT_PULLUP(PROBE_TEST_PIN);
+      bool deploy_state, stow_state;
+      for (uint8_t i = 0; i < 4; i++) {
+        servo[probe_index].move(z_servo_angle[0]); // deploy
+        safe_delay(500);
+        deploy_state = digitalRead(PROBE_TEST_PIN);
+        servo[probe_index].move(z_servo_angle[1]); // stow
+        safe_delay(500);
+        stow_state = digitalRead(PROBE_TEST_PIN);
+      }
+      if (probe_inverting != deploy_state) SERIAL_EM("WARNING - INVERTING setting probably backwards");
+
+      refresh_cmd_timeout();
+
+      if (deploy_state != stow_state) {
+        SERIAL_EM("BLTouch clone detected");
+        if (deploy_state) {
+          SERIAL_EM(".  DEPLOYED state: HIGH (logic 1)");
+          SERIAL_EM(".  STOWED (triggered) state: LOW (logic 0)");
+        }
+        else {
+          SERIAL_EM(".  DEPLOYED state: LOW (logic 0)");
+          SERIAL_EM(".  STOWED (triggered) state: HIGH (logic 1)");
+        }
+        #if ENABLED(BLTOUCH)
+          SERIAL_EM("ERROR: BLTOUCH enabled - set this device up as a Z Servo Probe with inverting as true.");
+        #endif
+
+      }
+      else {                                       // measure active signal length
+        servo[probe_index].move(z_servo_angle[0]); // deploy
+        safe_delay(500);
+        SERIAL_EM("please trigger probe");
+        uint16_t probe_counter = 0;
+
+        // Allow 30 seconds max for operator to trigger probe
+        for (uint16_t j = 0; j < 500 * 30 && probe_counter == 0 ; j++) {
+
+          safe_delay(2);
+
+          if (0 == j % (500 * 1)) // keep cmd_timeout happy
+            refresh_cmd_timeout();
+
+          if (deploy_state != digitalRead(PROBE_TEST_PIN)) { // probe triggered
+
+            for (probe_counter = 1; probe_counter < 50 && (deploy_state != digitalRead(PROBE_TEST_PIN)); probe_counter ++)
+              safe_delay(2);
+
+            if (probe_counter == 50)
+              SERIAL_EM("Z Servo Probe detected");   // >= 100mS active time
+            else if (probe_counter >= 2 )
+              SERIAL_EMV("BLTouch compatible probe detected - pulse width (+/- 4mS): ", probe_counter * 2 );   // allow 4 - 100mS pulse
+            else
+              SERIAL_EM("noise detected - please re-run test");   // less than 2mS pulse
+
+            servo[probe_index].move(z_servo_angle[1]); // stow
+
+          } // pulse detected
+
+        } // for loop waiting for trigger
+
+        if (probe_counter == 0) SERIAL_EM("trigger not detected");
+
+      } // measure active signal length
+
+    #endif
+
+  } // servo_probe_test
+
+  /**
+   * M43: Pin debug - report pin state, watch pins, toggle pins and servo probe test/report
+   *
+   *  M43         - report name and state of pin(s)
+   *                  P<pin>  Pin to read or watch. If omitted, reads all pins.
+   *                  I       Flag to ignore MK4duo's pin protection.
+   *
+   *  M43 W       - Watch pins -reporting changes- until reset, click, or M108.
+   *                  P<pin>  Pin to read or watch. If omitted, read/watch all pins.
+   *                  I       Flag to ignore MK4duo's pin protection.
+   *
+   *  M43 E<bool> - Enable / disable background endstop monitoring
+   *                  - Machine continues to operate
+   *                  - Reports changes to endstops
+   *                  - Toggles LED when an endstop changes
+   *                  - Can not reliably catch the 5mS pulse from BLTouch type probes
+   *
+   *  M43 T       - Toggle pin(s) and report which pin is being toggled
+   *                  S<pin>  - Start Pin number.   If not given, will default to 0
+   *                  L<pin>  - End Pin number.   If not given, will default to last pin defined for this board
+   *                  I       - Flag to ignore MK4duo's pin protection.   Use with caution!!!!
+   *                  R       - Repeat pulses on each pin this number of times before continueing to next pin
+   *                  W       - Wait time (in miliseconds) between pulses.  If not given will default to 500
+   *
+   *  M43 S       - Servo probe test
+   *                  P<index> - Probe index (optional - defaults to 0)
+   */
+  inline void gcode_M43() {
+
+    if (parser.seen('T')) {   // must be first ot else it's "S" and "E" parameters will execute endstop or servo test
+      toggle_pins();
+      return;
+    }
+
+    // Enable or disable endstop monitoring
+    if (parser.seen('E')) {
+      endstop_monitor_flag = parser.value_bool();
+      SERIAL_MSG("endstop monitor ");
+      SERIAL_TXT(endstop_monitor_flag ? "en" : "dis");
+      SERIAL_EM("abled");
+      return;
+    }
+
+    if (parser.seen('S')) {
+      servo_probe_test();
+      return;
+    }
+
+    // Get the range of pins to test or watch
+    const uint8_t first_pin = parser.seen('P') ? parser.value_byte() : 0,
+                  last_pin = parser.seen('P') ? first_pin : NUM_DIGITAL_PINS - 1;
+
+    if (first_pin > last_pin) return;
+
+    const bool ignore_protection = parser.seen('I') && parser.value_bool();
+
+    // Watch until click, M108, or reset
+    if (parser.seen('W') && parser.value_bool()) { // watch digital pins
+      SERIAL_EM("Watching pins");
+      byte pin_state[last_pin - first_pin + 1];
+      for (int8_t pin = first_pin; pin <= last_pin; pin++) {
+        if (pin_is_protected(pin) && !ignore_protection) continue;
+        pinMode(pin, INPUT_PULLUP);
+        // if (IS_ANALOG(pin))
+        //   pin_state[pin - first_pin] = analogRead(pin - analogInputToDigitalPin(0)); // int16_t pin_state[...]
+        // else
+          pin_state[pin - first_pin] = digitalRead(pin);
+      }
+
+      #if HAS(RESUME_CONTINUE)
+        wait_for_user = true;
+        KEEPALIVE_STATE(PAUSED_FOR_USER);
+      #endif
+
+      for(;;) {
+        for (int8_t pin = first_pin; pin <= last_pin; pin++) {
+          if (pin_is_protected(pin)) continue;
+          byte val;
+          // if (IS_ANALOG(pin))
+          //   val = analogRead(pin - analogInputToDigitalPin(0)); // int16_t val
+          // else
+            val = digitalRead(pin);
+          if (val != pin_state[pin - first_pin]) {
+            report_pin_state(pin);
+            pin_state[pin - first_pin] = val;
+          }
+        }
+
+        #if HAS(RESUME_CONTINUE)
+          if (!wait_for_user) {
+            KEEPALIVE_STATE(IN_HANDLER);
+            break;
+          }
+        #endif
+
+        safe_delay(500);
+      }
+      return;
+    }
+
+    // Report current state of selected pin(s)
+    for (uint8_t pin = first_pin; pin <= last_pin; pin++)
+      report_pin_state_extended(pin, ignore_protection);
+  }
+
+#endif // PINS_DEBUGGING
+
+#if ENABLED(Z_MIN_PROBE_REPEATABILITY_TEST)
+
+  /**
+   * M48: Z-Probe repeatability measurement function.
+   *
+   * Usage:
+   *   M48 <P#> <X#> <Y#> <V#> <E> <L#> <S>
+   *     P = Number of sampled points (4-50, default 10)
+   *     X = Sample X position
+   *     Y = Sample Y position
+   *     V = Verbose level (0-4, default=1)
+   *     E = Engage probe for each reading
+   *     L = Number of legs of movement before probe
+   *     S = Schizoid (Or Star if you prefer)
+   *  
+   * This function assumes the bed has been homed.  Specifically, that a G28 command
+   * as been issued prior to invoking the M48 Z-Probe repeatability measurement function.
+   * Any information generated by a prior G29 Bed leveling command will be lost and need to be
+   * regenerated.
+   */
+  inline void gcode_M48() {
+
+    if (Mechanics.axis_unhomed_error()) return;
+
+    int8_t verbose_level = parser.seen('V') ? parser.value_byte() : 1;
+    if (!WITHIN(verbose_level, 0, 4)) {
+      SERIAL_LM(ER, "?Verbose Level not plausible (0-4).");
+      return;
+    }
+
+    if (verbose_level > 0)
+      SERIAL_EM("M48 Z-Probe Repeatability Test");
+
+    int8_t n_samples = parser.seen('P') ? parser.value_byte() : 10;
+    if (!WITHIN(n_samples, 4, 50)) {
+      SERIAL_LM(ER, "?Sample size not plausible (4-50).");
+      return;
+    }
+
+    float X_current = Mechanics.current_position[X_AXIS],
+          Y_current = Mechanics.current_position[Y_AXIS];
+
+    bool stow_probe_after_each = parser.seen('E');
+
+    float X_probe_location = parser.seen('X') ? parser.value_linear_units() : X_current + X_PROBE_OFFSET_FROM_NOZZLE;
+    float Y_probe_location = parser.seen('Y') ? parser.value_linear_units() : Y_current + Y_PROBE_OFFSET_FROM_NOZZLE;
+
+    #if NOMECH(DELTA)
+      if (!WITHIN(X_probe_location, LOGICAL_X_POSITION(MIN_PROBE_X), LOGICAL_X_POSITION(MAX_PROBE_X))) {
+        out_of_range_error(PSTR("X"));
+        return;
+      }
+      if (!WITHIN(Y_probe_location, LOGICAL_Y_POSITION(MIN_PROBE_Y), LOGICAL_Y_POSITION(MAX_PROBE_Y))) {
+        out_of_range_error(PSTR("Y"));
+        return;
+      }
+    #else
+      if (!Mechanics.position_is_reachable_by_probe_xy(X_probe_location, Y_probe_location)) {
+        SERIAL_LM(ER, "? (X,Y) location outside of probeable radius.");
+        return;
+      }
+    #endif
+
+    bool seen_L = parser.seen('L');
+    uint8_t n_legs = seen_L ? parser.value_byte() : 0;
+    if (n_legs > 15) {
+      SERIAL_LM(ER, "?Number of legs in movement not plausible (0-15).");
+      return;
+    }
+    if (n_legs == 1) n_legs = 2;
+
+    bool schizoid_flag = parser.seen('S');
+    if (schizoid_flag && !seen_L) n_legs = 7;
+
+    /**
+     * Now get everything to the specified probe point So we can safely do a
+     * probe to get us close to the bed.  If the Z-Axis is far from the bed,
+     * we don't want to use that as a starting point for each probe.
+     */
+    if (verbose_level > 2)
+      SERIAL_EM("Positioning the probe...");
+
+    // Disable bed level correction in M48 because we want the raw data when we probe
+    #if HAS_LEVELING
+      const bool was_enabled = bedlevel.leveling_is_active();
+      bedlevel.set_bed_leveling_enabled(false);
+    #endif
+
+    setup_for_endstop_or_probe_move();
+
+    // Move to the first point, deploy, and probe
+    const float t = probe.check_pt(X_probe_location, Y_probe_location, stow_probe_after_each, verbose_level);
+    if (isnan(t)) return;
+
+    randomSeed(millis());
+
+    double mean = 0.0, sigma = 0.0, min = 99999.9, max = -99999.9, sample_set[n_samples];
+
+    for (uint8_t n = 0; n < n_samples; n++) {
+      if (n_legs) {
+        int dir = (random(0, 10) > 5.0) ? -1 : 1;  // clockwise or counter clockwise
+        float angle = random(0.0, 360.0),
+              radius = random(
+                #if MECH(DELTA)
+                  Mechanics.delta_probe_radius / 8, Mechanics.delta_probe_radius / 3
+                #else
+                  5, X_MAX_LENGTH / 8
+                #endif
+              );
+
+        if (verbose_level > 3) {
+          SERIAL_MV("Starting radius: ", radius);
+          SERIAL_MV("   angle: ", angle);
+          SERIAL_MSG(" Direction: ");
+          if (dir > 0) SERIAL_MSG("Counter-");
+          SERIAL_EM("Clockwise");
+        }
+
+        for (uint8_t l = 0; l < n_legs - 1; l++) {
+          double delta_angle;
+
+          if (schizoid_flag)
+            // The points of a 5 point star are 72 degrees apart.  We need to
+            // skip a point and go to the next one on the star.
+            delta_angle = dir * 2.0 * 72.0;
+
+          else
+            // If we do this line, we are just trying to move further
+            // around the circle.
+            delta_angle = dir * (float) random(25, 45);
+
+          angle += delta_angle;
+
+          while (angle > 360.0)   // We probably do not need to keep the angle between 0 and 2*PI, but the
+            angle -= 360.0;       // Arduino documentation says the trig functions should not be given values
+          while (angle < 0.0)     // outside of this range.   It looks like they behave correctly with
+            angle += 360.0;       // numbers outside of the range, but just to be safe we clamp them.
+
+          X_current = X_probe_location - (X_PROBE_OFFSET_FROM_NOZZLE) + cos(RADIANS(angle)) * radius;
+          Y_current = Y_probe_location - (Y_PROBE_OFFSET_FROM_NOZZLE) + sin(RADIANS(angle)) * radius;
+
+          #if MECH(DELTA)
+            // If we have gone out too far, we can do a simple fix and scale the numbers
+            // back in closer to the origin.
+            while (!Mechanics.position_is_reachable_by_probe_xy(X_current, Y_current)) {
+              X_current *= 0.8;
+              Y_current *= 0.8;
+              if (verbose_level > 3) {
+                SERIAL_MV("Pulling point towards center:", X_current);
+                SERIAL_EMV(", ", Y_current);
+              }
+            }
+          #else
+            X_current = constrain(X_current, X_MIN_POS, X_MAX_POS);
+            Y_current = constrain(Y_current, Y_MIN_POS, Y_MAX_POS);
+          #endif
+          if (verbose_level > 3) {
+            SERIAL_MSG("Going to:");
+            SERIAL_MV(" x: ", X_current);
+            SERIAL_MV(" y: ", Y_current);
+            SERIAL_EMV("  z: ", Mechanics.current_position[Z_AXIS]);
+          }
+          Mechanics.do_blocking_move_to_xy(X_current, Y_current);
+        } // n_legs loop
+      } // n_legs
+
+      // Probe a single point
+      sample_set[n] = probe.check_pt(X_probe_location, Y_probe_location, stow_probe_after_each, 0);
+
+      /**
+       * Get the current mean for the data points we have so far
+       */
+      double sum = 0.0;
+      for (uint8_t j = 0; j <= n; j++) sum += sample_set[j];
+      mean = sum / (n + 1);
+
+      NOMORE(min, sample_set[n]);
+      NOLESS(max, sample_set[n]);
+
+      /**
+       * Now, use that mean to calculate the standard deviation for the
+       * data points we have so far
+       */
+      sum = 0.0;
+      for (uint8_t j = 0; j <= n; j++)
+        sum += sq(sample_set[j] - mean);
+
+      sigma = SQRT(sum / (n + 1));
+      if (verbose_level > 0) {
+        if (verbose_level > 1) {
+          SERIAL_VAL(n + 1);
+          SERIAL_MV(" of ", (int)n_samples);
+          SERIAL_MV(": z: ", sample_set[n], 3);
+          if (verbose_level > 2) {
+            SERIAL_MV(" mean: ", mean, 4);
+            SERIAL_MV(" sigma: ", sigma, 6);
+            SERIAL_MV(" min: ", min, 3);
+            SERIAL_MV(" max: ", max, 3);
+            SERIAL_MV(" range: ", max - min, 3);
+          }
+          SERIAL_EOL();
+        }
+      }
+
+    }  // End of probe loop
+
+    if (probe.set_deployed(false)) return;
+
+    SERIAL_EM("Finished!");
+
+    if (verbose_level > 0) {
+      SERIAL_MV("Mean: ", mean, 6);
+      SERIAL_MV(" Min: ", min, 3);
+      SERIAL_MV(" Max: ", max, 3);
+      SERIAL_MV(" Range: ", max - min, 3);
+      SERIAL_EOL();
+    }
+
+    SERIAL_EMV("Standard Deviation: ", sigma, 6);
+    SERIAL_EOL();
+
+    clean_up_after_endstop_or_probe_move();
+
+    // Re-enable bed level correction if it had been on
+    #if HAS_LEVELING
+      bedlevel.set_bed_leveling_enabled(was_enabled);
+    #endif
+
+    report_current_position();
+  }
+
+#endif // Z_MIN_PROBE_REPEATABILITY_TEST
+
+#if HAS_POWER_CONSUMPTION_SENSOR
+  /**
+   * M70 - Power consumption sensor calibration
+   *
+   * Z - Calibrate zero current offset
+   * A - Isert readed DC Current value (Ampere)
+   * W - Insert readed AC Wattage value (Watt)
+   */
+  inline void gcode_M70() {
+    if(parser.seen('Z')) {
+      SERIAL_EMV("Actual POWER_ZERO:", POWER_ZERO, 7);
+      SERIAL_EMV("New POWER_ZERO:", raw_analog2voltage(), 7);
+      SERIAL_EM("Insert new calculated values into the FW and call \"M70 A\" for the next calibration step.");
+    }
+    else if(parser.seen('A')) {
+      SERIAL_EMV("Actual POWER_ERROR:", POWER_ERROR, 7);
+      SERIAL_EMV("New POWER_ERROR:", analog2error(parser.value_float()), 7);
+      SERIAL_EM("Insert new calculated values into the FW and call \"M70 W\" for the last calibration step.");
+    }
+    else if(parser.seen('W')) {
+      SERIAL_EMV("Actual POWER_EFFICIENCY:", POWER_EFFICIENCY, 7);
+      SERIAL_EMV("New POWER_EFFICIENCY:", analog2efficiency(parser.value_float()), 7);
+      SERIAL_EM("Insert new calculated values into the FW and then ACS712 it should be calibrated correctly.");
+    }
+  }
+#endif
+
+/**
+ * M75: Start print timer
+ */
+inline void gcode_M75() { print_job_counter.start(); }
+
+/**
+ * M76: Pause print timer
+ */
+inline void gcode_M76() { print_job_counter.pause(); }
+
+/**
+ * M77: Stop print timer
+ */
+inline void gcode_M77() { print_job_counter.stop(); }
+
+/**
+ * M78: Show print statistics
+ */
+inline void gcode_M78() {
+  // "M78 S78" will reset the statistics
+  if (parser.seen('S') && parser.value_int() == 78)
+    print_job_counter.initStats();
+  else print_job_counter.showStats();
+}
+
+#if HAS_POWER_SWITCH
+  /**
+   * M80   : Turn on Power Supply
+   * M80 S : Report the current state and exit
+   */
+  inline void gcode_M80() {
+
+    // S: Report the current power supply state and exit
+    if (parser.seen('S')) {
+      SERIAL_PS(powerManager.powersupply_on ? PSTR("PS:1\n") : PSTR("PS:0\n"));
+      return;
+    }
+
+    powerManager.power_on();
+
+    // If you have a switch on suicide pin, this is useful
+    // if you want to start another print with suicide feature after
+    // a print without suicide...
+    #if HAS(SUICIDE)
+      OUT_WRITE(SUICIDE_PIN, HIGH);
+    #endif
+
+    #if ENABLED(HAVE_TMC2130)
+      delay(100);
+      tmc2130_init(); // Settings only stick when the driver has power
+    #endif
+
+    LCD_MESSAGEPGM(WELCOME_MSG);
+
+    #if ENABLED(LASER) && ENABLED(LASER_PERIPHERALS)
+      laser_peripherals_on();
+      laser_wait_for_peripherals();
+    #endif
+  }
+#endif // HAS_POWER_SWITCH
+
+/**
+ * M81: Turn off Power, including Power Supply, if there is one.
+ *
+ *      This code should ALWAYS be available for EMERGENCY SHUTDOWN!
+ */
+inline void gcode_M81() {
+  thermalManager.disable_all_heaters();
+  thermalManager.disable_all_coolers();
+  stepper.finish_and_disable();
+  #if FAN_COUNT > 0
+    #if FAN_COUNT > 1
+      FAN_LOOP() fanSpeeds[f] = 0;
+    #else
+      fanSpeeds[0] = 0;
+    #endif
+  #endif
+
+  #if ENABLED(LASER)
+    laser_extinguish();
+    #if ENABLED(LASER_PERIPHERALS)
+      laser_peripherals_off();
+    #endif
+  #endif
+
+  #if ENABLED(CNCROUTER)
+    disable_cncrouter();
+  #endif
+
+  safe_delay(1000); // Wait 1 second before switching off
+
+  #if HAS(SUICIDE)
+    stepper.synchronize();
+    suicide();
+  #elif HAS_POWER_SWITCH
+    powerManager.power_off();
+  #endif
+
+  LCD_MESSAGEPGM(MACHINE_NAME " " MSG_OFF ".");
+
+}
+
+/**
+ * M82: Set E codes absolute (default)
+ */
+inline void gcode_M82() { axis_relative_modes[E_AXIS] = false; }
+
+/**
+ * M83: Set E codes relative while in Absolute Coordinates (G90) mode
+ */
+inline void gcode_M83() { axis_relative_modes[E_AXIS] = true; }
+
+/**
+ * M18, M84: Disable stepper motors
+ */
+inline void gcode_M18_M84() {
+  if (parser.seen('S')) {
+    stepper_inactive_time = parser.value_millis_from_seconds();
+  }
+  else {
+    bool all_axis = !((parser.seen('X')) || (parser.seen('Y')) || (parser.seen('Z')) || (parser.seen('E')));
+    if (all_axis) {
+      stepper.finish_and_disable();
+    }
+    else {
+      stepper.synchronize();
+      if (parser.seen('X')) disable_X();
+      if (parser.seen('Y')) disable_Y();
+      if (parser.seen('Z')) disable_Z();
+      #if E0_ENABLE_PIN != X_ENABLE_PIN && E1_ENABLE_PIN != Y_ENABLE_PIN // Only enable on boards that have seperate ENABLE_PINS
+        if (parser.seen('E')) {
+          stepper.disable_e_steppers();
+        }
+      #endif
+    }
+  }
+}
+
+/**
+ * M85: Set inactivity shutdown timer with parameter S<seconds>. To disable set zero (default)
+ */
+inline void gcode_M85() {
+  if (parser.seen('S')) max_inactive_time = parser.value_millis_from_seconds();
+}
+
+/**
+ * M92: Set axis steps-per-unit for one or more axes, X, Y, Z, and E.
+ *      (Follows the same syntax as G92)
+ *
+ *      With multiple extruders use T to specify which one.
+ */
+inline void gcode_M92() {
+
+  GET_TARGET_EXTRUDER(92);
+
+  LOOP_XYZE(i) {
+    if (parser.seen(axis_codes[i])) {
+      if (i == E_AXIS) {
+        const float value = parser.value_per_axis_unit((AxisEnum)(E_AXIS + TARGET_EXTRUDER));
+        if (value < 20.0) {
+          float factor = Mechanics.axis_steps_per_mm[E_AXIS + TARGET_EXTRUDER] / value; // increase e constants if M92 E14 is given for netfab.
+          Mechanics.max_jerk[E_AXIS + TARGET_EXTRUDER] *= factor;
+          Mechanics.max_feedrate_mm_s[E_AXIS + TARGET_EXTRUDER] *= factor;
+          Mechanics.max_acceleration_steps_per_s2[E_AXIS + TARGET_EXTRUDER] *= factor;
+        }
+        Mechanics.axis_steps_per_mm[E_AXIS + TARGET_EXTRUDER] = value;
+      }
+      else {
+        Mechanics.axis_steps_per_mm[i] = parser.value_per_axis_unit((AxisEnum)i);
+      }
+    }
+  }
+  Mechanics.refresh_positioning();
+}
+
+#if ENABLED(ZWOBBLE)
+  /**
+   * M96: Print ZWobble value
+   */
+  inline void gcode_M96() {
+    Mechanics.report_zwobble();
+  }
+
+  /**
+   * M97: Set ZWobble value
+   */
+  inline void gcode_M97() {
+    float zVal = -1.0, hVal = -1.0, lVal = -1.0;
+
+    if (parser.seen('A')) Mechanics.set_zwobble_amplitude(parser.value_float());
+    if (parser.seen('W')) Mechanics.set_zwobble_period(parser.value_float());
+    if (parser.seen('P')) Mechanics.set_zwobble_phase(parser.value_float());
+    if (parser.seen('Z')) zVal = parser.value_float();
+    if (parser.seen('H')) hVal = parser.value_float();
+    if (parser.seen('L')) lVal = parser.value_float();
+    if (zVal >= 0 && hVal >= 0) Mechanics.set_zwobble_sample(zVal, hVal);
+    if (zVal >= 0 && lVal >= 0) Mechanics.set_zwobble_scaledsample(zVal, lVal);
+    if (lVal >  0 && hVal >  0) Mechanics.set_zwobble_scalingfactor(hVal / lVal);
+  }
+#endif // ZWOBBLE
+
+#if ENABLED(HYSTERESIS)
+
+  /**
+   * M98: Print Hysteresis value
+   */
+  inline void gcode_M98() {
+    Mechanics.report_hysteresis();
+  }
+
+  /**
+   * M99: Set Hysteresis value
+   */
+  inline void gcode_M99() {
+    LOOP_XYZE(i) {
+      if (parser.seen(axis_codes[i]))
+        Mechanics.set_hysteresis_axis(i, parser.value_float());
+    }
+  }
+#endif // HYSTERESIS
+
+#if HAS_TEMP_HOTEND
+
+  /**
+   * M104: Set hotend temperature
+   */
+  inline void gcode_M104() {
+
+    GET_TARGET_EXTRUDER(104);
+
+    if (DEBUGGING(DRYRUN)) return;
+
+    #if ENABLED(SINGLENOZZLE)
+      if (TARGET_EXTRUDER != active_extruder) return;
+    #endif
+
+    if (parser.seen('S')) {
+      const int16_t temp = parser.value_celsius();
+      thermalManager.setTargetHotend(temp, TARGET_EXTRUDER);
+
+      #if ENABLED(DUAL_X_CARRIAGE)
+        if (Mechanics.dual_x_carriage_mode == DXC_DUPLICATION_MODE && TARGET_EXTRUDER == 0)
+          thermalManager.setTargetHotend(temp ? temp + Mechanics.duplicate_hotend_temp_offset : 0, 1);
+      #endif
+
+      if (temp > thermalManager.degHotend(TARGET_EXTRUDER))
+        lcd_status_printf_P(0, PSTR("H%i %s"), TARGET_EXTRUDER, MSG_HEATING);
+    }
+
+    #if ENABLED(AUTOTEMP)
+      planner.autotemp_M104_M109();
+    #endif
+
+  }
+
+#endif
+
+/**
+ * M105: Read hot end and bed temperature
+ */
+inline void gcode_M105() {
+
+  GET_TARGET_HOTEND(105);
+
+  #if HAS_TEMP_HOTEND || HAS_TEMP_BED || HAS_TEMP_CHAMBER || HAS_TEMP_COOLER || ENABLED(FLOWMETER_SENSOR) || (ENABLED(CNCROUTER) && ENABLED(FAST_PWM_CNCROUTER))
+    SERIAL_STR(OK);
+    #if HAS_TEMP_HOTEND || HAS_TEMP_BED
+      print_heaterstates();
+    #endif
+    #if HAS_TEMP_CHAMBER
+      print_chamberstate();
+    #endif
+    #if HAS_TEMP_COOLER
+      print_coolerstate();
+    #endif
+    #if ENABLED(FLOWMETER_SENSOR)
+      print_flowratestate();
+    #endif
+    #if ENABLED(CNCROUTER) && ENABLED(FAST_PWM_CNCROUTER)
+      print_cncspeed();
+    #endif
+    #if ENABLED(ARDUINO_ARCH_SAM) && !MB(RADDS)
+      print_MCUstate();
+    #endif
+  #else // HASNT(TEMP_0) && HASNT(TEMP_BED)
+    SERIAL_LM(ER, MSG_ERR_NO_THERMISTORS);
+  #endif
+
+  SERIAL_EOL();
+}
+
+#if FAN_COUNT > 0
+
+  #if ENABLED(FAN_MIN_PWM)
+    #define CALC_FAN_SPEED() (speed ? ( FAN_MIN_PWM + (speed * (255 - FAN_MIN_PWM)) / 255 ) : 0)
+  #else
+    #define CALC_FAN_SPEED() speed
+  #endif
+
+  /**
+   * M106: Set Fan Speed
+   *
+   *  S<int>   Speed between 0-255
+   *  P<index> Fan index, if more than one fan
+   */
+  inline void gcode_M106() {
+    uint8_t speed = parser.seen('S') ? parser.value_ushort() : 255,
+            fan   = parser.seen('P') ? parser.value_ushort() : 0;
+
+    if (fan >= FAN_COUNT || fanSpeeds[fan] == speed)
+      return;
+
+    #if ENABLED(FAN_KICKSTART_TIME)
+      if (fanKickstart == 0 && speed > fanSpeeds[fan] && speed < 85) {
+        if (fanSpeeds[fan]) fanKickstart = FAN_KICKSTART_TIME / 100;
+        else                fanKickstart = FAN_KICKSTART_TIME / 25;
+      }
+    #endif
+
+    fanSpeeds[fan] = CALC_FAN_SPEED();
+  }
+
+  /**
+   * M107: Fan Off
+   */
+  inline void gcode_M107() { 
+    uint16_t p = parser.seen('P') ? parser.value_ushort() : 0;
+    if (p < FAN_COUNT) fanSpeeds[p] = 0;
+  }
+
+#endif // FAN_COUNT > 0
+
+#if DISABLED(EMERGENCY_PARSER)
+  /**
+   * M108: Cancel heatup and wait for the hotend and bed, this G-code is asynchronously handled in the get_serial_commands() parser
+   */
+  inline void gcode_M108() { wait_for_heatup = false; }
+#endif
+
+#if HAS_TEMP_HOTEND
+
+  /**
+   * M109: Sxxx Wait for hotend(s) to reach temperature. Waits only when heating.
+   *       Rxxx Wait for hotend(s) to reach temperature. Waits when heating and cooling.
+   */
+  inline void gcode_M109() {
+
+    GET_TARGET_EXTRUDER(109);
+    if (DEBUGGING(DRYRUN)) return;
+
+    #if ENABLED(SINGLENOZZLE)
+      if (TARGET_EXTRUDER != active_extruder) return;
+    #endif
+
+    const bool no_wait_for_cooling = parser.seen('S');
+    if (no_wait_for_cooling || parser.seen('R')) {
+      const int16_t temp = parser.value_celsius();
+      thermalManager.setTargetHotend(temp, TARGET_EXTRUDER);
+
+      #if ENABLED(DUAL_X_CARRIAGE)
+        if (Mechanics.dual_x_carriage_mode == DXC_DUPLICATION_MODE && TARGET_EXTRUDER == 0)
+          thermalManager.setTargetHotend(temp ? temp + Mechanics.duplicate_hotend_temp_offset : 0, 1);
+      #endif
+
+      if (thermalManager.isHeatingHotend(TARGET_EXTRUDER))
+        lcd_status_printf_P(0, PSTR("H%i %s"), TARGET_EXTRUDER, MSG_HEATING);
+    }
+
+    #if ENABLED(AUTOTEMP)
+      planner.autotemp_M104_M109();
+    #endif
+
+    wait_heater(no_wait_for_cooling);
+  }
+
+#endif
+
+/**
+ * M110: Set Current Line Number
+ */
+inline void gcode_M110() {
+  if (parser.seen('N')) gcode_LastN = parser.value_long();
+}
+
+/**
+ * M111: Debug mode Repetier Host compatibile
+ */
+inline void gcode_M111() {
+  mk_debug_flags = parser.seen('S') ? parser.value_byte() : (uint8_t) DEBUG_NONE;
+
+  const static char str_debug_1[]   PROGMEM = MSG_DEBUG_ECHO;
+  const static char str_debug_2[]   PROGMEM = MSG_DEBUG_INFO;
+  const static char str_debug_4[]   PROGMEM = MSG_DEBUG_ERRORS;
+  const static char str_debug_8[]   PROGMEM = MSG_DEBUG_DRYRUN;
+  const static char str_debug_16[]  PROGMEM = MSG_DEBUG_COMMUNICATION;
+  #if ENABLED(DEBUG_LEVELING_FEATURE)
+    const static char str_debug_32[] PROGMEM = MSG_DEBUG_LEVELING;
+  #endif
+
+  const static char* const debug_strings[] PROGMEM = {
+    str_debug_1, str_debug_2, str_debug_4, str_debug_8, str_debug_16,
+    #if ENABLED(DEBUG_LEVELING_FEATURE)
+      str_debug_32
+    #endif
+  };
+
+  SERIAL_SM(ECHO, MSG_DEBUG_PREFIX);
+  if (mk_debug_flags) {
+    uint8_t comma = 0;
+    for (uint8_t i = 0; i < COUNT(debug_strings); i++) {
+      if (TEST(mk_debug_flags, i)) {
+        if (comma++) SERIAL_CHR(',');
+        SERIAL_PS((char*)pgm_read_word(&(debug_strings[i])));
+      }
+    }
+  }
+  else {
+    SERIAL_MSG(MSG_DEBUG_OFF);
+  }
+  SERIAL_EOL();
+}
+
+#if DISABLED(EMERGENCY_PARSER)
+  /**
+   * M112: Emergency Stop
+   */
+  inline void gcode_M112() { kill(PSTR(MSG_KILLED)); }
+#endif
+
+#if ENABLED(HOST_KEEPALIVE_FEATURE)
+  /**
+   * M113: Get or set Host Keepalive interval (0 to disable)
+   *
+   *   S<seconds> Optional. Set the keepalive interval.
+   */
+  inline void gcode_M113() {
+    if (parser.seen('S')) {
+      host_keepalive_interval = parser.value_byte();
+      NOMORE(host_keepalive_interval, 60);
+    }
+    else {
+      SERIAL_EMV("M113 S", (unsigned long)host_keepalive_interval);
+    }
+  }
+#endif
+
+/**
+ * M114: Report current position to host
+ */
+inline void gcode_M114() {
+
+  if (parser.seen('D')) {
+    report_current_position_detail();
+    return;
+  }
+
+  stepper.synchronize();
+  report_current_position();
+}
+
+/**
+ * M115: Capabilities string
+ */
+inline void gcode_M115() {
+  SERIAL_EM(MSG_M115_REPORT);
+
+  #if ENABLED(EXTENDED_CAPABILITIES_REPORT)
+
+    // EEPROM (M500, M501)
+    #if ENABLED(EEPROM_SETTINGS)
+      SERIAL_LM(CAP, "EEPROM:1");
+    #else
+      SERIAL_LM(CAP, "EEPROM:0");
+    #endif
+
+    // AUTOREPORT_TEMP (M155)
+    #if ENABLED(AUTO_REPORT_TEMPERATURES)
+      SERIAL_LM(CAP, "AUTOREPORT_TEMP:1");
+    #else
+      SERIAL_LM(CAP, "AUTOREPORT_TEMP:0");
+    #endif
+
+    // PROGRESS (M530 S L, M531 <file>, M532 X L)
+    SERIAL_LM(CAP, "PROGRESS:1");
+
+    // AUTOLEVEL (G29)
+    #if HAS_ABL
+      SERIAL_LM(CAP, "AUTOLEVEL:1");
+    #else
+      SERIAL_LM(CAP, "AUTOLEVEL:0");
+    #endif
+
+    // Z_PROBE (G30)
+    #if HAS_BED_PROBE
+      SERIAL_LM(CAP, "Z_PROBE:1");
+    #else
+      SERIAL_LM(CAP, "Z_PROBE:0");
+    #endif
+
+    // MESH_REPORT (M320 V, M420 V)
+    #if HAS_LEVELING
+      SERIAL_LM(CAP, "LEVELING_DATA:1");
+    #else
+      SERIAL_LM(CAP, "LEVELING_DATA:0");
+    #endif
+
+    // SOFTWARE_POWER (M80)
+    #if HAS_POWER_SWITCH
+      SERIAL_LM(CAP, "SOFTWARE_POWER:1");
+    #else
+      SERIAL_LM(CAP, "SOFTWARE_POWER:0");
+    #endif
+
+    // TOGGLE_LIGHTS (M355)
+    #if HAS_CASE_LIGHT
+      SERIAL_LM(CAP, "TOGGLE_LIGHTS:1");
+    #else
+      SERIAL_LM(CAP, "TOGGLE_LIGHTS:0");
+    #endif
+
+    // EMERGENCY_PARSER (M108, M112, M410)
+    #if ENABLED(EMERGENCY_PARSER)
+      SERIAL_LM(CAP, "EMERGENCY_PARSER:1");
+    #else
+      SERIAL_LM(CAP, "EMERGENCY_PARSER:0");
+    #endif
+
+  #endif // EXTENDED_CAPABILITIES_REPORT
+}
+
+/**
+ * M117: Set LCD Status Message
+ */
+inline void gcode_M117() { lcd_setstatus(parser.string_arg); }
+
+/**
+ * M118: Output to Host the message text
+ */
+inline void gcode_M118() { SERIAL_LT(ECHO, parser.string_arg); }
+
+/**
+ * M119: Output endstop states to serial output
+ */
+inline void gcode_M119() { endstops.M119(); }
+
+/**
+ * M120: Enable endstops and set non-homing endstop state to "enabled"
+ */
+inline void gcode_M120() { endstops.enable_globally(true); }
+
+/**
+ * M121: Disable endstops and set non-homing endstop state to "disabled"
+ */
+inline void gcode_M121() { endstops.enable_globally(false); }
+
+/**
+ * M122: Enable, Disable, and/or Report software endstops
+ *
+ * Usage: M122 S1 to enable, M122 S0 to disable, M122 alone for report
+ */
+inline void gcode_M122() {
+  #if HAS_SOFTWARE_ENDSTOPS
+    if (parser.seen('S')) endstops.soft_endstops_enabled = parser.value_bool();
+    SERIAL_SM(ECHO, MSG_SOFT_ENDSTOPS);
+    SERIAL_PS(endstops.soft_endstops_enabled ? PSTR(MSG_ON) : PSTR(MSG_OFF));
+  #else
+    SERIAL_MSG(MSG_SOFT_ENDSTOPS);
+    SERIAL_MSG(MSG_OFF);
+  #endif
+  SERIAL_MSG(MSG_SOFT_MIN);
+  SERIAL_MV(    MSG_X, endstops.soft_endstop_min[X_AXIS]);
+  SERIAL_MV(" " MSG_Y, endstops.soft_endstop_min[Y_AXIS]);
+  SERIAL_MV(" " MSG_Z, endstops.soft_endstop_min[Z_AXIS]);
+  SERIAL_MSG(MSG_SOFT_MAX);
+  SERIAL_MV(    MSG_X, endstops.soft_endstop_max[X_AXIS]);
+  SERIAL_MV(" " MSG_Y, endstops.soft_endstop_max[Y_AXIS]);
+  SERIAL_MV(" " MSG_Z, endstops.soft_endstop_max[Z_AXIS]);
+  SERIAL_EOL();
+}
+
+#if ENABLED(PARK_HEAD_ON_PAUSE)
+
+  /**
+   * M125: Store current position and move to pause park position.
+   *       Called on pause (by M25) to prevent material leaking onto the
+   *       object. On resume (M24) the head will be moved back and the
+   *       print will resume.
+   *
+   *       If MK4duo is compiled without SD Card support, M125 can be
+   *       used directly to pause the print and move to park position,
+   *       resuming with a button click or M108.
+   *
+   *    L = override retract length
+   *    X = override X
+   *    Y = override Y
+   *    Z = override Z raise
+   */
+  inline void gcode_M125() {
+
+    // Initial retract before move to pause park position
+    const float retract = parser.seen('L') ? parser.value_axis_units(E_AXIS) : 0
+      #if ENABLED(PAUSE_PARK_RETRACT_LENGTH) && PAUSE_PARK_RETRACT_LENGTH > 0
+        - (PAUSE_PARK_RETRACT_LENGTH)
+      #endif
+    ;
+
+    // Lift Z axis
+    const float z_lift = parser.seen('Z') ? parser.value_linear_units() :
+      #if ENABLED(PAUSE_PARK_Z_ADD) && PAUSE_PARK_Z_ADD > 0
+        PAUSE_PARK_Z_ADD
+      #else
+        0
+      #endif
+    ;
+
+    // Move XY axes to pause park position or given position
+    const float x_pos = parser.seen('X') ? parser.value_linear_units() : 0
+      #ifdef PAUSE_PARK_X_POS
+        + PAUSE_PARK_X_POS
+      #endif
+    ;
+    const float y_pos = parser.seen('Y') ? parser.value_linear_units() : 0
+      #ifdef PAUSE_PARK_Y_POS
+        + PAUSE_PARK_Y_POS
+      #endif
+    ;
+
+    #if HOTENDS > 1 && DISABLED(DUAL_X_CARRIAGE)
+      if (active_extruder > 0) {
+        if (!parser.seen('X')) x_pos += hotend_offset[X_AXIS][active_extruder];
+        if (!parser.seen('Y')) y_pos += hotend_offset[Y_AXIS][active_extruder];
+      }
+    #endif
+
+    const bool job_running = print_job_counter.isRunning();
+
+    if (pause_print(retract, 0, z_lift, x_pos, y_pos)) {
+      if (!IS_SD_PRINTING) {
+        // Wait for lcd click or M108
+        wait_for_filament_reload();
+
+        // Return to print position and continue
+        resume_print();
+
+        if (job_running) print_job_counter.start();
+      }
+    }
+    }
+  }
+
+#endif // PARK_HEAD_ON_PAUSE
+
+#endif // PARK_HEAD_ON_PAUSE
+
+#if ENABLED(BARICUDA)
+  #if HAS_HEATER_1
+    /**
+     * M126: Heater 1 valve open
+     */
+    inline void gcode_M126() { baricuda_valve_pressure = parser.seen('S') ? parser.value_byte() : 255; }
+    /**
+     * M127: Heater 1 valve close
+     */
+    inline void gcode_M127() { baricuda_valve_pressure = 0; }
+  #endif
+
+  #if HAS_HEATER_2
+    /**
+     * M128: Heater 2 valve open
+     */
+    inline void gcode_M128() { baricuda_e_to_p_pressure = parser.seen('S') ? parser.value_byte() : 255; }
+    /**
+     * M129: Heater 2 valve close
+     */
+    inline void gcode_M129() { baricuda_e_to_p_pressure = 0; }
+  #endif
+#endif // BARICUDA
+
+#if HAS_TEMP_BED
+  /**
+   * M140: Set Bed temperature
+   */
+  inline void gcode_M140() {
+    if (DEBUGGING(DRYRUN)) return;
+    if (parser.seen('S')) thermalManager.setTargetBed(parser.value_celsius());
+  }
+#endif
+
+#if HAS_TEMP_CHAMBER
+  /**
+   * M141: Set Chamber temperature
+   */
+  inline void gcode_M141() {
+    if (DEBUGGING(DRYRUN)) return;
+    if (parser.seen('S')) thermalManager.setTargetChamber(parser.value_celsius());
+  }
+#endif
+
+#if HAS_TEMP_COOLER
+  /**
+   * M142: Set Cooler temperature
+   */
+  inline void gcode_M142() {
+    if (DEBUGGING(DRYRUN)) return;
+    if (parser.seen('S')) thermalManager.setTargetCooler(parser.value_celsius());
+  }
+#endif
+
+#if ENABLED(ULTIPANEL) && HAS_TEMP_0
+
+  /**
+   * M145: Set the heatup state for a material in the LCD menu
+   *   S<material> (0=PLA, 1=ABS, 2=GUM)
+   *   H<hotend temp>
+   *   B<bed temp>
+   *   F<fan speed>
+   */
+  inline void gcode_M145() {
+    uint8_t material = parser.seen('S') ? (uint8_t)parser.value_int() : 0;
+    if (material >= COUNT(lcd_preheat_hotend_temp)) {
+      SERIAL_LM(ER, MSG_ERR_MATERIAL_INDEX);
+    }
+    else {
+      int v;
+      if (parser.seen('H')) {
+        v = parser.value_int();
+        #if HEATER_0_MAXTEMP
+          lcd_preheat_hotend_temp[material] = constrain(v, HEATER_0_MINTEMP, HEATER_0_MAXTEMP - 15);
+        #endif
+      }
+      if (parser.seen('F')) {
+        v = parser.value_int();
+        lcd_preheat_fan_speed[material] = constrain(v, 0, 255);
+      }
+      #if HAS_TEMP_BED
+        if (parser.seen('B')) {
+          v = parser.value_int();
+          lcd_preheat_bed_temp[material] = constrain(v, BED_MINTEMP, BED_MAXTEMP - 15);
+        }
+      #endif
+    }
+  }
+
+#endif
+
+#if ENABLED(TEMPERATURE_UNITS_SUPPORT)
+  /**
+   * M149: Set temperature units
+   */
+  inline void gcode_M149() {
+         if (parser.seen('C')) set_input_temp_units(TEMPUNIT_C);
+    else if (parser.seen('K')) set_input_temp_units(TEMPUNIT_K);
+    else if (parser.seen('F')) set_input_temp_units(TEMPUNIT_F);
+  }
+#endif
+
+#if HAS_COLOR_LEDS
+
+  /**
+   * M150: Set Status LED Color - Use R-U-B-W for R-G-B-W
+   *
+   * Always sets all 3 or 4 components. If a component is left out, set to 0.
+   *
+   * Examples:
+   *
+   *   M150 R255       ; Turn LED red
+   *   M150 R255 U127  ; Turn LED orange (PWM only)
+   *   M150            ; Turn LED off
+   *   M150 R U B      ; Turn LED white
+   *   M150 W          ; Turn LED white using a white LED
+   *
+   */
+  inline void gcode_M150() {
+    set_led_color(
+      parser.seen('R') ? (parser.has_value() ? parser.value_byte() : 255) : 0,
+      parser.seen('U') ? (parser.has_value() ? parser.value_byte() : 255) : 0,
+      parser.seen('B') ? (parser.has_value() ? parser.value_byte() : 255) : 0
+      #if ENABLED(RGBW_LED)
+        , parser.seen('W') ? (parser.has_value() ? parser.value_byte() : 255) : 0
+      #endif
+    );
+  }
+
+#endif // HAS_COLOR_LEDS
+
+#if ENABLED(AUTO_REPORT_TEMPERATURES) && (HAS_TEMP_HOTEND || HAS_TEMP_BED)
+
+  static uint8_t auto_report_temp_interval;
+  static millis_t next_temp_report_ms;
+
+  /**
+   * M155: Set temperature auto-report interval. M155 S<seconds>
+   */
+  inline void gcode_M155() {
+    if (parser.seen('S')) {
+      auto_report_temp_interval = parser.value_byte();
+      NOMORE(auto_report_temp_interval, 60);
+      next_temp_report_ms = millis() + 1000UL * auto_report_temp_interval;
+    }
+  }
+
+  inline void auto_report_temperatures() {
+    if (auto_report_temp_interval && ELAPSED(millis(), next_temp_report_ms)) {
+      next_temp_report_ms = millis() + 1000UL * auto_report_temp_interval;
+      print_heaterstates();
+
+      #if ENABLED(ARDUINO_ARCH_SAM) && !MB(RADDS)
+        print_MCUstate();
+      #endif
+
+      SERIAL_EOL();
+    }
+  }
+
+#endif // AUTO_REPORT_TEMPERATURES
+
+#if ENABLED(COLOR_MIXING_EXTRUDER)
+  /**
+   * M163: Set a single mix factor for a mixing extruder
+   *       This is called "weight" by some systems.
+   *
+   *   S[index]   The channel index to set
+   *   P[float]   The mix value
+   *
+   */
+  inline void gcode_M163() {
+    int mix_index = parser.seen('S') ? parser.value_int() : 0;
+    if (mix_index < MIXING_STEPPERS) {
+      float mix_value = parser.seen('P') ? parser.value_float() : 0.0;
+      NOLESS(mix_value, 0.0);
+      mixing_factor[mix_index] = RECIPROCAL(mix_value);
+    }
+  }
+
+  #if MIXING_VIRTUAL_TOOLS  > 1
+    /**
+     * M164: Store the current mix factors as a virtual tools.
+     *
+     *   S[index]   The virtual tools to store
+     *
+     */
+    inline void gcode_M164() {
+      int tool_index = parser.seen('S') ? parser.value_int() : 0;
+      if (tool_index < MIXING_VIRTUAL_TOOLS) {
+        normalize_mix();
+        for (uint8_t i = 0; i < MIXING_STEPPERS; i++) {
+          mixing_virtual_tool_mix[tool_index][i] = mixing_factor[i];
+        }
+      }
+    }
+  #endif
+
+  /**
+   * M165: Set multiple mix factors for a mixing extruder.
+   *       Factors that are left out will be set to 0.
+   *       All factors together must add up to 1.0.
+   *
+   *   A[factor] Mix factor for extruder stepper 1
+   *   B[factor] Mix factor for extruder stepper 2
+   *   C[factor] Mix factor for extruder stepper 3
+   *   D[factor] Mix factor for extruder stepper 4
+   *   H[factor] Mix factor for extruder stepper 5
+   *   I[factor] Mix factor for extruder stepper 6
+   *
+   */
+  inline void gcode_M165() { gcode_get_mix(); }
+#endif  // COLOR_MIXING_EXTRUDER
+
+#if HAS_TEMP_BED
+  /**
+   * M190: Sxxx Wait for bed current temp to reach target temp. Waits only when heating
+   *       Rxxx Wait for bed current temp to reach target temp. Waits when heating and cooling
+   */
+  inline void gcode_M190() {
+    if (DEBUGGING(DRYRUN)) return;
+
+    LCD_MESSAGEPGM(MSG_BED_HEATING);
+    const bool no_wait_for_cooling = parser.seen('S');
+    if (no_wait_for_cooling || parser.seen('R'))
+      thermalManager.setTargetBed(parser.value_celsius());
+
+    wait_bed(no_wait_for_cooling);
+  }
+#endif // HAS_TEMP_BED
+
+#if HAS_TEMP_CHAMBER
+  /**
+   * M191: Sxxx Wait for chamber current temp to reach target temp. Waits only when heating
+   *       Rxxx Wait for chamber current temp to reach target temp. Waits when heating and cooling
+   */
+  inline void gcode_M191() {
+    if (DEBUGGING(DRYRUN)) return;
+
+    LCD_MESSAGEPGM(MSG_CHAMBER_HEATING);
+    bool no_wait_for_cooling = parser.seen('S');
+    if (no_wait_for_cooling || parser.seen('R')) thermalManager.setTargetChamber(parser.value_celsius());
+
+    wait_chamber(no_wait_for_cooling);
+  }
+#endif // HAS_TEMP_CHAMBER
+
+#if HAS_TEMP_COOLER
+  /**
+   * M192: Sxxx Wait for cooler current temp to reach target temp. Waits only when heating
+   *       Rxxx Wait for cooler current temp to reach target temp. Waits when heating and cooling
+   */
+  inline void gcode_M192() {
+    if (DEBUGGING(DRYRUN)) return;
+
+    LCD_MESSAGEPGM(MSG_COOLER_COOLING);
+    bool no_wait_for_heating = parser.seen('S');
+    if (no_wait_for_heating || parser.seen('R')) thermalManager.setTargetCooler(parser.value_celsius());
+
+    wait_cooler(no_wait_for_heating);
+  }
+#endif
+
+/**
+ * M200: Set filament diameter and set E axis units to cubic units
+ *
+ *    T<extruder> - Optional extruder number. Current extruder if omitted.
+ *    D<linear> - Diameter of the filament. Use "D0" to switch back to linear units on the E axis.
+ */
+inline void gcode_M200() {
+
+  GET_TARGET_EXTRUDER(200);
+
+  if (parser.seen('D')) {
+    // setting any extruder filament size disables volumetric on the assumption that
+    // slicers either generate in extruder values as cubic mm or as as filament feeds
+    // for all extruders
+    volumetric_enabled = (parser.value_linear_units() != 0.0);
+    if (volumetric_enabled) {
+      filament_size[TARGET_EXTRUDER] = parser.value_linear_units();
+      // make sure all extruders have some sane value for the filament size
+      for (int i = 0; i < EXTRUDERS; i++)
+        if (!filament_size[i]) filament_size[i] = DEFAULT_NOMINAL_FILAMENT_DIA;
+    }
+  }
+  else {
+    // reserved for setting filament diameter via UFID or filament measuring device
+    return;
+  }
+
+  calculate_volumetric_multipliers();
+}
+
+/**
+ * M201: Set max acceleration in units/s^2 for print moves (M201 X1000 Y1000)
+ *
+ *       With multiple extruders use T to specify which one.
+ */
+inline void gcode_M201() {
+
+  GET_TARGET_EXTRUDER(201);
+
+  LOOP_XYZE(i) {
+    if (parser.seen(axis_codes[i])) {
+      const uint8_t a = i + (i == E_AXIS ? TARGET_EXTRUDER : 0);
+      Mechanics.max_acceleration_mm_per_s2[a] = parser.value_axis_units((AxisEnum)a);
+    }
+  }
+  // steps per sq second need to be updated to agree with the units per sq second (as they are what is used in the planner)
+  Mechanics.reset_acceleration_rates();
+}
+
+#if 0 // Not used for Sprinter/grbl gen6
+  inline void gcode_M202() {
+    LOOP_XYZE(i) {
+      if(parser.seen(axis_codes[i])) axis_travel_steps_per_sqr_second[i] = parser.value_axis_units((AxisEnum)i) * Mechanics.axis_steps_per_mm[i];
+    }
+  }
+#endif
+
+/**
+ * M203: Set maximum feedrate that your machine can sustain (M203 X200 Y200 Z300 E10000) in units/sec
+ *
+ *       With multiple extruders use T to specify which one.
+ */
+inline void gcode_M203() {
+
+  GET_TARGET_EXTRUDER(203);
+
+  LOOP_XYZE(i) {
+    if (parser.seen(axis_codes[i])) {
+      const uint8_t a = i + (i == E_AXIS ? TARGET_EXTRUDER : 0);
+      Mechanics.max_feedrate_mm_s[a] = parser.value_axis_units((AxisEnum)a);
+    }
+  }
+}
+
+/**
+ * M204: Set planner.accelerations in units/sec^2 (M204 P1200 T0 R3000 V3000)
+ *
+ *    P     = Printing moves
+ *    T* R  = Retract only (no X, Y, Z) moves
+ *    V     = Travel (non printing) moves
+ *
+ *  Also sets minimum segment time in ms (B20000) to prevent buffer under-runs and M20 minimum Mechanics.feedrate_mm_s
+ */
+inline void gcode_M204() {
+
+  GET_TARGET_EXTRUDER(204);
+
+  if (parser.seen('S')) {  // Kept for legacy compatibility. Should NOT BE USED for new developments.
+    Mechanics.travel_acceleration = Mechanics.acceleration = parser.value_linear_units();
+    SERIAL_EMV("Setting Print and Travel acceleration: ", Mechanics.acceleration );
+  }
+  if (parser.seen('P')) {
+    Mechanics.acceleration = parser.value_linear_units();
+    SERIAL_EMV("Setting Print acceleration: ", Mechanics.acceleration );
+  }
+  if (parser.seen('R')) {
+    Mechanics.retract_acceleration[TARGET_EXTRUDER] = parser.value_linear_units();
+    SERIAL_EMV("Setting Retract acceleration: ", Mechanics.retract_acceleration[TARGET_EXTRUDER]);
+  }
+  if (parser.seen('V')) {
+    Mechanics.travel_acceleration = parser.value_linear_units();
+    SERIAL_EMV("Setting Travel acceleration: ", Mechanics.travel_acceleration );
+  }
+}
+
+/**
+ * M205: Set Advanced Settings
+ *
+ *    S = Min Feed Rate (units/s)
+ *    V = Min Travel Feed Rate (units/s)
+ *    B = Min Segment Time (µs)
+ *    X = Max X Jerk (units/sec^2)
+ *    Y = Max Y Jerk (units/sec^2)
+ *    Z = Max Z Jerk (units/sec^2)
+ *    E = Max E Jerk (units/sec^2)
+ */
+inline void gcode_M205() {
+
+  GET_TARGET_EXTRUDER(205);
+
+  if (parser.seen('S')) Mechanics.min_feedrate_mm_s = parser.value_linear_units();
+  if (parser.seen('V')) Mechanics.min_travel_feedrate_mm_s = parser.value_linear_units();
+  if (parser.seen('B')) Mechanics.min_segment_time = parser.value_millis();
+  if (parser.seen('X')) Mechanics.max_jerk[X_AXIS] = parser.value_linear_units();
+  if (parser.seen('Y')) Mechanics.max_jerk[Y_AXIS] = parser.value_linear_units();
+  if (parser.seen('Z')) Mechanics.max_jerk[Z_AXIS] = parser.value_linear_units();
+  if (parser.seen('E')) Mechanics.max_jerk[E_AXIS + TARGET_EXTRUDER] = parser.value_linear_units();
+}
+
+#if ENABLED(WORKSPACE_OFFSETS)
+
+  /**
+   * M206: Set Additional Homing Offset (X Y Z). SCARA aliases T=X, P=Y
+   */
+  inline void gcode_M206() {
+    LOOP_XYZ(i) {
+      if (parser.seen(axis_codes[i])) {
+        set_home_offset((AxisEnum)i, parser.value_linear_units());
+      }
+    }
+    #if MECH(MORGAN_SCARA)
+      if (parser.seen('T')) set_home_offset(X_AXIS, parser.value_linear_units()); // Theta
+      if (parser.seen('P')) set_home_offset(Y_AXIS, parser.value_linear_units()); // Psi
+    #endif
+
+    Mechanics.sync_plan_position();
+    report_current_position();
+  }
+
+#endif // ENABLED(WORKSPACE_OFFSETS)
+
+#if ENABLED(FWRETRACT)
+  /**
+   * M207: Set firmware retraction values
+   *
+   *   S[+units]    retract_length
+   *   W[+units]    retract_length_swap (multi-extruder)
+   *   F[units/min] retract_feedrate_mm_s
+   *   Z[units]     retract_zlift
+   */
+  inline void gcode_M207() {
+    if (parser.seen('S')) retract_length = parser.value_axis_units(E_AXIS);
+    if (parser.seen('F')) retract_feedrate_mm_s = MMM_TO_MMS(parser.value_axis_units(E_AXIS));
+    if (parser.seen('Z')) retract_zlift = parser.value_linear_units();
+    #if EXTRUDERS > 1
+      if (parser.seen('W')) retract_length_swap = parser.value_axis_units(E_AXIS);
+    #endif
+  }
+
+  /**
+   * M208: Set firmware un-retraction values
+   *
+   *   S[+units]    retract_recover_length (in addition to M207 S*)
+   *   W[+units]    retract_recover_length_swap (multi-extruder)
+   *   F[units/min] retract_recover_feedrate_mm_s
+   */
+  inline void gcode_M208() {
+    if (parser.seen('S')) retract_recover_length = parser.value_axis_units(E_AXIS);
+    if (parser.seen('F')) retract_recover_feedrate_mm_s = MMM_TO_MMS(parser.value_axis_units(E_AXIS));
+    #if EXTRUDERS > 1
+      if (parser.seen('W')) retract_recover_length_swap = parser.value_axis_units(E_AXIS);
+    #endif
+  }
+
+  /**
+   * M209: Enable automatic retract (M209 S1)
+   *   For slicers that don't support G10/11, reversed extrude-only
+   *   moves will be classified as retraction.
+   */
+  inline void gcode_M209() {
+    if (parser.seen('S')) {
+      autoretract_enabled = parser.value_bool();
+      for (int i = 0; i < EXTRUDERS; i++) retracted[i] = false;
+    }
+  }
+#endif // FWRETRACT
+
+/**
+ * M218 - set hotend offset (in linear units)
+ *
+ *   T<tool>
+ *   X<xoffset>
+ *   Y<yoffset>
+ *   Z<zoffset>
+ */
+inline void gcode_M218() {
+
+  GET_TARGET_HOTEND(218);
+  if (TARGET_EXTRUDER == 0) return;
+
+  if (parser.seen('X')) hotend_offset[X_AXIS][TARGET_EXTRUDER] = parser.value_linear_units();
+  if (parser.seen('Y')) hotend_offset[Y_AXIS][TARGET_EXTRUDER] = parser.value_linear_units();
+  if (parser.seen('Z')) hotend_offset[Z_AXIS][TARGET_EXTRUDER] = parser.value_linear_units();
+
+  SERIAL_SM(ECHO, MSG_HOTEND_OFFSET);
+  HOTEND_LOOP() {
+    SERIAL_MV(" ", hotend_offset[X_AXIS][h]);
+    SERIAL_MV(",", hotend_offset[Y_AXIS][h]);
+    SERIAL_MV(",", hotend_offset[Z_AXIS][h]);
+  }
+  SERIAL_EOL();
+}
+
+/**
+ * M220: Set speed percentage factor, aka "Feed Rate" (M220 S95)
+ */
+inline void gcode_M220() {
+  if (parser.seen('S')) Mechanics.feedrate_percentage = parser.value_int();
+}
+
+/**
+ * M221: Set extrusion percentage (M221 T0 S95)
+ */
+inline void gcode_M221() {
+
+  GET_TARGET_EXTRUDER(221);
+  if (parser.seen('S')) flow_percentage[TARGET_EXTRUDER] = parser.value_int();
+}
+
+/**
+ * M222: Set density extrusion percentage (M222 T0 S95)
+ */
+inline void gcode_M222() {
+
+  GET_TARGET_EXTRUDER(222);
+
+  if (parser.seen('S')) {
+    density_percentage[TARGET_EXTRUDER] = parser.value_int();
+    #if ENABLED(RFID_MODULE)
+      RFID522.RfidData[TARGET_EXTRUDER].data.density = density_percentage[TARGET_EXTRUDER];
+    #endif
+  }
+}
+
+/**
+ * M226: Wait until the specified pin reaches the state required (M226 P<pin> S<state>)
+ */
+inline void gcode_M226() {
+  if (parser.seen('P')) {
+    int pin_number = parser.value_int(),
+        pin_state = parser.seen('S') ? parser.value_int() : -1; // required pin state - default is inverted
+
+    if (pin_state >= -1 && pin_state <= 1 && pin_number > -1 && !pin_is_protected(pin_number)) {
+
+      int target = LOW;
+
+      stepper.synchronize();
+
+      pinMode(pin_number, INPUT);
+      switch(pin_state) {
+        case 1:
+          target = HIGH;
+          break;
+        case 0:
+          target = LOW;
+          break;
+        case -1:
+          target = !digitalRead(pin_number);
+          break;
+      }
+
+      while(digitalRead(pin_number) != target) idle();
+
+    } // pin_state -1 0 1 && pin_number > -1
+  } // parser.seen('P')
+}
+
+#if HAS_CHDK || HAS_PHOTOGRAPH
+  /**
+   * M240: Trigger a camera
+   */
+  inline void gcode_M240() {
+    #if HAS_CHDK
+       OUT_WRITE(CHDK_PIN, HIGH);
+       chdkHigh = millis();
+       chdkActive = true;
+    #elif HAS_PHOTOGRAPH
+      const uint8_t NUM_PULSES = 16;
+      const float PULSE_LENGTH = 0.01524;
+      for (int i = 0; i < NUM_PULSES; i++) {
+        WRITE(PHOTOGRAPH_PIN, HIGH);
+        HAL::delayMilliseconds(PULSE_LENGTH);
+        WRITE(PHOTOGRAPH_PIN, LOW);
+        HAL::delayMilliseconds(PULSE_LENGTH);
+      }
+      HAL::delayMilliseconds(7.33);
+      for (int i = 0; i < NUM_PULSES; i++) {
+        WRITE(PHOTOGRAPH_PIN, HIGH);
+        HAL::delayMilliseconds(PULSE_LENGTH);
+        WRITE(PHOTOGRAPH_PIN, LOW);
+        HAL::delayMilliseconds(PULSE_LENGTH);
+      }
+    #endif // HASNT(CHDK) && HAS_PHOTOGRAPH
+  }
+#endif // HAS_CHDK || PHOTOGRAPH_PIN
+
+#if HAS(LCD_CONTRAST)
+  /**
+   * M250: Read and optionally set the LCD contrast
+   */
+  inline void gcode_M250() {
+    if (parser.seen('C')) set_lcd_contrast(parser.value_int());
+    SERIAL_EMV("lcd contrast value: ", lcd_contrast);
+  }
+
+#endif // DOGLCD
+
+#if HAS_SERVOS
+  /**
+   * M280: Get or set servo position. P<index> S<angle>
+   */
+  inline void gcode_M280() {
+    if (!parser.seen('P')) return;
+    int servo_index = parser.value_int();
+
+    #if HAS_DONDOLO
+      int servo_position = 0;
+      if (parser.seen('S')) {
+        servo_position = parser.value_int();
+        if (servo_index >= 0 && servo_index < NUM_SERVOS && servo_index != DONDOLO_SERVO_INDEX) {
+          MOVE_SERVO(servo_index, servo_position);
+        }
+        else if (servo_index == DONDOLO_SERVO_INDEX) {
+          Servo *srv = &servo[servo_index];
+          srv->attach(0);
+          srv->write(servo_position);
+          #if (DONDOLO_SERVO_DELAY > 0)
+            safe_delay(DONDOLO_SERVO_DELAY);
+            srv->detach();
+          #endif
+        }
+        else {
+          SERIAL_SMV(ER, "Servo ", servo_index);
+          SERIAL_EM(" out of range");
+        }
+      }
+    #else
+      if (servo_index >= 0 && servo_index < NUM_SERVOS) {
+        if (parser.seen('S'))
+          MOVE_SERVO(servo_index, parser.value_int());
+        else {
+          SERIAL_SMV(ECHO, " Servo ", servo_index);
+          SERIAL_EMV(": ", servo[servo_index].read());
+        }
+      }
+      else {
+        SERIAL_SMV(ER, "Servo ", servo_index);
+        SERIAL_EM(" out of range");
+      }
+    #endif
+  }
+#endif // NUM_SERVOS > 0
+
+#if HAS_BUZZER
+  /**
+   * M300: Play beep sound S<frequency Hz> P<duration ms>
+   */
+  inline void gcode_M300() {
+    uint16_t const frequency = parser.seen('S') ? parser.value_ushort() : 260;
+    uint16_t duration = parser.seen('P') ? parser.value_ushort() : 1000;
+
+    // Limits the tone duration to 0-5 seconds.
+    NOMORE(duration, 5000);
+
+    BUZZ(duration, frequency);
+  }
+#endif // HAS_BUZZER
+
+#if ENABLED(PIDTEMP)
+  /**
+   * M301: Set PID parameters P I D (and optionally C, L)
+   *
+   *   P[float] Kp term
+   *   I[float] Ki term (unscaled)
+   *   D[float] Kd term (unscaled)
+   *
+   * With PID_ADD_EXTRUSION_RATE:
+   *
+   *   C[float] Kc term
+   *   L[float] LPQ length
+   */
+  inline void gcode_M301() {
+
+    // multi-hotend PID patch: M301 updates or prints a single hotend's PID values
+    // default behaviour (omitting E parameter) is to update for hotend 0 only
+    int h = parser.seen('H') ? parser.value_int() : 0; // hotend being updated
+
+    if (h < HOTENDS) { // catch bad input value
+      if (parser.seen('P')) PID_PARAM(Kp, h) = parser.value_float();
+      if (parser.seen('I')) PID_PARAM(Ki, h) = parser.value_float();
+      if (parser.seen('D')) PID_PARAM(Kd, h) = parser.value_float();
+      #if ENABLED(PID_ADD_EXTRUSION_RATE)
+        if (parser.seen('C')) PID_PARAM(Kc, h) = parser.value_float();
+        if (parser.seen('L')) lpq_len = parser.value_float();
+        NOMORE(lpq_len, LPQ_MAX_LEN);
+      #endif
+
+      thermalManager.updatePID();
+      SERIAL_SMV(ECHO, "H", h);
+      SERIAL_MV(" P:", PID_PARAM(Kp, h));
+      SERIAL_MV(" I:", PID_PARAM(Ki, h));
+      SERIAL_MV(" D:", PID_PARAM(Kd, h));
+      #if ENABLED(PID_ADD_EXTRUSION_RATE)
+        SERIAL_MV(" C:", PID_PARAM(Kc, h));
+      #endif
+      SERIAL_EOL();
+    }
+    else {
+      SERIAL_LM(ER, MSG_INVALID_EXTRUDER);
+    }
+  }
+#endif // PIDTEMP
+
+#if HAS_EXTRUDERS && ENABLED(PREVENT_COLD_EXTRUSION)
+  /**
+   * M302: Allow cold extrudes, or set the minimum extrude temperature
+   *
+   *       S<temperature> sets the minimum extrude temperature
+   *       P<bool> enables (1) or disables (0) cold extrusion
+   *
+   *  Examples:
+   *
+   *       M302         ; report current cold extrusion state
+   *       M302 P0      ; enable cold extrusion checking
+   *       M302 P1      ; disables cold extrusion checking
+   *       M302 S0      ; always allow extrusion (disables checking)
+   *       M302 S170    ; only allow extrusion above 170
+   *       M302 S170 P1 ; set min extrude temp to 170 but leave disabled
+   */
+  inline void gcode_M302() {
+    bool seen_S = parser.seen('S');
+    if (seen_S) {
+      thermalManager.extrude_min_temp = parser.value_celsius();
+      thermalManager.allow_cold_extrude = (thermalManager.extrude_min_temp == 0);
+    }
+
+    if (parser.seen('P'))
+      thermalManager.allow_cold_extrude = (thermalManager.extrude_min_temp == 0) || parser.value_bool();
+    else if (!seen_S) {
+      // Report current state
+      SERIAL_MV("Cold extrudes are ", (thermalManager.allow_cold_extrude ? "en" : "dis"));
+      SERIAL_MV("abled (min temp ", thermalManager.extrude_min_temp);
+      SERIAL_EM("C)");
+    }
+  }
+#endif // PREVENT_COLD_EXTRUSION
+
+#if ENABLED(PIDTEMP)
+
+  /**
+   * M303: PID relay autotune
+   *
+   *       S<temperature> sets the target temperature. (default target temperature = 150C)
+   *       H<hotend> (-1 for the bed, -2 for chamber, -3 for cooler) (default 0)
+   *       C<cycles>
+   *       U<bool> with a non-zero value will apply the result to current settings
+   */
+  inline void gcode_M303() {
+    #if HAS(PID_HEATING) || HAS(PID_COOLING)
+      const int   h = parser.seen('H') ? parser.value_int() : 0,
+                  c = parser.seen('C') ? parser.value_int() : 5;
+      const bool  u = parser.seen('U') && parser.value_bool() != 0;
+
+      int16_t temp = parser.seen('S') ? parser.value_celsius() : (h < 0 ? 70 : 200);
+
+      if (WITHIN(h, 0, HOTENDS - 1)) target_extruder = h;
+
+      KEEPALIVE_STATE(NOT_BUSY); // don't send "busy: processing" messages during autotune output
+
+      thermalManager.PID_autotune(temp, h, c, u);
+
+      KEEPALIVE_STATE(IN_HANDLER);
+    #else
+      SERIAL_LM(ER, MSG_ERR_M303_DISABLED);
+    #endif
+  }
+
+#endif
+
+#if ENABLED(PIDTEMPBED)
+
+  // M304: Set bed PID parameters P I and D
+  inline void gcode_M304() {
+    if (parser.seen('P')) thermalManager.bedKp = parser.value_float();
+    if (parser.seen('I')) thermalManager.bedKi = parser.value_float();
+    if (parser.seen('D')) thermalManager.bedKd = parser.value_float();
+
+    thermalManager.updatePID();
+    SERIAL_SMV(ECHO, " p:", thermalManager.bedKp);
+    SERIAL_MV(" i:", thermalManager.bedKi);
+    SERIAL_EMV(" d:", thermalManager.bedKd);
+  }
+
+#endif // PIDTEMPBED
+
+#if ENABLED(PIDTEMPCHAMBER)
+
+  // M305: Set chamber PID parameters P I and D
+  inline void gcode_M305() {
+    if (parser.seen('P')) thermalManager.chamberKp = parser.value_float();
+    if (parser.seen('I')) thermalManager.chamberKi = parser.value_float();
+    if (parser.seen('D')) thermalManager.chamberKd = parser.value_float();
+
+    thermalManager.updatePID();
+    SERIAL_SMV(OK, " p:", thermalManager.chamberKp);
+    SERIAL_MV(" i:", thermalManager.chamberKi);
+    SERIAL_EMV(" d:", thermalManager.chamberKd);
+  }
+
+#endif // PIDTEMPCHAMBER
+
+#if ENABLED(PIDTEMPCOOLER)
+
+  // M306: Set cooler PID parameters P I and D
+  inline void gcode_M306() {
+    if (parser.seen('P')) thermalManager.coolerKp = parser.value_float();
+    if (parser.seen('I')) thermalManager.coolerKi = parser.value_float();
+    if (parser.seen('D')) thermalManager.coolerKd = parser.value_float();
+
+    thermalManager.updatePID();
+    SERIAL_SMV(OK, " p:", thermalManager.coolerKp);
+    SERIAL_MV(" i:", thermalManager.coolerKi);
+    SERIAL_EMV(" d:", thermalManager.coolerKd);
+  }
+
+#endif // PIDTEMPCOOLER
+
+#if HAS_ABL
+
+  /**
+   * M320: Enable/Disable Bed Leveling and/or set the Z fade height.
+   *
+   *       S[bool]   Turns leveling on or off
+   *       Z[height] Sets the Z fade height (0 or none to disable)
+   *       V[bool]   Verbose - Print the leveling grid
+   */
+  inline void gcode_M320() {
+
+    // V to print the matrix
+    if (parser.seen('V')) {
+      #if ABL_PLANAR
+        bedlevel.bed_level_matrix.debug("Bed Level Correction Matrix:");
+      #elif ENABLED(AUTO_BED_LEVELING_BILINEAR)
+        if (bedlevel.leveling_is_valid()) {
+          bedlevel.print_bilinear_leveling_grid();
+          #if ENABLED(ABL_BILINEAR_SUBDIVISION)
+            bedlevel.bed_level_virt_print();
+          #endif
+        }
+      #endif
+    }
+
+    bool to_enable = false;
+    if (parser.seen('S')) {
+      to_enable = parser.value_bool();
+      bedlevel.set_bed_leveling_enabled(to_enable);
+    }
+
+    #if ENABLED(ENABLE_LEVELING_FADE_HEIGHT)
+      if (parser.seen('Z')) {
+        bedlevel.set_z_fade_height(parser.value_linear_units());
+        SERIAL_LMV(ECHO, "ABL Fade Height = ", parser.value_linear_units(), 2);
+      }
+    #endif
+
+    const bool new_status = bedlevel.leveling_is_active();
+    if (to_enable && !new_status)
+      SERIAL_LM(ER, MSG_ERR_M320_M420_FAILED);
+
+    SERIAL_LMV(ECHO, "ABL: ", new_status ? MSG_ON : MSG_OFF);
+  }
+
+  #if ENABLED(AUTO_BED_LEVELING_BILINEAR)
+
+    /**
+     * M321: Set Level bilinear manual
+     *
+     * Usage:
+     *   M321 I<xindex> J<yindex> Z<linear>
+     *   M321 I<xindex> J<yindex> Q<offset>
+     */
+    inline void gcode_M321() {
+      const bool hasI = parser.seen('I');
+      const int8_t ix = hasI ? parser.value_int() : -1;
+      const bool hasJ = parser.seen('J');
+      const int8_t iy = hasJ ? parser.value_int() : -1;
+      const bool hasZ = parser.seen('Z'), hasQ = !hasZ && parser.seen('Q');
+
+      if (!hasI || !hasJ || !(hasZ || hasQ)) {
+        SERIAL_LM(ER, MSG_ERR_M321_PARAMETERS);
+      }
+        else if (!WITHIN(ix, 0, GRID_MAX_POINTS_X - 1) || !WITHIN(iy, 0, GRID_MAX_POINTS_Y - 1)) {
+        SERIAL_LM(ER, MSG_ERR_MESH_XY);
+      }
+
+      if (hasI && hasJ && !(hasZ || hasQ)) {
+        SERIAL_MV("Level value in ix", ix);
+        SERIAL_MV(" iy", iy);
+        SERIAL_EMV(" Z", bedlevel.z_values[ix][iy]);
+        return;
+      }
+      else {
+        bedlevel.z_values[ix][iy] = parser.value_linear_units() + (hasQ ? bedlevel.z_values[ix][iy] : 0);
+        #if ENABLED(ABL_BILINEAR_SUBDIVISION)
+          bedlevel.bed_level_virt_interpolate();
+        #endif
+      }
+    }
+
+  #endif
+
+  // M322: Reset auto leveling matrix
+  inline void gcode_M322() {
+    bedlevel.reset_bed_level();
+    if (parser.seen('S') && parser.value_bool())
+      eeprom.Store_Settings();
+  }
+
+#endif
+
+#if HAS_MICROSTEPS
+
+  // M350 Set microstepping mode. Warning: Steps per unit remains unchanged. S code sets stepping mode for all drivers.
+  inline void gcode_M350() {
+    if (parser.seen('S')) for (int i = 0; i <= 4; i++) stepper.microstep_mode(i, parser.value_byte());
+    LOOP_XYZE(i) if (parser.seen(axis_codes[i])) stepper.microstep_mode(i, parser.value_byte());
+    if (parser.seen('B')) stepper.microstep_mode(4, parser.value_byte());
+    stepper.microstep_readings();
+  }
+
+  /**
+   * M351: Toggle MS1 MS2 pins directly with axis codes X Y Z E B
+   *       S# determines MS1 or MS2, X# sets the pin high/low.
+   */
+  inline void gcode_M351() {
+    if (parser.seen('S')) switch(parser.value_byte()) {
+      case 1:
+        LOOP_XYZE(i) if (parser.seen(axis_codes[i])) stepper.microstep_ms(i, parser.value_byte(), -1);
+        if (parser.seen('B')) stepper.microstep_ms(4, parser.value_byte(), -1);
+        break;
+      case 2:
+        LOOP_XYZE(i) if (parser.seen(axis_codes[i])) stepper.microstep_ms(i, -1, parser.value_byte());
+        if (parser.seen('B')) stepper.microstep_ms(4, -1, parser.value_byte());
+        break;
+    }
+    stepper.microstep_readings();
+  }
+
+#endif // HAS_MICROSTEPS
+
+#if HAS_CASE_LIGHT
+
+  int case_light_brightness;
+  bool case_light_on;
+
+  void update_case_light() {
+    pinMode(CASE_LIGHT_PIN, OUTPUT);
+    uint8_t case_light_bright = (uint8_t)case_light_brightness;
+    if (case_light_on) {
+      WRITE(CASE_LIGHT_PIN, INVERT_CASE_LIGHT ? HIGH : LOW);
+      analogWrite(CASE_LIGHT_PIN, INVERT_CASE_LIGHT ? 255 - case_light_brightness : case_light_brightness );
+    }
+  }
+
+  /**
+   * M355: Turn case light on/off and set brightness
+   *
+   *   P<byte>  Set case light brightness (PWM pin required - ignored otherwise)
+   *
+   *   S<bool>  Set case light on/off
+   *
+   *   When S turns on the light on a PWM pin then the current brightness level is used/restored
+   *
+   *   M355 P200 S0 turns off the light & sets the brightness level
+   *   M355 S1 turns on the light with a brightness of 200 (assuming a PWM pin)
+   *   M355 P200 S0 turns off the light & sets the brightness level
+   *   M355 S1 turns on the light with a brightness of 200 (assuming a PWM pin)
+   */
+  inline void gcode_M355() {
+    uint8_t args = 0;
+    if (parser.seen('P')) ++args, case_light_brightness = parser.value_byte();
+    if (parser.seen('S')) ++args, case_light_on = parser.value_bool(); 
+    if (args) update_case_light();
+
+    // always report case light status
+    SERIAL_STR(ECHO);
+    if (!case_light_on)
+      SERIAL_EM("Case light: off");
+    else
+      SERIAL_MV("Case light: ", case_light_brightness);
+  }
+
+#endif // HAS_CASE_LIGHT
+
+#if MECH(MORGAN_SCARA)
+
+  bool SCARA_move_to_cal(uint8_t delta_a, uint8_t delta_b) {
+    if (IsRunning()) {
+      forward_kinematics_SCARA(delta_a, delta_b);
+      Mechanics.destination[X_AXIS] = LOGICAL_X_POSITION(Mechanics.cartesian_position[X_AXIS]);
+      Mechanics.destination[Y_AXIS] = LOGICAL_Y_POSITION(Mechanics.cartesian_position[Y_AXIS]);
+      Mechanics.destination[Z_AXIS] = Mechanics.current_position[Z_AXIS];
+      Mechanics.prepare_move_to_destination();
+      return true;
+    }
+    return false;
+  }
+
+  /**
+   * M360: SCARA calibration: Move to cal-position ThetaA (0 deg calibration)
+   */
+  inline bool gcode_M360() {
+    SERIAL_LM(ECHO, " Cal: Theta 0");
+    return SCARA_move_to_cal(0, 120);
+  }
+
+  /**
+   * M361: SCARA calibration: Move to cal-position ThetaB (90 deg calibration - steps per degree)
+   */
+  inline bool gcode_M361() {
+    SERIAL_LM(ECHO, " Cal: Theta 90");
+    return SCARA_move_to_cal(90, 130);
+  }
+
+  /**
+   * M362: SCARA calibration: Move to cal-position PsiA (0 deg calibration)
+   */
+  inline bool gcode_M362() {
+    SERIAL_LM(ECHO, " Cal: Psi 0");
+    return SCARA_move_to_cal(60, 180);
+  }
+
+  /**
+   * M363: SCARA calibration: Move to cal-position PsiB (90 deg calibration - steps per degree)
+   */
+  inline bool gcode_M363() {
+    SERIAL_LM(ECHO, " Cal: Psi 90");
+    return SCARA_move_to_cal(50, 90);
+  }
+
+  /**
+   * M364: SCARA calibration: Move to cal-position PsiC (90 deg to Theta calibration position)
+   */
+  inline bool gcode_M364() {
+    SERIAL_LM(ECHO, " Cal: Theta-Psi 90");
+    return SCARA_move_to_cal(45, 135);
+  }
+
+#endif // MORGAN_SCARA
+
+#if ENABLED(EXT_SOLENOID)
+
+  void enable_solenoid(uint8_t num) {
+    switch(num) {
+      case 0:
+        OUT_WRITE(SOL0_PIN, HIGH);
+        break;
+        #if HAS(SOLENOID_1) && EXTRUDERS > 1
+          case 1:
+            OUT_WRITE(SOL1_PIN, HIGH);
+            break;
+        #endif
+        #if HAS(SOLENOID_2) && EXTRUDERS > 2
+          case 2:
+            OUT_WRITE(SOL2_PIN, HIGH);
+            break;
+        #endif
+        #if HAS(SOLENOID_3) && EXTRUDERS > 3
+          case 3:
+            OUT_WRITE(SOL3_PIN, HIGH);
+            break;
+        #endif
+        #if HAS(SOLENOID_4) && EXTRUDERS > 4
+          case 4:
+            OUT_WRITE(SOL4_PIN, HIGH);
+            break;
+        #endif
+      default:
+        SERIAL_LM(ER, MSG_INVALID_SOLENOID);
+        break;
+    }
+  }
+
+  void enable_solenoid_on_active_extruder() { enable_solenoid(active_extruder); }
+
+  void disable_all_solenoids() {
+    OUT_WRITE(SOL0_PIN, LOW);
+    #if HAS(SOLENOID_1) && EXTRUDERS > 1
+      OUT_WRITE(SOL1_PIN, LOW);
+    #endif
+    #if HAS(SOLENOID_2) && EXTRUDERS > 2
+      OUT_WRITE(SOL2_PIN, LOW);
+    #endif
+    #if HAS(SOLENOID_3) && EXTRUDERS > 3
+      OUT_WRITE(SOL3_PIN, LOW);
+    #endif
+    #if HAS(SOLENOID_4) && EXTRUDERS > 4
+      OUT_WRITE(SOL4_PIN, LOW);
+    #endif
+  }
+
+  /**
+   * M380: Enable solenoid on the active extruder
+   */
+  inline void gcode_M380() { enable_solenoid_on_active_extruder(); }
+
+  /**
+   * M381: Disable all solenoids
+   */
+  inline void gcode_M381() { disable_all_solenoids(); }
+
+#endif // EXT_SOLENOID
+
+/**
+ * M400: Finish all moves
+ */
+inline void gcode_M400() { stepper.synchronize(); }
+
+#if HAS_BED_PROBE
+
+  /**
+   * M401: Engage Z Servo endstop if available
+   */
+  inline void gcode_M401() { probe.set_deployed(true); }
+
+  /**
+   * M402: Retract Z Servo endstop if enabled
+   */
+  inline void gcode_M402() { probe.set_deployed(false); }
+
+#endif // (ENABLED(AUTO_BED_LEVELING_FEATURE) && DISABLED(Z_PROBE_SLED) && HAS_Z_SERVO_PROBE)
+
+#if ENABLED(FILAMENT_SENSOR)
+
+  /**
+   * M404: Display or set (in current units) the nominal filament width (3mm, 1.75mm ) W<3.0>
+   */
+  inline void gcode_M404() {
+    if (parser.seen('W')) {
+      filament_width_nominal = parser.value_linear_units();
+    }
+    else {
+      SERIAL_EMV("Filament dia (nominal mm):", filament_width_nominal);
+    }
+  }
+    
+  /**
+   * M405: Turn on filament sensor for control
+   */
+  inline void gcode_M405() {
+    // This is technically a linear measurement, but since it's quantized to centimeters and is a different unit than
+    // everything else, it uses parser.value_int() instead of parser.value_linear_units().
+    if (parser.seen('D')) meas_delay_cm = parser.value_int();
+    NOMORE(meas_delay_cm, MAX_MEASUREMENT_DELAY);
+
+    if (filwidth_delay_index[1] == -1) { // Initialize the ring buffer if not done since startup
+      const int temp_ratio = thermalManager.widthFil_to_size_ratio() - 100; // -100 to scale within a signed byte
+
+      for (uint8_t i = 0; i < COUNT(measurement_delay); ++i)
+        measurement_delay[i] = temp_ratio;
+
+      filwidth_delay_index[0] = filwidth_delay_index[1] = 0;
+    }
+
+    filament_sensor = true;
+
+    //SERIAL_MV("Filament dia (measured mm):", filament_width_meas);
+    //SERIAL_EMV("Extrusion ratio(%):", flow_percentage[active_extruder]);
+  }
+
+  /**
+   * M406: Turn off filament sensor for control
+   */
+  inline void gcode_M406() { filament_sensor = false; }
+  
+  /**
+   * M407: Get measured filament diameter on serial output
+   */
+  inline void gcode_M407() {
+    SERIAL_EMV("Filament dia (measured mm):", filament_width_meas);
+  }
+
+#endif // FILAMENT_SENSOR
+
+#if ENABLED(JSON_OUTPUT)
+  /**
+   * M408: JSON STATUS OUTPUT
+   */
+  inline void gcode_M408() {
+    bool firstOccurrence;
+    uint8_t type = 0;
+
+    if (parser.seen('S')) type = parser.value_byte();
+
+    SERIAL_MSG("{\"status\":\"");
+    #if HAS_SDSUPPORT
+      if (!print_job_counter.isRunning() && !card.sdprinting) SERIAL_CHR('I'); // IDLING
+      else if (card.sdprinting) SERIAL_CHR('P');          // SD PRINTING
+      else SERIAL_MSG("B");                               // SOMETHING ELSE, BUT SOMETHIG
+    #else
+      if (!print_job_counter.isRunning()) SERIAL_CHR('I');                     // IDLING
+      else SERIAL_CHR('B');                               // SOMETHING ELSE, BUT SOMETHIG
+    #endif
+
+    SERIAL_MSG("\",\"coords\": {");
+    SERIAL_MSG("\"axesHomed\":[");
+    if (Mechanics.axis_homed[X_AXIS] && Mechanics.axis_homed[Y_AXIS] && Mechanics.axis_homed[Z_AXIS])
+      SERIAL_MSG("1, 1, 1");
+    else
+      SERIAL_MSG("0, 0, 0");
+
+    SERIAL_MV("],\"extr\":[", Mechanics.current_position[E_AXIS]);
+    SERIAL_MV("],\"xyz\":[", Mechanics.current_position[X_AXIS]); // X AXIS
+    SERIAL_MV(",", Mechanics.current_position[Y_AXIS]);           // Y AXIS
+    SERIAL_MV(",", Mechanics.current_position[Z_AXIS]);           // Z AXIS
+
+    SERIAL_MV("]},\"currentTool\":", active_extruder);
+
+    #if HAS_POWER_SWITCH
+      SERIAL_MSG(",\"params\": {\"atxPower\":");
+      SERIAL_CHR(powerManager.powersupply_on ? '1' : '0');
+    #else
+      SERIAL_MSG(",\"params\": {\"NormPower\":");
+    #endif
+
+    SERIAL_MSG(",\"fanPercent\":[");
+    SERIAL_VAL(fanSpeeds[0]);
+
+    SERIAL_MV("],\"speedFactor\":", Mechanics.feedrate_percentage);
+
+    SERIAL_MSG(",\"extrFactors\":[");
+    firstOccurrence = true;
+    for (uint8_t i = 0; i < EXTRUDERS; i++) {
+      if (!firstOccurrence) SERIAL_CHR(',');
+      SERIAL_VAL(flow_percentage[i]); // Really *100? 100 is normal
+      firstOccurrence = false;
+    }
+    SERIAL_EM("]},");
+
+    SERIAL_MSG("\"temps\": {");
+    #if HAS_TEMP_BED
+      SERIAL_MV("\"bed\": {\"current\":", thermalManager.degBed(), 1);
+      SERIAL_MV(",\"active\":", thermalManager.degTargetBed());
+      SERIAL_MSG(",\"state\":");
+      SERIAL_CHR(thermalManager.degTargetBed() > 0 ? '2' : '1');
+      SERIAL_MSG("},");
+    #endif
+    SERIAL_MSG("\"heads\": {\"current\":[");
+    firstOccurrence = true;
+    for (int8_t h = 0; h < HOTENDS; h++) {
+      if (!firstOccurrence) SERIAL_CHR(',');
+      SERIAL_VAL(thermalManager.degHotend(h), 1);
+      firstOccurrence = false;
+    }
+    SERIAL_MSG("],\"active\":[");
+    firstOccurrence = true;
+    for (int8_t h = 0; h < HOTENDS; h++) {
+      if (!firstOccurrence) SERIAL_CHR(',');
+      SERIAL_VAL(thermalManager.degTargetHotend(h));
+      firstOccurrence = false;
+    }
+    SERIAL_MSG("],\"state\":[");
+    firstOccurrence = true;
+    for (int8_t h = 0; h < HOTENDS; h++) {
+      if (!firstOccurrence) SERIAL_CHR(',');
+      SERIAL_CHR(thermalManager.degTargetHotend(h) > HOTEND_AUTO_FAN_TEMPERATURE ? '2' : '1');
+      firstOccurrence = false;
+    }
+
+    SERIAL_MV("]}},\"time\":", HAL::timeInMilliseconds());
+
+    switch (type) {
+      case 0:
+      case 1:
+        break;
+      case 2:
+        SERIAL_EM(",");
+        SERIAL_MSG("\"coldExtrudeTemp\":0,\"coldRetractTemp\":0.0,\"geometry\":\"");
+        #if MECH(CARTESIAN)
+          SERIAL_MSG("cartesian");
+        #elif MECH(COREXY)
+          SERIAL_MSG("corexy");
+        #elif MECH(COREYX)
+          SERIAL_MSG("coreyx");
+        #elif MECH(COREXZ)
+          SERIAL_MSG("corexz");
+        #elif MECH(COREZX)
+          SERIAL_MSG("corezx");
+        #elif MECH(DELTA)
+          SERIAL_MSG("delta");
+        #endif
+        SERIAL_MSG("\",\"name\":\"");
+        SERIAL_MSG(CUSTOM_MACHINE_NAME);
+        SERIAL_MSG("\",\"tools\":[");
+        firstOccurrence = true;
+        for (uint8_t i = 0; i < EXTRUDERS; i++) {
+          if (!firstOccurrence) SERIAL_CHR(',');
+          SERIAL_MV("{\"number\":", i + 1);
+          #if HOTENDS > 1
+            SERIAL_MV(",\"heaters\":[", i + 1);
+            SERIAL_MSG("],");
+          #else
+            SERIAL_MSG(",\"heaters\":[1],");
+          #endif
+          #if DRIVER_EXTRUDERS > 1
+            SERIAL_MV("\"drives\":[", i);
+            SERIAL_MSG("]");
+          #else
+            SERIAL_MSG("\"drives\":[0]");
+          #endif
+          SERIAL_MSG("}");
+          firstOccurrence = false;
+        }
+        break;
+      case 3:
+        SERIAL_EM(",");
+        SERIAL_MSG("\"currentLayer\":");
+        #if HAS_SDSUPPORT
+          if (card.sdprinting && card.layerHeight > 0) { // ONLY CAN TELL WHEN SD IS PRINTING
+            SERIAL_VAL((int) (Mechanics.current_position[Z_AXIS] / card.layerHeight));
+          }
+          else SERIAL_VAL(0);
+        #else
+          SERIAL_VAL(-1);
+        #endif
+        SERIAL_MSG(",\"extrRaw\":[");
+        firstOccurrence = true;
+        for (uint8_t i = 0; i < EXTRUDERS; i++) {
+          if (!firstOccurrence) SERIAL_CHR(',');
+          SERIAL_VAL(Mechanics.current_position[E_AXIS] * flow_percentage[i]);
+          firstOccurrence = false;
+        }
+        SERIAL_MSG("],");
+        #if HAS_SDSUPPORT
+          if (card.sdprinting) {
+            SERIAL_MSG("\"fractionPrinted\":");
+            float fractionprinted;
+            if (card.fileSize < 2000000) {
+              fractionprinted = (float)card.sdpos / (float)card.fileSize;
+            }
+            else fractionprinted = (float)(card.sdpos >> 8) / (float)(card.fileSize >> 8);
+            SERIAL_VAL((float) floorf(fractionprinted * 1000) / 1000);
+            SERIAL_CHR(',');
+          }
+        #endif
+        SERIAL_MSG("\"firstLayerHeight\":");
+        #if HAS_SDSUPPORT
+          if (card.sdprinting) SERIAL_VAL(card.firstlayerHeight);
+          else SERIAL_MSG("0");
+        #else
+          SERIAL_MSG("0");
+        #endif
+        break;
+      case 4:
+      case 5:
+        SERIAL_EM(",");
+        SERIAL_MSG("\"axisMins\":[");
+        SERIAL_VAL((int) X_MIN_POS);
+        SERIAL_CHR(',');
+        SERIAL_VAL((int) Y_MIN_POS);
+        SERIAL_CHR(',');
+        SERIAL_VAL((int) Z_MIN_POS);
+        SERIAL_MSG("],\"axisMaxes\":[");
+        SERIAL_VAL((int) X_MAX_POS);
+        SERIAL_CHR(',');
+        SERIAL_VAL((int) Y_MAX_POS);
+        SERIAL_CHR(',');
+        SERIAL_VAL((int) Z_MAX_POS);
+        SERIAL_MSG("],\"planner.accelerations\":[");
+        SERIAL_VAL(Mechanics.max_acceleration_mm_per_s2[X_AXIS]);
+        SERIAL_CHR(',');
+        SERIAL_VAL(Mechanics.max_acceleration_mm_per_s2[Y_AXIS]);
+        SERIAL_CHR(',');
+        SERIAL_VAL(Mechanics.max_acceleration_mm_per_s2[Z_AXIS]);
+        for (uint8_t i = 0; i < EXTRUDERS; i++) {
+          SERIAL_CHR(',');
+          SERIAL_VAL(Mechanics.max_acceleration_mm_per_s2[E_AXIS + i]);
+        }
+        SERIAL_MSG("],");
+
+        #if MB(ALLIGATOR) || MB(ALLIGATOR_V3)
+          SERIAL_MSG("\"currents\":[");
+          SERIAL_VAL(motor_current[X_AXIS]);
+          SERIAL_CHR(',');
+          SERIAL_VAL(motor_current[Y_AXIS]);
+          SERIAL_CHR(',');
+          SERIAL_VAL(motor_current[Z_AXIS]);
+          for (uint8_t i = 0; i < DRIVER_EXTRUDERS; i++) {
+            SERIAL_CHR(',');
+            SERIAL_VAL(motor_current[E_AXIS + i]);
+          }
+          SERIAL_EM("],");
+        #endif
+
+        SERIAL_MSG("\"firmwareElectronics\":\"");
+        #if MB(RAMPS_13_HFB) || MB(RAMPS_13_HHB) || MB(RAMPS_13_HFF) || MB(RAMPS_13_HHF) || MB(RAMPS_13_HHH)
+          SERIAL_MSG("RAMPS");
+        #elif MB(ALLIGATOR)
+          SERIAL_MSG("ALLIGATOR");
+        #elif MB(ALLIGATOR_V3)
+          SERIAL_MSG("ALLIGATOR_V3");
+        #elif MB(RADDS) || MB(RAMPS_FD_V1) || MB(RAMPS_FD_V2) || MB(SMART_RAMPS) || MB(RAMPS4DUE)
+          SERIAL_MSG("Arduino due");
+        #elif MB(ULTRATRONICS)
+          SERIAL_MSG("ULTRATRONICS");
+        #else
+          SERIAL_MSG("AVR");
+        #endif
+        SERIAL_MSG("\",\"firmwareName\":\"");
+        SERIAL_MSG(FIRMWARE_NAME);
+        SERIAL_MSG(",\"firmwareVersion\":\"");
+        SERIAL_MSG(SHORT_BUILD_VERSION);
+        SERIAL_MSG("\",\"firmwareDate\":\"");
+        SERIAL_MSG(STRING_DISTRIBUTION_DATE);
+
+        SERIAL_MSG("\",\"minFeedrates\":[0,0,0");
+        for (uint8_t i = 0; i < EXTRUDERS; i++) {
+          SERIAL_MSG(",0");
+        }
+        SERIAL_MSG("],\"maxFeedrates\":[");
+        SERIAL_VAL(Mechanics.max_feedrate_mm_s[X_AXIS]);
+        SERIAL_CHR(',');
+        SERIAL_VAL(Mechanics.max_feedrate_mm_s[Y_AXIS]);
+        SERIAL_CHR(',');
+        SERIAL_VAL(Mechanics.max_feedrate_mm_s[Z_AXIS]);
+        for (uint8_t i = 0; i < EXTRUDERS; i++) {
+          SERIAL_CHR(',');
+          SERIAL_VAL(Mechanics.max_feedrate_mm_s[E_AXIS + i]);
+        }
+        SERIAL_CHR(']');
+        break;
+    }
+    SERIAL_CHR('}');
+    SERIAL_EOL();
+  }
+#endif // JSON_OUTPUT
+
+#if DISABLED(EMERGENCY_PARSER)
+  /**
+   * M410: Quickstop - Abort all planned moves
+   *
+   * This will stop the carriages mid-move, so most likely they
+   * will be out of sync with the stepper position after this.
+   */
+  inline void gcode_M410() { quickstop_stepper(); }
+#endif
+
+#if ENABLED(MESH_BED_LEVELING)
+  /**
+   * M420: Enable/Disable Bed Leveling and/or set the Z fade height.
+   *
+   *    S[bool]   Turns leveling on or off
+   *    Z[height] Sets the Z fade height (0 or none to disable)
+   *    V[bool]   Verbose - Print the leveling grid
+   */
+  inline void gcode_M420() {
+    bool to_enable = false;
+
+    // V to print the matrix or mesh
+    if (parser.seen('V') && bedlevel.leveling_is_valid()) {
+      SERIAL_EM("Mesh Bed Level data:");
+      bedlevel.mbl_mesh_report();
+    }
+
+    if (parser.seen('S')) {
+      to_enable = parser.value_bool();
+      bedlevel.set_bed_leveling_enabled(to_enable);
+    }
+
+    #if ENABLED(ENABLE_LEVELING_FADE_HEIGHT)
+      if (parser.seen('Z')) bedlevel.set_z_fade_height(parser.value_linear_units());
+    #endif
+
+    const bool new_status = bedlevel.leveling_is_active();
+
+    if (to_enable && !new_status)
+      SERIAL_LM(ER, MSG_ERR_M320_M420_FAILED);
+
+    SERIAL_LMV(ECHO, "MBL: ", new_status ? MSG_ON : MSG_OFF);
+  }
+
+  /**
+   * M421: Set a single Mesh Bed Leveling Z coordinate
+   *
+   * Usage:
+   *   M421 X<linear> Y<linear> Z<linear>
+   *   M421 X<linear> Y<linear> Q<offset>
+   *   M421 I<xindex> J<yindex> Z<linear>
+   *   M421 I<xindex> J<yindex> Q<offset>
+   */
+  inline void gcode_M421() {
+    const bool hasX = parser.seen('X'), hasI = parser.seen('I');
+    const int8_t ix = hasI ? parser.value_int() : hasX ? mbl.probe_index_x(RAW_X_POSITION(parser.value_linear_units())) : -1;
+    const bool hasY = parser.seen('Y'), hasJ = parser.seen('J');
+    const int8_t iy = hasJ ? parser.value_int() : hasY ? mbl.probe_index_y(RAW_Y_POSITION(parser.value_linear_units())) : -1;
+    const bool hasZ = parser.seen('Z'), hasQ = !hasZ && parser.seen('Q');
+
+    if (int(hasI && hasJ) + int(hasX && hasY) != 1 || !(hasZ || hasQ)) {
+      SERIAL_LM(ER, MSG_ERR_M421_PARAMETERS);
+    }
+    else if (ix < 0 || iy < 0) {
+      SERIAL_LM(ER, MSG_ERR_MESH_XY);
+    }
+    else
+      mbl.set_z(ix, iy, parser.value_linear_units() + (hasQ ? mbl.z_values[ix][iy] : 0));
+  }
+#endif // MESH_BED_LEVELING
+
+#if ENABLED(WORKSPACE_OFFSETS)
+
+  /**
+   * M428: Set home_offset based on the distance between the
+   *       current_position and the nearest "reference point."
+   *       If an axis is past center its Endstop position
+   *       is the reference-point. Otherwise it uses 0. This allows
+   *       the Z offset to be set near the bed when using a max Endstop.
+   *
+   *       M428 can't be used more than 2cm away from 0 or an Endstop.
+   *
+   *       Use M206 to set these values directly.
+   */
+  inline void gcode_M428() {
+    bool err = false;
+    LOOP_XYZ(i) {
+      if (Mechanics.axis_homed[i]) {
+        const float base = (Mechanics.current_position[i] > (endstops.soft_endstop_min[i] + endstops.soft_endstop_max[i]) * 0.5) ? Mechanics.base_home_pos[(AxisEnum)i] : 0,
+                    diff = base - RAW_POSITION(Mechanics.current_position[i], i);
+        if (WITHIN(diff, -20, 20)) {
+          set_home_offset((AxisEnum)i, diff);
+        }
+        else {
+          SERIAL_LM(ER, MSG_ERR_M428_TOO_FAR);
+          LCD_ALERTMESSAGEPGM("Err: Too far!");
+          BUZZ(200, 40);
+          err = true;
+          break;
+        }
+      }
+    }
+
+    if (!err) {
+      Mechanics.sync_plan_position();
+      report_current_position();
+      LCD_MESSAGEPGM(MSG_HOME_OFFSETS_APPLIED);
+      BUZZ(100, 659);
+      BUZZ(100, 698);
+    }
+  }
+
+#endif // ENABLED(WORKSPACE_OFFSETS)
+
+#if HAS_MULTI_MODE
+
+  /**
+   * Shared function for Printer Mode GCodes
+   */
+  static void gcode_printer_mode(const int8_t new_mode) {
+    const static char str_tooltype_0[] PROGMEM = "FFF";
+    const static char str_tooltype_1[] PROGMEM = "Laser";
+    const static char str_tooltype_2[] PROGMEM = "CNC";
+    const static char* const tool_strings[] PROGMEM = { str_tooltype_0, str_tooltype_1, str_tooltype_2 };
+    if (new_mode >= 0 && (PrinterMode)new_mode < PRINTER_MODE_COUNT) printer_mode = (PrinterMode)new_mode;
+    SERIAL_SM(ECHO, "Printer-Mode: ");
+    SERIAL_PS((char*)pgm_read_word(&(tool_strings[printer_mode])));
+    SERIAL_CHR(' ');
+    SERIAL_EV((int)(printer_mode == PRINTER_MODE_FFF ? active_extruder : 0));
+  }
+
+  /**
+   * M450: Set and/or report current tool type
+   *
+   *  S<type> - The new tool type
+   */
+  inline void gcode_M450() {
+    gcode_printer_mode(parser.seen('S') ? parser.value_byte() : -1);
+  }
+
+  /**
+   * M451: Select FFF printer mode
+   */
+  inline void gcode_M451() { gcode_printer_mode(PRINTER_MODE_FFF); }
+
+  #if ENABLED(LASER)
+    /**
+     * M452: Select Laser printer mode
+     */
+    inline void gcode_M452() { gcode_printer_mode(PRINTER_MODE_LASER); }
+  #endif
+
+  #if HAS_CNCROUTER
+    /**
+     * M453: Select CNC printer mode
+     */
+    inline void gcode_M453() { gcode_printer_mode(PRINTER_MODE_CNC); }
+  #endif
+
+#endif // HAS_MULTI_MODE
+
+/**
+ * M500: Store settings in EEPROM
+ */
+inline void gcode_M500() {
+  (void)eeprom.Store_Settings();
+}
+
+/**
+ * M501: Read settings from EEPROM
+ */
+inline void gcode_M501() {
+  (void)eeprom.Load_Settings();
+}
+
+/**
+ * M502: Revert to default settings
+ */
+inline void gcode_M502() {
+  (void)eeprom.Factory_Settings();
+}
+
+/**
+ * M503: print settings currently in memory
+ */
+inline void gcode_M503() {
+  (void)eeprom.Print_Settings(parser.seen('S') && !parser.value_bool());
+}
+
+#if ENABLED(RFID_MODULE)
+  /**
+   * M522: Read or Write on card. M522 T<extruders> R<read> or W<write> L<list>
+   */
+  inline void gcode_M522() {
+
+    GET_TARGET_EXTRUDER(522);
+    if (!RFID_ON) return;
+
+    if (parser.seen('R')) {
+      SERIAL_EM("Put RFID on tag!");
+      #if ENABLED(NEXTION)
+        rfid_setText("Put RFID on tag!");
+      #endif
+      Spool_must_read[TARGET_EXTRUDER] = true;
+    }
+    if (parser.seen('W')) {
+      if (Spool_ID[TARGET_EXTRUDER] != 0) {
+        SERIAL_EM("Put RFID on tag!");
+        #if ENABLED(NEXTION)
+          rfid_setText("Put RFID on tag!");
+        #endif
+        Spool_must_write[TARGET_EXTRUDER] = true;
+      }
+      else {
+        SERIAL_LM(ER, "You have not read this Spool!");
+        #if ENABLED(NEXTION)
+          rfid_setText("You have not read this Spool!", 64488);
+        #endif
+      }
+    }
+
+    if (parser.seen('L')) RFID522.printInfo(TARGET_EXTRUDER);
+  }
+#endif // RFID_MODULE
+
+/**
+ * M530: S<printing> L<layer> - Enables explicit printing mode (S1) or disables it (S0). L can set layer count
+ */
+inline void gcode_M530() {
+
+  if (parser.seen('L')) maxLayer = parser.value_long();
+  
+  if (parser.seen('S') && parser.value_bool()) {
+    print_job_counter.start();
+
+    SERIAL_MSG("Start Printing");
+    if (maxLayer > 0) SERIAL_EMV(" - MaxLayer:", maxLayer);
+    else SERIAL_EOL();
+
+    #if ENABLED(START_GCODE)
+      enqueue_and_echo_commands_P(PSTR(START_PRINTING_SCRIPT));
+    #endif
+    #if HAS_FIL_RUNOUT
+      filament_ran_out = false;
+      SERIAL_EM("Filament runout activated.");
+      SERIAL_STR(RESUME);
+      SERIAL_EOL();
+    #endif
+    #if HAS_POWER_CONSUMPTION_SENSOR
+      startpower = power_consumption_hour;
+    #endif
+  }
+  else {
+    print_job_counter.stop();
+    SERIAL_EM("Stop Printing");
+    #if ENABLED(STOP_GCODE)
+      enqueue_and_echo_commands_P(PSTR(STOP_PRINTING_SCRIPT));
+    #endif
+    #if HAS_FIL_RUNOUT
+      filament_ran_out = false;
+      SERIAL_EM("Filament runout deactivated.");
+    #endif
+  }
+}
+
+/**
+ * M531: filename - Define filename being printed
+ */
+inline void gcode_M531() {
+  strncpy(printName, parser.string_arg, 20);
+  printName[20] = 0;
+}
+
+/**
+ * M532: X<percent> L<curLayer> - update current print state progress (X=0..100) and layer L
+ */
+inline void gcode_M532() {
+  if (parser.seen('X'))
+    progress = parser.value_float();
+  if (progress > 100.0)
+    progress = 100.0;
+  else if (progress < 0)
+    progress = 0;
+
+  if (parser.seen('L'))
+    currentLayer = parser.value_long();
+}
+
+#if ENABLED(ABORT_ON_ENDSTOP_HIT_FEATURE_ENABLED)
+
+  /**
+   * M540: Set whether SD card print should abort on endstop hit (M540 S<0|1>)
+   */
+  inline void gcode_M540() {
+    if (parser.seen('S')) stepper.abort_on_endstop_hit = parser.value_bool();
+  }
+
+#endif // ABORT_ON_ENDSTOP_HIT_FEATURE_ENABLED
+
+#if HEATER_USES_AD595
+  /**
+   * M595 - set Hotend AD595 offset & Gain H<hotend_number> O<offset> S<gain>
+   */
+  inline void gcode_M595() {
+
+    GET_TARGET_HOTEND(595);
+
+    if (parser.seen('O')) ad595_offset[TARGET_EXTRUDER] = parser.value_float();
+    if (parser.seen('S')) ad595_gain[TARGET_EXTRUDER] = parser.value_float();
+
+    for (int8_t h = 0; h < HOTENDS; h++) {
+      // if gain == 0 you get MINTEMP!
+      if (ad595_gain[h] == 0) ad595_gain[h]= 1;
+    }
+
+    SERIAL_EM(MSG_AD595);
+    for (int8_t h = 0; h < HOTENDS; h++) {
+      SERIAL_MV(" T", h);
+      SERIAL_MV(" Offset: ", ad595_offset[h]);
+      SERIAL_EMV(", Gain: ", ad595_gain[h]);
+    }
+  }
+#endif // HEATER_USES_AD595
+
+#if ENABLED(ADVANCED_PAUSE_FEATURE)
+
+  /**
+   * M600: Pause Park and filament change
+   *
+   *  E[distance] - Retract the filament this far (negative value)
+   *  Z[distance] - Move the Z axis by this distance
+   *  X[position] - Move to this X position, with Y
+   *  Y[position] - Move to this Y position, with X
+   *  U[distance] - Retract distance for removal (negative value) (manual reload)
+   *  L[distance] - Extrude distance for insertion (positive value) (manual reload)
+   *  B[count]    - Number of times to beep, -1 for indefinite (if equipped with a buzzer)
+   *
+   *  Default values are used for omitted arguments.
+   *
+   */
+  inline void gcode_M600() {
+
+    // Homing first
+    if (Mechanics.axis_unhomed_error()) home_all_axes();
+
+    // Initial retract before move to pause park position
+    const float retract = parser.seen('E') ? parser.value_axis_units(E_AXIS) : 0
+      #if ENABLED(PAUSE_PARK_RETRACT_LENGTH) && PAUSE_PARK_RETRACT_LENGTH > 0
+        - (PAUSE_PARK_RETRACT_LENGTH)
+      #endif
+    ;
+
+    // Second retract after cooldown hotend
+    const float retract2 = 0
+      #if ENABLED(PAUSE_PARK_RETRACT_2_LENGTH) && PAUSE_PARK_RETRACT_2_LENGTH > 0
+        - (PAUSE_PARK_RETRACT_2_LENGTH)
+      #endif
+    ;
+
+    // Lift Z axis
+    const float z_lift = parser.seen('Z') ? parser.value_linear_units() :
+      #if ENABLED(PAUSE_PARK_Z_ADD) && PAUSE_PARK_Z_ADD > 0
+        PAUSE_PARK_Z_ADD
+      #else
+        0
+      #endif
+    ;
+
+    // Move XY axes to filament exchange position
+    const float x_pos = parser.seen('X') ? parser.value_linear_units() : 0
+      #if ENABLED(PAUSE_PARK_X_POS)
+        + PAUSE_PARK_X_POS
+      #endif
+    ;
+    const float y_pos = parser.seen('Y') ? parser.value_linear_units() : 0
+      #if ENABLED(PAUSE_PARK_Y_POS)
+        + PAUSE_PARK_Y_POS
+      #endif
+    ;
+
+    // Unload filament
+    const float unload_length = parser.seen('U') ? parser.value_axis_units(E_AXIS) : 0
+      #if ENABLED(PAUSE_PARK_UNLOAD_LENGTH) && PAUSE_PARK_UNLOAD_LENGTH > 0
+        - (PAUSE_PARK_UNLOAD_LENGTH)
+      #endif
+    ;
+
+    // Load filament
+    const float load_length = parser.seen('L') ? parser.value_axis_units(E_AXIS) : 0
+      #if ENABLED(PAUSE_PARK_LOAD_LENGTH)
+        + PAUSE_PARK_LOAD_LENGTH
+      #endif
+    ;
+
+    const int beep_count = parser.seen('B') ? parser.value_int() :
+      #if ENABLED(PAUSE_PARK_NUMBER_OF_ALERT_BEEPS)
+        PAUSE_PARK_NUMBER_OF_ALERT_BEEPS
+      #else
+        -1
+      #endif
+    ;
+
+    const bool job_running = print_job_counter.isRunning();
+
+    if (pause_print(retract, retract2, z_lift, x_pos, y_pos, unload_length, beep_count, true)) {
+      wait_for_filament_reload(beep_count);
+      resume_print(load_length, PAUSE_PARK_EXTRUDE_LENGTH, beep_count);
+    }
+
+    // Resume the print job timer if it was running
+    if (job_running) print_job_counter.start();
+
+  }
+
+#endif // ADVANCED_PAUSE_FEATURE
+
+#if ENABLED(DUAL_X_CARRIAGE)
+
+  /**
+   * M605: Set dual x-carriage movement mode
+   *
+   *    M605 S0: Full control mode. The slicer has full control over x-carriage movement
+   *    M605 S1: Auto-park mode. The inactive head will auto park/unpark without slicer involvement
+   *    M605 S2 [Xnnn] [Rmmm]: Duplication mode. The second extruder will duplicate the first with nnn
+   *                         units x-offset and an optional differential hotend temperature of
+   *                         mmm degrees. E.g., with "M605 S2 X100 R2" the second extruder will duplicate
+   *                         the first with a spacing of 100mm in the x direction and 2 degrees hotter.
+   *
+   *    Note: the X axis should be homed after changing dual x-carriage mode.
+   */
+  inline void gcode_M605() {
+    stepper.synchronize();
+    if (parser.seen('S')) Mechanics.dual_x_carriage_mode = (DualXMode)parser.value_byte();
+    switch(Mechanics.dual_x_carriage_mode) {
+      case DXC_FULL_CONTROL_MODE:
+      case DXC_AUTO_PARK_MODE:
+        break;
+      case DXC_DUPLICATION_MODE:
+        if (parser.seen('X')) Mechanics.duplicate_hotend_x_offset = max(parser.value_linear_units(), X2_MIN_POS - Mechanics.x_home_pos(0));
+        if (parser.seen('R')) Mechanics.duplicate_hotend_temp_offset = parser.value_celsius_diff();
+        SERIAL_SM(ECHO, MSG_HOTEND_OFFSET);
+        SERIAL_CHR(' ');
+        SERIAL_VAL(hotend_offset[X_AXIS][0]);
+        SERIAL_CHR(',');
+        SERIAL_VAL(hotend_offset[Y_AXIS][0]);
+        SERIAL_CHR(' ');
+        SERIAL_VAL(Mechanics.duplicate_hotend_x_offset);
+        SERIAL_CHR(',');
+        SERIAL_EV(hotend_offset[Y_AXIS][1]);
+        break;
+      default:
+        Mechanics.dual_x_carriage_mode = DEFAULT_DUAL_X_CARRIAGE_MODE;
+        break;
+    }
+    Mechanics.active_hotend_parked = false;
+    Mechanics.hotend_duplication_enabled = false;
+    Mechanics.delayed_move_time = 0;
+  }
+
+#endif // DUAL_X_CARRIAGE
+
+#if ENABLED(LASER)
+
+  // M649 set laser options
+  inline void gcode_M649() {
+    // do this at the start so we can debug if needed!
+    if (parser.seen('D') && IsRunning()) laser.diagnostics = parser.value_bool();
+
+    // Wait for the rest 
+    // stepper.synchronize();
+    if (parser.seen('S') && IsRunning()) {
+      laser.intensity = parser.value_float();
+      laser.rasterlaserpower =  laser.intensity;
+    }
+
+    if (IsRunning()) {
+      if (parser.seen('L')) laser.duration = parser.value_ulong();
+      if (parser.seen('P')) laser.ppm = parser.value_float();
+      if (parser.seen('B')) laser_set_mode(parser.value_int());
+      if (parser.seen('R')) laser.raster_mm_per_pulse = (parser.value_float());
+    }
+
+    if (parser.seen('F')) {
+      float next_feedrate = parser.value_linear_units();
+      if (next_feedrate > 0.0) Mechanics.feedrate_mm_s = next_feedrate;
+    }
+  }
+
+#endif // LASER
+
+#if MECH(MUVE3D)
+  
+  // M650: Set peel distance
+  inline void gcode_M650() {
+
+    stepper.synchronize();
+
+    peel_distance   = (parser.seen('D') ? parser.value_float() : 2.0);
+    peel_speed      = (parser.seen('S') ? parser.value_float() : 2.0);
+    retract_speed   = (parser.seen('R') ? parser.value_float() : 2.0);
+    peel_pause      = (parser.seen('P') ? parser.value_float() : 0.0);
+    tilt_distance   = (parser.seen('T') ? parser.value_float() : 20.0);
+    layer_thickness = (parser.seen('H') ? parser.value_float() : 0.0);
+
+    // Initialize tilted to false. The intent here is that you would send this command at the start of a print job, and
+    // the platform would be level when you do. As such, we assume that you either hand-cranked it to level, or executed 
+    // an M654 command via manual GCode before running a new print job. If not, then the platform is currently tilted, and
+    // your print job is going to go poorly.
+    tilted = false;
+  }
+
+  // M651: Run peel move and return back to start.
+  inline void gcode_M651() {
+
+    if (peel_distance > 0) {
+      planner.buffer_line(Mechanics.destination[X_AXIS], Mechanics.destination[Y_AXIS], Mechanics.destination[Z_AXIS] + peel_distance, Mechanics.destination[Z_AXIS], peel_speed, active_extruder, active_driver);
+      planner.buffer_line(Mechanics.destination[X_AXIS], Mechanics.destination[Y_AXIS], Mechanics.destination[Z_AXIS] + peel_distance, Mechanics.destination[Z_AXIS] + peel_distance, peel_speed, active_extruder, active_driver);
+      stepper.synchronize();
+      if (peel_pause > 0) safe_delay(peel_pause);
+    }
+
+    planner.buffer_line(Mechanics.destination[X_AXIS], Mechanics.destination[Y_AXIS], Mechanics.destination[Z_AXIS], Mechanics.destination[Z_AXIS], retract_speed, active_extruder, active_driver);
+    stepper.synchronize();
+  }
+
+  // M653: Execute tilt move
+  inline void gcode_M653() {
+    // Double tilts are not allowed.
+    if (!tilted) {
+      planner.buffer_line(Mechanics.destination[X_AXIS], Mechanics.destination[Y_AXIS], Mechanics.destination[Z_AXIS] + tilt_distance, Mechanics.destination[Z_AXIS], retract_speed, active_extruder, active_driver);
+      stepper.synchronize();
+    }
+  }
+
+  // M654 - execute untilt move
+  inline void gcode_M654() {
+    // Can only untilt if tilted
+    if (tilted) {
+       // To prevent subsequent commands from not knowing our
+       // actual position, update the Z axis, then move to it.
+       Mechanics.destination[Z_AXIS] += tilt_distance;
+       planner.buffer_line(Mechanics.destination[X_AXIS], Mechanics.destination[Y_AXIS], Mechanics.destination[Z_AXIS], Mechanics.destination[Z_AXIS], retract_speed, active_extruder, active_driver);
+       // And save it away as our current position, because we're there.
+       Mechanics.set_current_to_destination();
+       stepper.synchronize();
+       tilted = false;
+    }
+  }
+
+  // M655: Send projector control commands via serial
+  inline void gcode_M655() {
+
+    // Viewsonic commands
+    if (parser.seen('V')) {
+      int tempVal = parser.value_int();
+
+      switch(tempVal) {
+        // Power Off
+        case 0: {
+          // 0614000400341101005E
+          const byte off[] = {0x06, 0x14, 0x00, 0x04, 0x00, 
+                              0x34, 0x11, 0x01, 0x00, 0x5E};
+          DLPSerial.write(off, sizeof(off));
+        }
+        break;
+        // Power On
+        case 1: {
+          // 0614000400341100005D
+          const byte on[] = {0x06, 0x14, 0x00, 0x04, 0x00,
+                             0x34, 0x11, 0x00, 0x00, 0x5D};
+          DLPSerial.write(on, sizeof(on));
+        }
+        break;
+        // Factory Reset
+        case 2: {
+          // 0614000400341102005F
+          const byte reset[] = {0x06, 0x14, 0x00, 0x04, 0x00,
+                                0x34, 0x11, 0x02, 0x00, 0x5F};
+          DLPSerial.write(reset, sizeof(reset));
+        }
+        break;
+        // Splash Screen Black
+        case 3: {
+          // 061400040034110A0067
+          const byte blackScreen[] = {0x06, 0x14, 0x00, 0x04, 0x00,
+                                      0x34, 0x11, 0x0A, 0x00, 0x67};
+          DLPSerial.write(blackScreen, sizeof(blackScreen));
+        }
+        break;
+        // High Altitude On
+        case 4: {
+          // 061400040034110C016A
+          const byte HAOn[] = {0x06, 0x14, 0x00, 0x04, 0x00,
+                               0x34, 0x11, 0x0C, 0x01, 0x6A};
+          DLPSerial.write(HAOn, sizeof(HAOn));
+        }
+        break;
+        // High Altitude Off
+        case 5: {
+          // 061400040034110C0069
+          const byte HAOff[] = {0x06, 0x14, 0x00, 0x04, 0x00,
+                                0x34, 0x11, 0x0C, 0x00, 0x69};
+          DLPSerial.write(HAOff, sizeof(HAOff));
+        }
+        break;
+        // Lamp Mode Normal
+        case 6: {
+          // 0614000400341110006D
+          const byte lampNormal[] = {0x06, 0x14, 0x00, 0x04, 0x00,
+                                     0x34, 0x11, 0x10, 0x00, 0x6D};
+          DLPSerial.write(lampNormal, sizeof(lampNormal));
+        }
+        break;
+        // Contrast Decrease
+        case 7: {
+          // 06140004003412020060
+          const byte contDec[] = {0x06, 0x14, 0x00, 0x04, 0x00,
+                                  0x34, 0x12, 0x02, 0x00, 0x60};
+          DLPSerial.write(contDec, sizeof(contDec));
+        }
+        break;
+        // Contrast Increase
+        case 8: {
+          // 06140004003412020161
+          const byte contInc[] = {0x06, 0x14, 0x00, 0x04, 0x00,
+                                  0x34, 0x12, 0x02, 0x01, 0x61};
+          DLPSerial.write(contInc, sizeof(contInc));
+        }
+        break;
+        // Brightness Decrease
+        case 9: {
+          // 06140004003412030061
+          const byte brightDec[] = {0x06, 0x14, 0x00, 0x04, 0x00,
+                                    0x34, 0x12, 0x03, 0x00, 0x61};
+          DLPSerial.write(brightDec, sizeof(brightDec));
+        }
+        break;
+        // Brightness Increase
+        case 10: {
+          // 06140004003412030162
+          const byte brightInc[] = {0x06, 0x14, 0x00, 0x04, 0x00,
+                                    0x34, 0x12, 0x03, 0x01, 0x62};
+          DLPSerial.write(brightInc, sizeof(brightInc));
+        }
+        break;
+      }
+    }
+  }
+
+#endif // MECH(MUVE3D)
+
+#if HAS_BED_PROBE && NOMECH(DELTA)
+
+  // M666: Set Z probe offset
+  inline void gcode_M666() {
+
+    SERIAL_SM(ECHO, MSG_ZPROBE_ZOFFSET);
+    SERIAL_CHR(' ');
+
+    if (parser.seen('P')) {
+      float p_val = parser.value_linear_units();
+      if (Z_PROBE_OFFSET_RANGE_MIN <= p_val && p_val <= Z_PROBE_OFFSET_RANGE_MAX) {
+
+        #if ENABLED(AUTO_BED_LEVELING_BILINEAR)
+          // Correct bilinear grid for new probe offset
+          const float diff = p_val - probe.z_offset;
+          if (diff) {
+            for (uint8_t x = 0; x < GRID_MAX_POINTS_X; x++)
+              for (uint8_t y = 0; y < GRID_MAX_POINTS_Y; y++)
+                bedlevel.z_values[x][y] += diff;
+          }
+          #if ENABLED(ABL_BILINEAR_SUBDIVISION)
+            bedlevel.bed_level_virt_interpolate();
+          #endif
+        #endif
+
+        probe.z_offset = p_val;
+        SERIAL_VAL(probe.z_offset);
+      }
+      else {
+        SERIAL_MT(MSG_Z_MIN, Z_PROBE_OFFSET_RANGE_MIN);
+        SERIAL_CHR(' ');
+        SERIAL_MT(MSG_Z_MAX, Z_PROBE_OFFSET_RANGE_MAX);
+      }
+    }
+    else {
+      SERIAL_MV(": ", probe.z_offset, 3);
+    }
+
+    SERIAL_EOL();
+  }
+
+#elif MECH(DELTA)
+
+  /**
+   * M666: Set delta endstop and geometry adjustment
+   *
+   *    D = Diagonal Rod
+   *    R = Delta Radius
+   *    S = Segments per Second
+   *    A = Alpha (Tower 1) Diagonal Rod Adjust
+   *    B = Beta  (Tower 2) Diagonal Rod Adjust
+   *    C = Gamma (Tower 3) Diagonal Rod Adjust
+   *    I = Alpha (Tower 1) Tower Radius Adjust
+   *    J = Beta  (Tower 2) Tower Radius Adjust
+   *    K = Gamma (Tower 3) Tower Radius Adjust
+   *    U = Alpha (Tower 1) Tower Position Adjust
+   *    V = Beta  (Tower 2) Tower Position Adjust
+   *    W = Gamma (Tower 3) Tower Position Adjust
+   *    X = Alpha (Tower 1) Endstop Adjust
+   *    Y = Beta  (Tower 2) Endstop Adjust
+   *    Z = Gamma (Tower 3) Endstop Adjust
+   *    O = Print radius
+   *    P = Z probe offset
+   *    H = Z Height
+   */
+  inline void gcode_M666() {
+
+    if (parser.seen('H')) {
+      const float old_delta_height = Mechanics.delta_height;
+      Mechanics.delta_height = parser.value_linear_units();
+      Mechanics.current_position[Z_AXIS] += Mechanics.delta_height - old_delta_height;
+    }
+
+    if (parser.seen('D')) Mechanics.delta_diagonal_rod              = parser.value_linear_units();
+    if (parser.seen('R')) Mechanics.delta_radius              = parser.value_linear_units();
+    if (parser.seen('S')) Mechanics.delta_segments_per_second       = parser.value_float();
+    if (parser.seen('A')) Mechanics.delta_diagonal_rod_adj[A_AXIS]  = parser.value_linear_units();
+    if (parser.seen('B')) Mechanics.delta_diagonal_rod_adj[B_AXIS]  = parser.value_linear_units();
+    if (parser.seen('C')) Mechanics.delta_diagonal_rod_adj[C_AXIS]  = parser.value_linear_units();
+    if (parser.seen('I')) Mechanics.delta_tower_radius_adj[A_AXIS]  = parser.value_linear_units();
+    if (parser.seen('J')) Mechanics.delta_tower_radius_adj[B_AXIS]  = parser.value_linear_units();
+    if (parser.seen('K')) Mechanics.delta_tower_radius_adj[C_AXIS]  = parser.value_linear_units();
+    if (parser.seen('U')) Mechanics.delta_tower_pos_adj[A_AXIS]     = parser.value_linear_units();
+    if (parser.seen('V')) Mechanics.delta_tower_pos_adj[B_AXIS]     = parser.value_linear_units();
+    if (parser.seen('W')) Mechanics.delta_tower_pos_adj[C_AXIS]     = parser.value_linear_units();
+    if (parser.seen('O')) Mechanics.delta_print_radius              = parser.value_linear_units();
+
+    Mechanics.recalc_delta_settings();
+
+    #if HAS_BED_PROBE
+
+      if (parser.seen('P')) {
+
+        SERIAL_SM(ECHO, MSG_ZPROBE_ZOFFSET);
+        SERIAL_CHR(' ');
+
+        float p_val = parser.value_linear_units();
+        if (Z_PROBE_OFFSET_RANGE_MIN <= p_val && p_val <= Z_PROBE_OFFSET_RANGE_MAX) {
+
+          #if ENABLED(AUTO_BED_LEVELING_BILINEAR)
+            // Correct bilinear grid for new probe offset
+            const float diff = p_val - probe.z_offset;
+            if (diff) {
+              for (uint8_t x = 0; x < GRID_MAX_POINTS_X; x++)
+                for (uint8_t y = 0; y < GRID_MAX_POINTS_Y; y++)
+                  bedlevel.z_values[x][y] += diff;
+            }
+            #if ENABLED(ABL_BILINEAR_SUBDIVISION)
+              bedlevel.bed_level_virt_interpolate();
+            #endif
+          #endif
+
+          probe.z_offset = p_val;
+          SERIAL_VAL(probe.z_offset);
+        }
+        else {
+          SERIAL_MT(MSG_Z_MIN, Z_PROBE_OFFSET_RANGE_MIN);
+          SERIAL_CHR(' ');
+          SERIAL_MT(MSG_Z_MAX, Z_PROBE_OFFSET_RANGE_MAX);
+        }
+
+        SERIAL_EOL();
+      }
+
+    #endif // HAS_BED_PROBE
+
+    LOOP_XYZ(i) {
+      if (parser.seen(axis_codes[i])) Mechanics.delta_endstop_adj[i] = parser.value_linear_units();
+    }
+
+    if (parser.seen('L')) {
+      SERIAL_LM(CFG, "Current Delta geometry values:");
+      LOOP_XYZ(i) {
+        SERIAL_SV(CFG, axis_codes[i]);
+        SERIAL_EMV(" (Endstop Adj): ", Mechanics.delta_endstop_adj[i], 3);
+      }
+
+      #if HAS_BED_PROBE
+        SERIAL_LMV(CFG, "P (ZProbe ZOffset): ", probe.z_offset, 3);
+      #endif
+
+      SERIAL_LMV(CFG, "A (Tower A Diagonal Rod Correction): ",  Mechanics.delta_diagonal_rod_adj[0], 3);
+      SERIAL_LMV(CFG, "B (Tower B Diagonal Rod Correction): ",  Mechanics.delta_diagonal_rod_adj[1], 3);
+      SERIAL_LMV(CFG, "C (Tower C Diagonal Rod Correction): ",  Mechanics.delta_diagonal_rod_adj[2], 3);
+      SERIAL_LMV(CFG, "I (Tower A Radius Correction): ",        Mechanics.delta_tower_radius_adj[0], 3);
+      SERIAL_LMV(CFG, "J (Tower B Radius Correction): ",        Mechanics.delta_tower_radius_adj[1], 3);
+      SERIAL_LMV(CFG, "K (Tower C Radius Correction): ",        Mechanics.delta_tower_radius_adj[2], 3);
+      SERIAL_LMV(CFG, "U (Tower A Position Correction): ",      Mechanics.delta_tower_pos_adj[0], 3);
+      SERIAL_LMV(CFG, "V (Tower B Position Correction): ",      Mechanics.delta_tower_pos_adj[1], 3);
+      SERIAL_LMV(CFG, "W (Tower C Position Correction): ",      Mechanics.delta_tower_pos_adj[2], 3);
+      SERIAL_LMV(CFG, "R (Delta Radius): ",                     Mechanics.delta_radius, 4);
+      SERIAL_LMV(CFG, "D (Diagonal Rod Length): ",              Mechanics.delta_diagonal_rod, 4);
+      SERIAL_LMV(CFG, "S (Delta Segments per second): ",        Mechanics.delta_segments_per_second);
+      SERIAL_LMV(CFG, "O (Delta Print Radius): ",               Mechanics.delta_print_radius);
+      SERIAL_LMV(CFG, "H (Z-Height): ",                         Mechanics.delta_height, 3);
+    }
+  }
+
+#endif // MECH DELTA
+
+#if ENABLED(LIN_ADVANCE)
+
+  /**
+   * M900: Set and/or Get advance K factor and WH/D ratio
+   *
+   *  K<factor>                  Set advance K factor
+   *  R<ratio>                   Set ratio directly (overrides WH/D)
+   *  W<width> H<height> D<diam> Set ratio from WH/D
+   */
+  inline void gcode_M900() {
+    stepper.synchronize();
+
+    const float newK = parser.seen('K') ? parser.value_float() : -1;
+    if (newK >= 0) planner.extruder_advance_k = newK;
+
+    float newR = parser.seen('R') ? parser.value_float() : -1;
+    if (newR < 0) {
+      const float newD = parser.seen('D') ? parser.value_float() : -1,
+                  newW = parser.seen('W') ? parser.value_float() : -1,
+                  newH = parser.seen('H') ? parser.value_float() : -1;
+      if (newD >= 0 && newW >= 0 && newH >= 0)
+        newR = newD ? (newW * newH) / (sq(newD * 0.5) * M_PI) : 0;
+    }
+    if (newR >= 0) planner.advance_ed_ratio = newR;
+
+    SERIAL_SMV(ECHO, "Advance K=", planner.extruder_advance_k);
+    SERIAL_MSG(" E/D=");
+    if (planner.advance_ed_ratio) SERIAL_VAL(planner.advance_ed_ratio);
+    else SERIAL_MSG("Auto");
+    SERIAL_EOL();
+  }
+
+#endif // LIN_ADVANCE
+
+#if MB(ALLIGATOR) || MB(ALLIGATOR_V3)
+
+  /**
+   * M906: Set motor currents
+   */
+  inline void gcode_M906() {
+
+    GET_TARGET_EXTRUDER(906);
+
+    LOOP_XYZE(i) {
+      if (parser.seen(axis_codes[i])) {
+        const uint8_t a = i + (i == E_AXIS ? TARGET_EXTRUDER : 0);
+        motor_current[a] = parser.value_float();
+      }
+    }
+    stepper.set_driver_current();
+  }
+
+#elif ENABLED(HAVE_TMC2130)
+
+  static void tmc2130_get_current(TMC2130Stepper &st, const char name) {
+    SERIAL_CHR(name);
+    SERIAL_MSG(" axis driver current: ");
+    SERIAL_EV(st.getCurrent());
+  }
+  static void tmc2130_set_current(TMC2130Stepper &st, const char name, const int mA) {
+    st.setCurrent(mA, R_SENSE, HOLD_MULTIPLIER);
+    tmc2130_get_current(st, name);
+  }
+
+  static void tmc2130_report_otpw(TMC2130Stepper &st, const char name) {
+    SERIAL_CHR(name);
+    SERIAL_MSG(" axis temperature prewarn triggered: ");
+    SERIAL_PS(st.getOTPW() ? PSTR("true") : PSTR("false"));
+    SERIAL_EOL();
+  }
+  static void tmc2130_clear_otpw(TMC2130Stepper &st, const char name) {
+    st.clear_otpw();
+    SERIAL_CHR(name);
+    SERIAL_EM(" prewarn flag cleared");
+  }
+
+  static void tmc2130_get_pwmthrs(TMC2130Stepper &st, const char name, const uint16_t spmm) {
+    SERIAL_CHR(name);
+    SERIAL_MSG(" stealthChop max speed set to ");
+    SERIAL_EV(12650000UL * st.microsteps() / (256 * st.stealth_max_speed() * spmm));
+  }
+  static void tmc2130_set_pwmthrs(TMC2130Stepper &st, const char name, const int32_t thrs, const uint32_t spmm) {
+    st.stealth_max_speed(12650000UL * st.microsteps() / (256 * thrs * spmm));
+    tmc2130_get_pwmthrs(st, name, spmm);
+  }
+
+  static void tmc2130_get_sgt(TMC2130Stepper &st, const char name) {
+    SERIAL_CHR(name);
+    SERIAL_MSG(" driver homing sensitivity set to ");
+    SERIAL_EV(st.sgt());
+  }
+  static void tmc2130_set_sgt(TMC2130Stepper &st, const char name, const int8_t sgt_val) {
+    st.sgt(sgt_val);
+    tmc2130_get_sgt(st, name);
+  }
+
+  /**
+   * M906: Set motor current in milliamps using axis codes X, Y, Z, E
+   * Report driver currents when no axis specified
+   *
+   * S1: Enable automatic current control
+   * S0: Disable
+   */
+  inline void gcode_M906() {
+    uint16_t values[NUM_AXIS];
+    LOOP_XYZE(i)
+      values[i] = parser.seen(axis_codes[i]) ? parser.value_int() : 0;
+
+    #if ENABLED(X_IS_TMC2130)
+      if (values[X_AXIS]) tmc2130_set_current(values[X_AXIS], stepperX, 'X');
+      else tmc2130_get_current(stepperX, 'X');
+    #endif
+    #if ENABLED(Y_IS_TMC2130)
+      if (values[Y_AXIS]) tmc2130_set_current(values[Y_AXIS], stepperY, 'Y');
+      else tmc2130_get_current(stepperY, 'Y');
+    #endif
+    #if ENABLED(Z_IS_TMC2130)
+      if (values[Z_AXIS]) tmc2130_set_current(values[Z_AXIS], stepperZ, 'Z');
+      else tmc2130_get_current(stepperZ, 'Z');
+    #endif
+    #if ENABLED(E0_IS_TMC2130)
+      if (values[E_AXIS]) tmc2130_set_current(values[E_AXIS], stepperE0, 'E');
+      else tmc2130_get_current(stepperE0, 'E');
+    #endif
+
+    #if ENABLED(AUTOMATIC_CURRENT_CONTROL)
+      if (parser.seen('S')) auto_current_control = parser.value_bool();
+    #endif
+  }
+
+  /**
+   * M911: Report TMC2130 stepper driver overtemperature pre-warn flag
+   * The flag is held by the library and persist until manually cleared by M912
+   */
+  inline void gcode_M911() {
+    const bool reportX = parser.seen('X'), reportY = parser.seen('Y'), reportZ = parser.seen('Z'), reportE = parser.seen('E'),
+             reportAll = (!reportX && !reportY && !reportZ && !reportE) || (reportX && reportY && reportZ && reportE);
+    #if ENABLED(X_IS_TMC2130)
+      if (reportX || reportAll) tmc2130_report_otpw(stepperX, 'X');
+    #endif
+    #if ENABLED(Y_IS_TMC2130)
+      if (reportY || reportAll) tmc2130_report_otpw(stepperY, 'Y');
+    #endif
+    #if ENABLED(Z_IS_TMC2130)
+      if (reportZ || reportAll) tmc2130_report_otpw(stepperZ, 'Z');
+    #endif
+    #if ENABLED(E0_IS_TMC2130)
+      if (reportE || reportAll) tmc2130_report_otpw(stepperE0, 'E');
+    #endif
+  }
+
+  /**
+   * M912: Clear TMC2130 stepper driver overtemperature pre-warn flag held by the library
+   */
+  inline void gcode_M912() {
+    const bool clearX = parser.seen('X'), clearY = parser.seen('Y'), clearZ = parser.seen('Z'), clearE = parser.seen('E'),
+             clearAll = (!clearX && !clearY && !clearZ && !clearE) || (clearX && clearY && clearZ && clearE);
+    #if ENABLED(X_IS_TMC2130)
+      if (clearX || clearAll) tmc2130_clear_otpw(stepperX, 'X');
+    #endif
+    #if ENABLED(Y_IS_TMC2130)
+      if (clearY || clearAll) tmc2130_clear_otpw(stepperY, 'Y');
+    #endif
+    #if ENABLED(Z_IS_TMC2130)
+      if (clearZ || clearAll) tmc2130_clear_otpw(stepperZ, 'Z');
+    #endif
+    #if ENABLED(E0_IS_TMC2130)
+      if (clearE || clearAll) tmc2130_clear_otpw(stepperE0, 'E');
+    #endif
+  }
+
+  /**
+   * M913: Set HYBRID_THRESHOLD speed.
+   */
+  #if ENABLED(HYBRID_THRESHOLD)
+    inline void gcode_M913() {
+      uint16_t values[XYZE];
+      LOOP_XYZE(i)
+        values[i] = parser.seen(axis_codes[i]) ? parser.value_int() : 0;
+
+      #if ENABLED(X_IS_TMC2130)
+        if (values[X_AXIS]) tmc2130_set_pwmthrs(stepperX, 'X', values[X_AXIS], Mechanics.axis_steps_per_mm[X_AXIS]);
+        else tmc2130_get_pwmthrs(stepperX, 'X', Mechanics.axis_steps_per_mm[X_AXIS]);
+      #endif
+      #if ENABLED(Y_IS_TMC2130)
+        if (values[Y_AXIS]) tmc2130_set_pwmthrs(stepperY, 'Y', values[Y_AXIS], Mechanics.axis_steps_per_mm[Y_AXIS]);
+        else tmc2130_get_pwmthrs(stepperY, 'Y', Mechanics.axis_steps_per_mm[Y_AXIS]);
+      #endif
+      #if ENABLED(Z_IS_TMC2130)
+        if (values[Z_AXIS]) tmc2130_set_pwmthrs(stepperZ, 'Z', values[Z_AXIS], Mechanics.axis_steps_per_mm[Z_AXIS]);
+        else tmc2130_get_pwmthrs(stepperZ, 'Z', Mechanics.axis_steps_per_mm[Z_AXIS]);
+      #endif
+      #if ENABLED(E0_IS_TMC2130)
+        if (values[E_AXIS]) tmc2130_set_pwmthrs(stepperE0, 'E', values[E_AXIS], Mechanics.axis_steps_per_mm[E_AXIS]);
+        else tmc2130_get_pwmthrs(stepperE0, 'E', Mechanics.axis_steps_per_mm[E_AXIS]);
+      #endif
+    }
+  #endif // HYBRID_THRESHOLD
+
+  /**
+   * M914: Set SENSORLESS_HOMING sensitivity.
+   */
+  #if ENABLED(SENSORLESS_HOMING)
+    inline void gcode_M914() {
+      #if ENABLED(X_IS_TMC2130)
+        if (parser.seen(axis_codes[X_AXIS])) tmc2130_set_sgt(stepperX, 'X', parser.value_int());
+        else tmc2130_get_sgt(stepperX, 'X');
+      #endif
+      #if ENABLED(Y_IS_TMC2130)
+        if (parser.seen(axis_codes[Y_AXIS])) tmc2130_set_sgt(stepperY, 'Y', parser.value_int());
+        else tmc2130_get_sgt(stepperY, 'Y');
+      #endif
+    }
+  #endif // SENSORLESS_HOMING
+
+#endif // HAVE_TMC2130
+
+/**
+ * M907: Set digital trimpot motor current using axis codes X, Y, Z, E, B, S
+ */
+inline void gcode_M907() {
+  #if HAS_DIGIPOTSS
+    LOOP_XYZE(i)
+      if (parser.seen(axis_codes[i])) stepper.digipot_current(i, parser.value_int());
+    if (parser.seen('B')) stepper.digipot_current(4, parser.value_int());
+    if (parser.seen('S')) for (uint8_t i = 0; i <= 4; i++) stepper.digipot_current(i, parser.value_int());
+  #elif HAS_MOTOR_CURRENT_PWM
+    #if PIN_EXISTS(MOTOR_CURRENT_PWM_XY)
+      if (parser.seen('X')) stepper.digipot_current(0, parser.value_int());
+    #endif
+    #if PIN_EXISTS(MOTOR_CURRENT_PWM_Z)
+      if (parser.seen('Z')) stepper.digipot_current(1, parser.value_int());
+    #endif
+    #if PIN_EXISTS(MOTOR_CURRENT_PWM_E)
+      if (parser.seen('E')) stepper.digipot_current(2, parser.value_int());
+    #endif
+  #endif
+  #if ENABLED(DIGIPOT_I2C)
+    // this one uses actual amps in floating point
+    LOOP_XYZE(i) if (parser.seen(axis_codes[i])) digipot_i2c_set_current(i, parser.value_float());
+    // for each additional extruder (named B,C,D,E..., channels 4,5,6,7...)
+    for (uint8_t i = NUM_AXIS; i < DIGIPOT_I2C_NUM_CHANNELS; i++) if(parser.seen('B' + i - (NUM_AXIS))) digipot_i2c_set_current(i, parser.value_float());
+  #endif
+}
+
+#if HAS_DIGIPOTSS
+  /**
+   * M908: Control digital trimpot directly (M908 P<pin> S<current>)
+   */
+  inline void gcode_M908() {
+    digitalPotWrite(
+      parser.seen('P') ? parser.value_int() : 0,
+      parser.seen('S') ? parser.value_int() : 0
+    );
+  }
+#endif // HAS_DIGIPOTSS
+
+#if ENABLED(NEXTION) && ENABLED(NEXTION_GFX)
+
+  /**
+   * M995: Nextion Origin
+   */
+  inline void gcode_M995() {
+    uint16_t x = 0, y = 0, z = 0;
+
+    if (parser.seen('X')) x = parser.value_linear_units();
+    if (parser.seen('Y')) y = parser.value_linear_units();
+    if (parser.seen('Z')) z = parser.value_linear_units();
+
+    gfx_origin(x, y ,z);
+  }
+
+  /**
+   * M996: Nextion Scale
+   */
+  inline void gcode_M996() {
+    if (parser.seen('S')) gfx_scale(parser.value_float());
+  }
+
+#endif
+
+#if ENABLED(NPR2)
+
+  /**
+   * M997: Cxx Move Carter xx gradi
+   */
+  inline void gcode_M997() {
+    long csteps;
+    if (parser.seen('C')) {
+      csteps = parser.value_ulong() * color_step_moltiplicator;
+      SERIAL_EMV("csteps: ", csteps);
+      if (csteps < 0) stepper.colorstep(-csteps, false);
+      if (csteps > 0) stepper.colorstep(csteps, true);
+    }
+  }
+
+#endif
+
+/**
+ * M999: Restart after being stopped
+ *
+ * Default behaviour is to flush the serial buffer and request
+ * a resend to the host starting on the last N line received.
+ *
+ * Sending "M999 S1" will resume printing without flushing the
+ * existing command buffer.
+ *
+ */
+inline void gcode_M999() {
+  Running = true;
+  lcd_reset_alert_level();
+
+  if (parser.seen('S') && parser.value_bool()) return;
+
+  FlushSerialRequestResend();
+}
+
+/**
+ * T0-TN: Switch tool, usually switching extruders or CNC tools
+ *
+ * For Extruders:
+ *   F[units/min] Set the movement feedrate
+ *   S1           Don't move the tool in XY after change
+ *
+ * For CNC no other parameters are expected
+ *
+ */
+inline void gcode_T(uint8_t tool_id) {
+
+  #if ENABLED(DEBUG_LEVELING_FEATURE)
+    if (DEBUGGING(LEVELING)) {
+      SERIAL_MV(">>> gcode_T(", tool_id);
+      SERIAL_CHR(')'); SERIAL_EOL();
+      DEBUG_POS("BEFORE", Mechanics.current_position);
+    }
+  #endif
+
+  #if ENABLED(CNCROUTER)
+    
+    bool wait = true;
+    bool raise_z = false;
+
+    if (printer_mode == PRINTER_MODE_CNC) {
+      // Host manage wait on change, don't block
+      if (parser.seen('W')) wait=false;
+      // Host manage position, don't raise Z
+      if (parser.seen('Z')) raise_z=false;
+
+      tool_change_cnc(tool_id, wait, raise_z);
+    }
+
+  #endif
+
+  #if EXTRUDERS == 1 && ENABLED(ADVANCED_PAUSE_FEATURE)
+
+    if (printer_mode == PRINTER_MODE_FFF && (IS_SD_PRINTING || print_job_counter.isRunning()) && previous_extruder != tool_id) {
+      gcode_M600();
+      previous_extruder = tool_id;
+    }
+
+  #elif EXTRUDERS > 1 && (HOTENDS == 1 || (ENABLED(COLOR_MIXING_EXTRUDER) && MIXING_VIRTUAL_TOOLS > 1))
+
+    if (printer_mode == PRINTER_MODE_FFF) tool_change(tool_id);
+
+  #elif EXTRUDERS > 1 && HOTENDS > 1
+
+    if (printer_mode == PRINTER_MODE_FFF) tool_change(
+      tool_id,
+      parser.seen('F') ? MMM_TO_MMS(parser.value_linear_units()) : 0.0,
+      (tool_id == active_extruder) || (parser.seen('S') && parser.value_bool())
+    );
+
+  #endif
+
+  #if ENABLED(DEBUG_LEVELING_FEATURE)
+    if (DEBUGGING(LEVELING)) {
+      DEBUG_POS("AFTER", Mechanics.current_position);
+      SERIAL_EM("<<< gcode_T");
+    }
+  #endif
+}
+
+#if ENABLED(NPR2)
+
+  void MK_multi_tool_change(const uint8_t &e) {
+
+    if (e != old_color) {
+      long csteps;
+      stepper.synchronize(); // Finish all movement
+
+      if (old_color == 99)
+        csteps = (color_position[e]) * color_step_moltiplicator;
+      else
+        csteps = (color_position[e] - color_position[old_color]) * color_step_moltiplicator;
+
+      if (csteps < 0) stepper.colorstep(-csteps, false);
+      if (csteps > 0) stepper.colorstep(csteps, true);
+
+      // Set the new active extruder
+      previous_extruder = active_extruder;
+      old_color = active_extruder = e;
+      active_driver = 0;
+      SERIAL_EMV(MSG_ACTIVE_COLOR, (int)active_extruder);
+    }
+  }
+
+#elif ENABLED(MKSE6)
+
+  void MK_multi_tool_change(const uint8_t e) {
+
+    stepper.synchronize(); // Finish all movement
+
+    const int angles[EXTRUDERS] = ARRAY_BY_EXTRUDERS_N (
+      MKSE6_SERVOPOS_E0, MKSE6_SERVOPOS_E1,
+      MKSE6_SERVOPOS_E2, MKSE6_SERVOPOS_E3,
+      MKSE6_SERVOPOS_E4, MKSE6_SERVOPOS_E5
+    );
+    MOVE_SERVO(MKSE6_SERVO_INDEX, angles[e]);
+
+    #if (MKSE6_SERVO_DELAY > 0)
+      safe_delay(MKSE6_SERVO_DELAY);
+    #endif
+
+    // Set the new active extruder
+    previous_extruder = active_extruder;
+    active_extruder = e;
+    active_driver = 0;
+  }
+
+#elif ENABLED(MKR4)
+
+  void MK_multi_tool_change(const uint8_t &e) {
+
+    stepper.synchronize(); // Finish all movement
+    stepper.disable_e_steppers();
+
+    #if (EXTRUDERS == 4) && HAS_E0E2 && HAS_E1E3 && (DRIVER_EXTRUDERS == 2)
+
+      switch(e) {
+        case 0:
+          WRITE_RELE(E0E2_CHOICE_PIN, LOW);
+          WRITE_RELE(E1E3_CHOICE_PIN, LOW);
+          active_driver = 0;
+          safe_delay(500); // 500 microseconds delay for relay
+          enable_E0();
+          break;
+        case 1:
+          WRITE_RELE(E0E2_CHOICE_PIN, LOW);
+          WRITE_RELE(E1E3_CHOICE_PIN, LOW);
+          active_driver = 1;
+          safe_delay(500); // 500 microseconds delay for relay
+          enable_E1();
+          break;
+        case 2:
+          WRITE_RELE(E0E2_CHOICE_PIN, HIGH);
+          WRITE_RELE(E1E3_CHOICE_PIN, LOW);
+          active_driver = 0;
+          safe_delay(500); // 500 microseconds delay for relay
+          enable_E2();
+          break;
+        case 3:
+          WRITE_RELE(E0E2_CHOICE_PIN, LOW);
+          WRITE_RELE(E1E3_CHOICE_PIN, HIGH);
+          active_driver = 1;
+          safe_delay(500); // 500 microseconds delay for relay
+          enable_E3();
+          break;
+      }
+
+    #elif (EXTRUDERS == 3) && HAS_E0E2 && (DRIVER_EXTRUDERS == 2)
+
+      switch(e) {
+        case 0:
+          WRITE_RELE(E0E2_CHOICE_PIN, LOW);
+          active_driver = 0;
+          safe_delay(500); // 500 microseconds delay for relay
+          enable_E0();
+          break;
+        case 1:
+          WRITE_RELE(E0E2_CHOICE_PIN, LOW);
+          active_driver = 1;
+          safe_delay(500); // 500 microseconds delay for relay
+          enable_E1();
+          break;
+        case 2:
+          WRITE_RELE(E0E2_CHOICE_PIN, HIGH);
+          active_driver = 0;
+          safe_delay(500); // 500 microseconds delay for relay
+          enable_E0();
+          break;
+      }
+
+    #elif (EXTRUDERS == 2) && HAS_E0E1 && (DRIVER_EXTRUDERS == 1)
+
+      switch(e) {
+        case 0:
+          WRITE_RELE(E0E1_CHOICE_PIN, LOW);
+          active_driver = 0;
+          safe_delay(500); // 500 microseconds delay for relay
+          enable_E0();
+          break;
+        case 1:
+          WRITE_RELE(E0E1_CHOICE_PIN, HIGH);
+          active_driver = 0;
+          safe_delay(500); // 500 microseconds delay for relay
+          enable_E0();
+          break;
+      }
+
+    #endif // E0E1_CHOICE_PIN E0E2_CHOICE_PIN E1E3_CHOICE_PIN
+
+    // Set the new active extruder
+    previous_extruder = active_extruder;
+    active_extruder = e;
+  }
+
+#elif ENABLED(MKR6) || ENABLED(MKR12)
+
+  void MK_multi_tool_change(const uint8_t &e) {
+
+    stepper.synchronize(); // Finish all movement
+    stepper.disable_e_steppers();
+
+    #if (EXTRUDERS == 2) && HAS_EX1 && (DRIVER_EXTRUDERS == 1)
+
+      switch(e) {
+        case 0:
+          WRITE_RELE(EX1_CHOICE_PIN, LOW);
+          active_driver = 0;
+          safe_delay(500); // 500 microseconds delay for relay
+          enable_E0();
+          break;
+        case 1:
+          WRITE_RELE(EX1_CHOICE_PIN, HIGH);
+          active_driver = 0;
+          safe_delay(500); // 500 microseconds delay for relay
+          enable_E0();
+          break;
+      }
+
+    #elif (EXTRUDERS == 3) && HAS_EX1 && HAS_EX2 && (DRIVER_EXTRUDERS == 1)
+
+      switch(e) {
+        case 0:
+          WRITE_RELE(EX1_CHOICE_PIN, LOW);
+          WRITE_RELE(EX2_CHOICE_PIN, LOW);
+          active_driver = 0;
+          safe_delay(500); // 500 microseconds delay for relay
+          enable_E0();
+          break;
+        case 1:
+          WRITE_RELE(EX1_CHOICE_PIN, HIGH);
+          WRITE_RELE(EX2_CHOICE_PIN, LOW);
+          active_driver = 0;
+          safe_delay(500); // 500 microseconds delay for relay
+          enable_E0();
+          break;
+        case 2:
+          WRITE_RELE(EX1_CHOICE_PIN, HIGH);
+          WRITE_RELE(EX2_CHOICE_PIN, HIGH);
+          active_driver = 0;
+          safe_delay(500); // 500 microseconds delay for relay
+          enable_E0();
+          break;
+      }
+
+    #elif (EXTRUDERS > 3) && HAS_EX1 && HAS_EX2
+
+      uint8_t multiply = e, driver;
+
+      for (driver = 0; driver < DRIVER_EXTRUDERS; driver++) {
+        if (multiply < 3) break;
+        multiply -= 3;
+      }
+
+      switch(multiply) {
+        case 0:
+          WRITE_RELE(EX1_CHOICE_PIN, LOW);
+          WRITE_RELE(EX2_CHOICE_PIN, LOW);
+          active_driver = driver;
+          safe_delay(500); // 500 microseconds delay for relay
+          enable_E0();
+          break;
+        case 1:
+          WRITE_RELE(EX1_CHOICE_PIN, HIGH);
+          WRITE_RELE(EX2_CHOICE_PIN, LOW);
+          active_driver = driver;
+          safe_delay(500); // 500 microseconds delay for relay
+          enable_E0();
+          break;
+        case 2:
+          WRITE_RELE(EX1_CHOICE_PIN, HIGH);
+          WRITE_RELE(EX2_CHOICE_PIN, HIGH);
+          active_driver = driver;
+          safe_delay(500); // 500 microseconds delay for relay
+          enable_E0();
+          break;
+        default:
+          SERIAL_LM(ER, "More Driver Extruders");
+          break;
+      }
+
+    #endif
+
+    // Set the new active extruder
+    previous_extruder = active_extruder;
+    active_extruder = e;
+  }
+
+#endif
+
+#if HAS_DONDOLO
+
+  inline void move_extruder_servo(const uint8_t e) {
+    const int angles[2] = { DONDOLO_SERVOPOS_E0, DONDOLO_SERVOPOS_E1 };
+    MOVE_SERVO(DONDOLO_SERVO_INDEX, angles[e]);
+
+    #if (DONDOLO_SERVO_DELAY > 0)
+      safe_delay(DONDOLO_SERVO_DELAY);
+    #endif
+  }
+
+#endif
+
+inline void invalid_extruder_error(const uint8_t e) {
+  SERIAL_SMV(ER, "T", (int)e);
+  SERIAL_EM(" " MSG_INVALID_EXTRUDER);
+}
+
+#if EXTRUDERS > 1 || ENABLED(COLOR_MIXING_EXTRUDER)
+
+  void tool_change(const uint8_t tmp_extruder, const float fr_mm_s/*=0.0*/, bool no_move/*=false*/) {
+
+    #if ENABLED(COLOR_MIXING_EXTRUDER) && MIXING_VIRTUAL_TOOLS > 1
+      // T0-T15: Switch virtual tool by changing the mix
+      if (tmp_extruder >= MIXING_VIRTUAL_TOOLS)
+        return invalid_extruder_error(tmp_extruder);
+    #else
+      if (tmp_extruder >= EXTRUDERS)
+        return invalid_extruder_error(tmp_extruder);
+    #endif
+
+    #if HOTENDS == 1
+
+      #if ENABLED(COLOR_MIXING_EXTRUDER) && MIXING_VIRTUAL_TOOLS > 1
+
+        // T0-Tnnn: Switch virtual tool by changing the mix
+        for (uint8_t j = 0; j < MIXING_STEPPERS; j++)
+          mixing_factor[j] = mixing_virtual_tool_mix[tmp_extruder][j];
+
+        SERIAL_EMV(MSG_ACTIVE_COLOR, (int)tmp_extruder);
+
+      #elif HAS_MKMULTI_TOOLS
+
+        UNUSED(fr_mm_s);
+        UNUSED(no_move);
+
+        MK_multi_tool_change(tmp_extruder);
+
+      #else
+
+        UNUSED(fr_mm_s);
+        UNUSED(no_move);
+
+        // Set the new active extruder
+        previous_extruder = active_extruder;
+        active_driver = active_extruder = tmp_extruder;
+
+      #endif
+
+    #else // HOTENDS > 1
+
+      const float old_feedrate_mm_s = fr_mm_s > 0.0 ? fr_mm_s : Mechanics.feedrate_mm_s;
+
+      Mechanics.feedrate_mm_s = fr_mm_s > 0.0 ? fr_mm_s : XY_PROBE_FEEDRATE_MM_S;
+
+      if (tmp_extruder != active_extruder) {
+        if (!no_move && Mechanics.axis_unhomed_error()) {
+          SERIAL_EM("No move on toolchange");
+          no_move = true;
+        }
+
+        // Save current position to Mechanics.destination, for use later
+        Mechanics.set_destination_to_current();
+
+        #if ENABLED(DUAL_X_CARRIAGE)
+
+          #if ENABLED(DEBUG_LEVELING_FEATURE)
+            if (DEBUGGING(LEVELING)) {
+              SERIAL_MSG("Dual X Carriage Mode ");
+              switch (Mechanics.dual_x_carriage_mode) {
+                case DXC_DUPLICATION_MODE: SERIAL_EM("DXC_DUPLICATION_MODE"); break;
+                case DXC_AUTO_PARK_MODE: SERIAL_EM("DXC_AUTO_PARK_MODE"); break;
+                case DXC_FULL_CONTROL_MODE: SERIAL_EM("DXC_FULL_CONTROL_MODE"); break;
+              }
+            }
+          #endif
+
+          const float xhome = Mechanics.x_home_pos(active_extruder);
+          if (Mechanics.dual_x_carriage_mode == DXC_AUTO_PARK_MODE
+              && IsRunning()
+              && (Mechanics.delayed_move_time || Mechanics.current_position[X_AXIS] != xhome)
+          ) {
+            float raised_z = Mechanics.current_position[Z_AXIS] + TOOLCHANGE_PARK_ZLIFT;
+            #if ENABLED(MAX_SOFTWARE_ENDSTOPS)
+              NOMORE(raised_z, endstops.soft_endstop_max[Z_AXIS]);
+            #endif
+            #if ENABLED(DEBUG_LEVELING_FEATURE)
+              if (DEBUGGING(LEVELING)) {
+                SERIAL_EMV("Raise to ", raised_z);
+                SERIAL_EMV("MoveX to ", xhome);
+                SERIAL_EMV("Lower to ", Mechanics.current_position[Z_AXIS]);
+              }
+            #endif
+            // Park old head: 1) raise 2) move to park position 3) lower
+            for (uint8_t i = 0; i < 3; i++)
+              planner.buffer_line(
+                i == 0 ? Mechanics.current_position[X_AXIS] : xhome,
+                Mechanics.current_position[Y_AXIS],
+                i == 2 ? Mechanics.current_position[Z_AXIS] : raised_z,
+                Mechanics.current_position[E_AXIS],
+                Mechanics.max_feedrate_mm_s[i == 1 ? X_AXIS : Z_AXIS],
+                active_extruder,
+                active_driver
+              );
+            stepper.synchronize();
+          }
+
+          // apply Y & Z extruder offset (x offset is already used in determining home pos)
+          Mechanics.current_position[Y_AXIS] -= hotend_offset[Y_AXIS][active_extruder] - hotend_offset[Y_AXIS][tmp_extruder];
+          Mechanics.current_position[Z_AXIS] -= hotend_offset[Z_AXIS][active_extruder] - hotend_offset[Z_AXIS][tmp_extruder];
+
+          // Activate the new extruder
+          active_extruder = active_driver = tmp_extruder;
+
+          // This function resets the max/min values - the current position may be overwritten below.
+          Mechanics.set_axis_is_at_home(X_AXIS);
+
+          #if ENABLED(DEBUG_LEVELING_FEATURE)
+            if (DEBUGGING(LEVELING)) DEBUG_POS("New Extruder", Mechanics.current_position);
+          #endif
+
+          // Only when auto-parking are carriages safe to move
+          if (Mechanics.dual_x_carriage_mode != DXC_AUTO_PARK_MODE) no_move = true;
+
+          switch (Mechanics.dual_x_carriage_mode) {
+            case DXC_FULL_CONTROL_MODE:
+              // New current position is the position of the activated hotend
+              Mechanics.current_position[X_AXIS] = LOGICAL_X_POSITION(Mechanics.inactive_hotend_x_pos);
+              // Save the inactive hotend's position (from the old Mechanics.current_position)
+              Mechanics.inactive_hotend_x_pos = RAW_X_POSITION(Mechanics.destination[X_AXIS]);
+              break;
+            case DXC_AUTO_PARK_MODE:
+              // record raised toolhead position for use by unpark
+              COPY_ARRAY(Mechanics.raised_parked_position, Mechanics.current_position);
+              Mechanics.raised_parked_position[Z_AXIS] += TOOLCHANGE_UNPARK_ZLIFT;
+              #if ENABLED(MAX_SOFTWARE_ENDSTOPS)
+                NOMORE(Mechanics.raised_parked_position[Z_AXIS], endstops.soft_endstop_max[Z_AXIS]);
+              #endif
+              Mechanics.active_hotend_parked = true;
+              Mechanics.delayed_move_time = 0;
+              break;
+            case DXC_DUPLICATION_MODE:
+              // If the new hotend is the left one, set it "parked"
+              // This triggers the second hotend to move into the duplication position
+              Mechanics.active_hotend_parked = (active_extruder == 0);
+
+              if (Mechanics.active_hotend_parked)
+                Mechanics.current_position[X_AXIS] = LOGICAL_X_POSITION(Mechanics.inactive_hotend_x_pos);
+              else
+                Mechanics.current_position[X_AXIS] = Mechanics.destination[X_AXIS] + Mechanics.duplicate_hotend_x_offset;
+              Mechanics.inactive_hotend_x_pos = RAW_X_POSITION(Mechanics.destination[X_AXIS]);
+              Mechanics.hotend_duplication_enabled = false;
+              #if ENABLED(DEBUG_LEVELING_FEATURE)
+                if (DEBUGGING(LEVELING)) {
+                  SERIAL_EMV("Set inactive_extruder_x_pos=", inactive_extruder_x_pos);
+                  SERIAL_EM("Clear Mechanics.hotend_duplication_enabled");
+                }
+              #endif
+              break;
+          }
+
+          #if ENABLED(DEBUG_LEVELING_FEATURE)
+            if (DEBUGGING(LEVELING)) {
+              SERIAL_EMV("Active hotend parked: ", Mechanics.active_hotend_parked ? "yes" : "no");
+              DEBUG_POS("New hotend (parked)", Mechanics.current_position);
+            }
+          #endif
+
+          // No extra case for HAS_ABL in DUAL_X_CARRIAGE. Does that mean they don't work together?
+        #else // !DUAL_X_CARRIAGE
+
+          #if HAS_DONDOLO
+            // <0 if the new nozzle is higher, >0 if lower. A bigger raise when lower.
+            float z_diff = hotend_offset[Z_AXIS][active_extruder] - hotend_offset[Z_AXIS][tmp_extruder],
+                  z_raise = 0.3 + (z_diff > 0.0 ? z_diff : 0.0),
+                  z_back  = 0.3 - (z_diff < 0.0 ? z_diff : 0.0);
+
+            // Always raise by some amount (Mechanics.destination copied from current_position earlier)
+            Mechanics.destination[Z_AXIS] += z_raise;
+            planner.buffer_line_kinematic(Mechanics.destination, Mechanics.max_feedrate_mm_s[Z_AXIS], active_extruder, active_driver);
+            stepper.synchronize();
+
+            move_extruder_servo(tmp_extruder);
+            HAL::delayMilliseconds(500);
+
+            // Move back down
+            Mechanics.destination[Z_AXIS] = Mechanics.current_position[Z_AXIS] - z_back;
+            planner.buffer_line_kinematic(Mechanics.destination, Mechanics.max_feedrate_mm_s[Z_AXIS], active_extruder, active_driver);
+            stepper.synchronize();
+          #endif
+
+          /**
+           * Set current_position to the position of the new nozzle.
+           * Offsets are based on linear distance, so we need to get
+           * the resulting position in coordinate space.
+           *
+           * - With grid or 3-point leveling, offset XYZ by a tilted vector
+           * - With mesh leveling, update Z for the new position
+           * - Otherwise, just use the raw linear distance
+           *
+           * Software endstops are altered here too. Consider a case where:
+           *   E0 at X=0 ... E1 at X=10
+           * When we switch to E1 now X=10, but E1 can't move left.
+           * To express this we apply the change in XY to the software endstops.
+           * E1 can move farther right than E0, so the right limit is extended.
+           *
+           * Note that we don't adjust the Z software endstops. Why not?
+           * Consider a case where Z=0 (here) and switching to E1 makes Z=1
+           * because the bed is 1mm lower at the new position. As long as
+           * the first nozzle is out of the way, the carriage should be
+           * allowed to move 1mm lower. This technically "breaks" the
+           * Z software endstop. But this is technically correct (and
+           * there is no viable alternative).
+           */
+          #if ABL_PLANAR
+            // Offset extruder, make sure to apply the bed level rotation matrix
+            vector_3 tmp_offset_vec = vector_3(hotend_offset[X_AXIS][tmp_extruder],
+                                               hotend_offset[Y_AXIS][tmp_extruder],
+                                               0),
+                     act_offset_vec = vector_3(hotend_offset[X_AXIS][active_extruder],
+                                               hotend_offset[Y_AXIS][active_extruder],
+                                               0),
+                     offset_vec = tmp_offset_vec - act_offset_vec;
+
+            #if ENABLED(DEBUG_LEVELING_FEATURE)
+              if (DEBUGGING(LEVELING)) {
+                tmp_offset_vec.debug("tmp_offset_vec");
+                act_offset_vec.debug("act_offset_vec");
+                offset_vec.debug("offset_vec (BEFORE)");
+              }
+            #endif
+
+            offset_vec.apply_rotation(bedlevel.bed_level_matrix.transpose(bedlevel.bed_level_matrix));
+
+            #if ENABLED(DEBUG_LEVELING_FEATURE)
+              if (DEBUGGING(LEVELING)) offset_vec.debug("offset_vec (AFTER)");
+            #endif
+
+            // Adjustments to the current position
+            float xydiff[2] = { offset_vec.x, offset_vec.y };
+            Mechanics.current_position[Z_AXIS] += offset_vec.z;
+
+          #else // !ABL_PLANAR
+
+            float xydiff[2] = {
+              hotend_offset[X_AXIS][tmp_extruder] - hotend_offset[X_AXIS][active_extruder],
+              hotend_offset[Y_AXIS][tmp_extruder] - hotend_offset[Y_AXIS][active_extruder]
+            };
+
+            #if ENABLED(MESH_BED_LEVELING)
+
+              if (mbl.active()) {
+                #if ENABLED(DEBUG_LEVELING_FEATURE)
+                  if (DEBUGGING(LEVELING)) SERIAL_MV("Z before MBL: ", Mechanics.current_position[Z_AXIS]);
+                #endif
+                float x2 = Mechanics.current_position[X_AXIS] + xydiff[X_AXIS],
+                      y2 = Mechanics.current_position[Y_AXIS] + xydiff[Y_AXIS],
+                      z1 = Mechanics.current_position[Z_AXIS], z2 = z1;
+                bedlevel.apply_leveling(Mechanics.current_position[X_AXIS], Mechanics.current_position[Y_AXIS], z1);
+                bedlevel.apply_leveling(x2, y2, z2);
+                Mechanics.current_position[Z_AXIS] += z2 - z1;
+                #if ENABLED(DEBUG_LEVELING_FEATURE)
+                  if (DEBUGGING(LEVELING))
+                    SERIAL_EMV(" after: ", Mechanics.current_position[Z_AXIS]);
+                #endif
+              }
+
+            #endif // MESH_BED_LEVELING
+
+          #endif // !AUTO_BED_LEVELING_FEATURE
+
+          #if ENABLED(DEBUG_LEVELING_FEATURE)
+            if (DEBUGGING(LEVELING)) {
+              SERIAL_MV("Offset Tool XY by { ", xydiff[X_AXIS]);
+              SERIAL_MV(", ", xydiff[Y_AXIS]);
+              SERIAL_EM(" }");
+            }
+          #endif
+
+          // The newly-selected extruder XY is actually at...
+          Mechanics.current_position[X_AXIS] += xydiff[X_AXIS];
+          Mechanics.current_position[Y_AXIS] += xydiff[Y_AXIS];
+          #if ENABLED(WORKSPACE_OFFSETS) || ENABLED(DUAL_X_CARRIAGE)
+            LOOP_XY(i) {
+              Mechanics.position_shift[i] += xydiff[i];
+              endstops.update_software_endstops((AxisEnum)i);
+            }
+          #endif
+
+          // Set the new active extruder
+          previous_extruder = active_extruder;
+
+          #if ENABLED(DONDOLO_SINGLE_MOTOR)
+            active_extruder = tmp_extruder;
+            active_driver = 0;
+          #else
+            active_extruder = active_driver = tmp_extruder;
+          #endif
+
+        #endif // !DUAL_X_CARRIAGE
+
+        #if ENABLED(DEBUG_LEVELING_FEATURE)
+          if (DEBUGGING(LEVELING)) DEBUG_POS("Sync After Toolchange", Mechanics.current_position);
+        #endif
+
+        // Tell the planner the new "current position"
+        Mechanics.sync_plan_position();
+
+        // Move to the "old position" (move the extruder into place)
+        if (!no_move && IsRunning()) {
+          #if ENABLED(DEBUG_LEVELING_FEATURE)
+            if (DEBUGGING(LEVELING)) DEBUG_POS("Move back", Mechanics.destination);
+          #endif
+          Mechanics.prepare_move_to_destination();
+        }
+
+      } // (tmp_extruder != active_extruder)
+
+      stepper.synchronize();
+
+      #if ENABLED(EXT_SOLENOID)
+        disable_all_solenoids();
+        enable_solenoid_on_active_extruder();
+      #endif // EXT_SOLENOID
+
+      Mechanics.feedrate_mm_s = old_feedrate_mm_s;
+
+    #endif // HOTENDS > 1
+
+    SERIAL_LMV(ECHO, MSG_ACTIVE_DRIVER, (int)active_driver);
+    SERIAL_LMV(ECHO, MSG_ACTIVE_EXTRUDER, (int)active_extruder);
+  }
+
+#endif // EXTRUDERS > 1
+
+#if ENABLED(CNCROUTER)
+
+  // TODO: manage auto tool change 
+  void tool_change_cnc(uint8_t tool_id, bool wait/*=true*/, bool raise_z/*=true*/) {
+
+    #if !ENABLED(CNCROUTER_AUTO_TOOL_CHANGE)
+      unsigned long saved_speed;
+      float saved_z;
+    #endif
+
+    if (tool_id != active_cnc_tool) {
+
+      if (wait) {
+        SERIAL_STR(PAUSE);
+        SERIAL_EOL();
+      }
+
+      stepper.synchronize();
+
+      #if !ENABLED(CNCROUTER_AUTO_TOOL_CHANGE)
+        if (raise_z) {
+          saved_speed = getCNCSpeed();
+          saved_z = Mechanics.current_position[Z_AXIS];
+          Mechanics.do_blocking_move_to_z(CNCROUTER_SAFE_Z);
+        }
+      #endif
+
+      disable_cncrouter();
+      safe_delay(300);
+
+      if (wait) {
+        // LCD click or M108 will clear this
+        wait_for_user = true;
+
+        KEEPALIVE_STATE(PAUSED_FOR_USER);
+
+        #if HAS_BUZZER
+          millis_t next_buzz = millis();
+        #endif
+
+        while (wait_for_user) {
+          #if HAS_BUZZER
+            if (millis() - next_buzz > 60000) {
+              for (uint8_t i = 0; i < 3; i++) BUZZ(300, 1000);
+              next_buzz = millis();
+            }
+          #endif
+          idle(true);
+        } // while (wait_for_user)
+      } // if (wait)
+
+      if (tool_id != CNC_M6_TOOL_ID) active_cnc_tool = tool_id;
+      #if !ENABLED(CNCROUTER_AUTO_TOOL_CHANGE)
+        else setCNCRouterSpeed(saved_speed);
+        if (raise_z)
+          Mechanics.do_blocking_move_to_z(saved_z);
+      #endif
+
+      stepper.synchronize();
+
+      if (wait) {
+        KEEPALIVE_STATE(IN_HANDLER);
+
+        SERIAL_STR(RESUME);
+        SERIAL_EOL();
+      }
+    }
+  }
+
+#endif
+
+/**
+ * Process a single command and dispatch it to its handler
+ * This is called from the main loop()
+ */
+void process_next_command() {
+  char * const current_command = command_queue[cmd_queue_index_r];
+
+  if (DEBUGGING(ECHO)) {
+    SERIAL_LV(ECHO, current_command);
+    #if ENABLED(M100_FREE_MEMORY_WATCHER)
+      SERIAL_SMV(ECHO, "slot:", cmd_queue_index_r);
+      #if ENABLED(M100_FREE_MEMORY_DUMPER)
+        M100_dump_routine("   Command Queue:", (const char*)command_queue, (const char*)(command_queue + sizeof(command_queue)));
+      #endif
+    #endif
+  }
+
+  KEEPALIVE_STATE(IN_HANDLER);
+
+  // Parse the next command in the queue
+  parser.parse(current_command);
+
+  // Handle a known G, M, or T
+  switch(parser.command_letter) {
+    case 'G': switch (parser.codenum) {
+
+      // G0, G1
+      case 0:
+      case 1:
+        #if IS_SCARA
+          gcode_G0_G1(parser.codenum == 0); break;
+        #elif ENABLED(LASER)
+          gcode_G0_G1(parser.codenum == 1); break;
+        #else
+          gcode_G0_G1(); break;
+        #endif
+
+      // G2, G3
+      #if ENABLED(ARC_SUPPORT)
+        case 2: // G2  - CW ARC
+        case 3: // G3  - CCW ARC
+          gcode_G2_G3(parser.codenum == 2); break;
+      #endif
+
+      // G4 Dwell
+      case 4:
+        gcode_G4(); break;
+
+      #if ENABLED(LASER)
+        #if ENABLED(G5_BEZIER)
+          case 5: // G5: Bezier curve - from http://forums.reprap.org/read.php?147,93577
+            gcode_G5(); break;
+        #endif // G5_BEZIER
+
+        #if ENABLED(LASER_RASTER)
+          case 7: // G7: Execute laser raster line
+            gcode_G7(); break;
+        #endif // LASER_RASTER
+      #endif // LASER
+
+      #if ENABLED(FWRETRACT)
+        case 10: // G10: retract
+        case 11: // G11: retract_recover
+          gcode_G10_G11(parser.codenum == 10); break;
+      #endif // FWRETRACT
+
+      // G17 - G19: XXX CNC plane selection
+      // G17 -> XY (default)
+      // G18 -> ZX 
+      // G19 -> YZ
+
+      #if ENABLED(NOZZLE_CLEAN_FEATURE)
+        case 12: // G12: Nozzle Clean
+          gcode_G12(); break;
+      #endif // NOZZLE_CLEAN_FEATURE
+
+      #if ENABLED(INCH_MODE_SUPPORT)
+        case 20: //G20: Inch Mode
+          gcode_G20(); break;
+
+        case 21: //G21: MM Mode
+          gcode_G21(); break;
+      #endif // INCH_MODE_SUPPORT
+
+      #if ENABLED(NOZZLE_PARK_FEATURE)
+        case 27: // G27: Nozzle Park
+          gcode_G27(); break;
+      #endif // NOZZLE_PARK_FEATURE
+
+      case 28: //G28: Home all axes, one at a time
+        gcode_G28(false); break;
+
+      #if HAS_LEVELING
+        case 29: // G29 Detailed Z probe, probes the bed at 3 or more points.
+          gcode_G29(); break;
+      #endif // HAS_LEVELING
+
+      #if HAS_BED_PROBE
+        case 30: // G30 Single Z Probe
+          gcode_G30(); break;
+        
+        #if ENABLED(Z_PROBE_SLED)
+          case 31: // G31: dock the sled
+            gcode_G31(); break;
+          case 32: // G32: undock the sled
+            gcode_G32(); break;
+        #endif // Z_PROBE_SLED
+      #endif // HAS_BED_PROBE
+
+      #if HAS_DELTA_AUTO_CALIBRATION
+        case 33:  // G33 Delta AutoCalibration
+          gcode_G33(); break;
+      #endif // HAS_DELTA_AUTO_CALIBRATION
+
+      #if ENABLED(G38_PROBE_TARGET)
+        case 38: // G38.2 & G38.3
+          if (subcode == 2 || subcode == 3)
+            gcode_G38(subcode == 2);
+          break;
+      #endif
+
+      // G40 Compensation Off XXX CNC
+      // G54-G59 Coordinate system selection (CNC XXX)      
+
+      case 60: // G60 Saved Coordinates
+        gcode_G60(); break;
+      case 61: // G61 Restore Coordinates
+        gcode_G61(); break;
+   
+      // G80: Cancel Canned Cycle (XXX CNC)
+
+      case 90: // G90 - Use Absolute Coordinates
+        relative_mode = false; break;
+      case 91: // G91 - Use Relative Coordinates
+        relative_mode = true; break;
+
+      case 92: // G92
+        gcode_G92(); break;
+
+      // G92.x Reset Coordinate System Offset (CNC XXX)
+      // G93: Feed Rate Mode (Inverse Time Mode) (CNC XXX)
+      // G94: Feed Rate Mode (Units per Minute) (CNC XXX)
+
+      #if ENABLED(DEBUG_GCODE_PARSER)
+        case 800: // GCode Parser Test
+          parser.debug(); break;
+      #endif
+    }
+    break;
+
+    case 'M': switch (parser.codenum) {
+      #if ENABLED(ULTIPANEL) || ENABLED(EMERGENCY_PARSER)
+        case 0: // M0: Unconditional stop - Wait for user button press on LCD
+        case 1: // M1: Conditional stop - Wait for user button press on LCD
+          gcode_M0_M1(); break;
+      #endif // ULTIPANEL || EMERGENCY_PARSER
+
+      #if ENABLED(LASER) || ENABLED(CNCROUTER)
+        case 3: // M03: Setting laser beam or CNC clockwise speed
+        case 4: // M04: Turn on laser beam or CNC counter clockwise speed
+          gcode_M3_M4(parser.codenum == 3); break;
+        case 5: // M05: Turn off laser beam or CNC stop
+          gcode_M5(); break;
+      #endif // LASER || CNCROUTER
+
+      #if ENABLED(CNCROUTER)
+        case 6: // M06: Tool change CNC
+          gcode_M6(); break;
+        // case 7: // M07 - Mist coolant CNC XXX
+        // case 8: // M08 - Flood coolant CNC XXX
+        // case 9: // M09 - Coolant off CNC XXX
+        // case 10: // M10 - Vacuum on CNC XXX
+        // case 11: // M11 - Vacuum off CNC XXX
+      #endif // CNCROUTER
+
+      case 17: // M17: Enable/Power all stepper motors
+        gcode_M17(); break;
+
+      #if HAS_SDSUPPORT
+        case 20: // M20: list SD card
+          gcode_M20(); break;
+        case 21: // M21: init SD card
+          gcode_M21(); break;
+        case 22: // M22: release SD card
+          gcode_M22(); break;
+        case 23: // M23: Select file
+          gcode_M23(); break;
+        case 24: // M24: Start SD print
+          gcode_M24(); break;
+        case 25: // M25: Pause SD print
+          gcode_M25(); break;
+        case 26: // M26: Set SD index
+          gcode_M26(); break;
+        case 27: // M27: Get SD status
+          gcode_M27(); break;
+        case 28: // M28: Start SD write
+          gcode_M28(); break;
+        case 29: // M29: Stop SD write
+          gcode_M29(); break;
+        case 30: // M30 <filename> Delete File
+          gcode_M30(); break;
+      #endif // SDSUPPORT
+
+      case 31: // M31: Report time since the start of SD print or last M109
+        gcode_M31(); break;
+
+      #if HAS_SDSUPPORT
+        case 32: // M32: Make directory
+          gcode_M32(); break;
+        case 33: // M33: Stop printing, close file and save restart.gcode
+          gcode_M33(); break;
+        case 34: // M34: Select file and start SD print
+          gcode_M34(); break;
+        #if ENABLED(NEXTION)
+          case 35: // M35: Upload Firmware to Nextion from SD
+            gcode_M35(); break;
+        #endif
+      #endif // SDSUPPORT
+
+      case 42: // M42: Change pin state
+        gcode_M42(); break;
+
+      #if ENABLED(PINS_DEBUGGING)
+        case 43: // M43: Read pin state
+          gcode_M43(); break;
+      #endif
+
+      #if ENABLED(Z_MIN_PROBE_REPEATABILITY_TEST)
+        case 48: // M48: Z probe repeatability test
+          gcode_M48(); break;
+      #endif
+
+      #if HAS_POWER_CONSUMPTION_SENSOR
+        case 70: // M70: Power consumption sensor calibration
+          gcode_M70(); break;
+      #endif
+
+      case 75: // M75: Start print timer
+        gcode_M75(); break;
+      case 76: // M76: Pause print timer
+        gcode_M76(); break;
+      case 77: // M77: Stop print timer
+        gcode_M77(); break;
+      case 78: // M78: Show print statistics
+        gcode_M78(); break;
+
+      #if HAS_POWER_SWITCH
+        case 80: // M80: Turn on Power Supply
+          gcode_M80(); break;
+      #endif
+
+      case 81: // M81: Turn off Power, including Power Supply, if possible
+        gcode_M81(); break;
+      case 82: // M82: Set E axis normal mode (same as other axes)
+        gcode_M82(); break;
+      case 83: // M83: Set E axis relative mode
+        gcode_M83(); break;
+      case 18: // M18 => M84
+      case 84: // M84: Disable all steppers or set timeout
+        gcode_M18_M84(); break;
+      case 85: // M85: Set inactivity stepper shutdown timeout
+        gcode_M85(); break;
+      case 92: // M92: Set the steps-per-unit for one or more axes
+        gcode_M92(); break;
+
+      #if ENABLED(ZWOBBLE)
+        case 96: // M96: Print ZWobble value
+          gcode_M96(); break;
+        case 97: // M97: Set ZWobble parameter
+          gcode_M97(); break;
+      #endif
+
+      #if ENABLED(HYSTERESIS)
+        case 98: // M98: Print Hysteresis value
+          gcode_M98(); break;
+        case 99: // M99: Set Hysteresis parameter
+          gcode_M99(); break;
+      #endif
+
+      #if ENABLED(M100_FREE_MEMORY_WATCHER)
+        case 100: // M100: Free Memory Report
+          gcode_M100(); break;
+      #endif
+
+      #if HAS_TEMP_HOTEND
+        case 104: // M104: Set hot end temperature
+          gcode_M104(); break;
+      #endif
+
+      case 105: // M105: Report current temperature
+        gcode_M105();
+        KEEPALIVE_STATE(NOT_BUSY);
+        return; // "ok" already printed
+
+      #if FAN_COUNT > 0
+        case 106: // M106: Fan On
+          gcode_M106(); break;
+        case 107: // M107: Fan Off
+          gcode_M107(); break;
+      #endif // FAN_COUNT > 0
+
+      #if DISABLED(EMERGENCY_PARSER)
+        case 108: // M108: Cancel heatup
+          gcode_M108(); break;
+      #endif
+
+      #if HAS_TEMP_HOTEND
+        case 109: // M109: Wait for hotend temperature to reach target
+          gcode_M109(); break;
+      #endif
+
+      case 110: // M110: Set Current Line Number
+        gcode_M110(); break;
+
+      case 111: // M111: Set debug level
+        gcode_M111(); break;
+
+      #if DISABLED(EMERGENCY_PARSER)
+        case 112: //  M112: Emergency Stop
+          gcode_M112(); break;
+      #endif
+
+      #if ENABLED(HOST_KEEPALIVE_FEATURE)
+        case 113: // M113: Set Host Keepalive interval
+          gcode_M113(); break;
+      #endif
+
+      case 114: // M114: Report current position
+        gcode_M114(); break;
+
+      case 115: // M115: Report capabilities
+        gcode_M115(); break;
+
+      case 117: // M117: Set LCD message text, if possible
+        gcode_M117(); break;
+
+      case 118: // M118: Print to Host the message text
+        gcode_M118(); break;
+
+      case 119: // M119: Report endstop states
+        gcode_M119(); break;
+      case 120: // M120: Enable endstops
+        gcode_M120(); break;
+      case 121: // M121: Disable endstops
+        gcode_M121(); break;
+      case 122: // M122: Disable or enable software endstops
+        gcode_M122(); break;
+
+      #if ENABLED(HAVE_TMC2130DRIVER)
+        case 123: // M123: Diagnose, used to debug TMC2130
+          gcode_M123(); break;
+      #endif
+
+      #if ENABLED(PARK_HEAD_ON_PAUSE)
+        case 125: // M125: Store current position and move to pause park position
+          gcode_M125(); break;
+      #endif
+
+      #if ENABLED(BARICUDA)
+        // PWM for HEATER_1_PIN
+        #if HAS_HEATER_1
+          case 126: // M126 valve open
+            gcode_M126(); break;
+          case 127: // M127 valve closed
+            gcode_M127(); break;
+        #endif // HAS_HEATER_1
+
+        // PWM for HEATER_2_PIN
+        #if HAS_HEATER_2
+          case 128: // M128 valve open
+            gcode_M128(); break;
+          case 129: // M129 valve closed
+            gcode_M129(); break;
+        #endif // HAS_HEATER_2
+      #endif // BARICUDA
+
+      #if HAS_TEMP_BED
+        case 140: // M140 - Set bed temp
+          gcode_M140(); break;
+      #endif
+
+      #if HAS_TEMP_CHAMBER
+        case 141: // M141 - Set chamber temp
+          gcode_M141(); break;
+      #endif
+
+      #if HAS_TEMP_COOLER
+        case 142: // M142 - Set cooler temp
+          gcode_M142(); break;
+      #endif
+
+      #if ENABLED(ULTIPANEL) && HAS_TEMP_0
+        case 145: // M145: Set material heatup parameters
+          gcode_M145(); break;
+      #endif
+
+      #if ENABLED(TEMPERATURE_UNITS_SUPPORT)
+        case 149: // M149: Set temperature units
+          gcode_M149(); break;
+      #endif
+
+      #if HAS_COLOR_LEDS
+        case 150: // M150
+          gcode_M150(); break;
+      #endif //BLINKM
+
+      #if ENABLED(AUTO_REPORT_TEMPERATURES) && (HAS_TEMP_HOTEND || HAS_TEMP_BED)
+        case 155: // M155: Set temperature auto-report interval
+          gcode_M155(); break;
+      #endif
+
+      #if ENABLED(COLOR_MIXING_EXTRUDER)
+        case 163: // M163 S<int> P<float> set weight for a mixing extruder
+          gcode_M163(); break;
+        #if MIXING_VIRTUAL_TOOLS > 1
+          case 164: // M164 S<int> save current mix as a virtual tools
+            gcode_M164(); break;
+        #endif
+        case 165: // M165 [ABCDHI]<float> set multiple mix weights
+          gcode_M165(); break;
+      #endif
+
+      #if HAS_TEMP_BED
+        case 190: // M190 - Wait for bed heater to reach target.
+          gcode_M190(); break;
+      #endif // TEMP_BED
+
+      #if HAS_TEMP_CHAMBER
+        case 191: // M191 - Wait for chamber heater to reach target.
+          gcode_M191(); break;
+      #endif
+
+      #if HAS_TEMP_COOLER
+        case 192: // M192 - Wait for chamber heater to reach target.
+          gcode_M192(); break;
+      #endif
+
+      case 200: // // M200 D<diameter> Set filament diameter and set E axis units to cubic. (Use S0 to revert to linear units.)
+        gcode_M200(); break;
+      case 201: // M201
+        gcode_M201(); break;
+      #if 0 // Not used for Sprinter/grbl gen6
+      case 202: // M202
+        gcode_M202();
+        break;
+      #endif
+      case 203: // M203 max Mechanics.feedrate_mm_s units/sec
+        gcode_M203(); break;
+      case 204: // M204 Mechanics.acceleration S normal moves T filament only moves
+        gcode_M204(); break;
+      case 205: //M205 advanced settings:  minimum travel speed S=while printing T=travel only,  B=minimum segment time X= maximum xy jerk, Z=maximum Z jerk
+        gcode_M205(); break;
+
+      #if ENABLED(WORKSPACE_OFFSETS)
+        case 206: // M206: Set home offsets
+          gcode_M206(); break;
+      #endif
+
+      #if ENABLED(FWRETRACT)
+        case 207: //M207 - M207 - Set Retract Length: S<length>, Feedrate: F<units/min>, and Z lift: Z<distance>1
+          gcode_M207(); break;
+        case 208: // M208 - Set Recover (unretract) Additional (!) Length: S<length> and Feedrate: F<units/min>
+          gcode_M208(); break;
+        case 209: // M209 - Turn Automatic Retract Detection on/off: S<bool> (For slicers that don't support G10/11). Every normal extrude-only move will be classified as retract depending on the direction.
+          gcode_M209(); break;
+      #endif
+
+      case 218: // M218: Set a tool offset: T<index> X<offset> Y<offset> Z<offset>
+        gcode_M218(); break;
+      case 220: // M220: Set Feedrate Percentage: S<percent> ("FR" on your LCD)
+        gcode_M220(); break;
+      case 221: // M221: Set Flow Percentage: T<extruder> S<percent>
+        gcode_M221(); break;
+      case 222: // M222: Set Purge Percentage: T<extruder> S<percent>
+        gcode_M222(); break;
+      case 226: // M226: P<pin number> S<pin state>- Wait until the specified pin reaches the state required
+        gcode_M226(); break;
+
+      #if HAS_CHDK || HAS_PHOTOGRAPH
+        case 240: // M240: Triggers a camera by emulating a Canon RC-1 : http://www.doc-diy.net/photo/rc-1_hacked/
+          gcode_M240(); break;
+      #endif
+
+      #if HAS(LCD_CONTRAST)
+        case 250: // M250: Set LCD contrast value: C<value> (value 0..63)
+          gcode_M250(); break;
+      #endif
+
+      #if HAS_SERVOS
+        case 280: // M280: Set servo position absolute
+          gcode_M280(); break;
+      #endif
+
+      #if HAS_BUZZER
+        case 300: // M300: Play beep tone
+          gcode_M300(); break;
+      #endif
+
+      #if ENABLED(PIDTEMP)
+        case 301: // M301: Set hotend PID parameters
+          gcode_M301(); break;
+      #endif
+
+      #if HAS_EXTRUDERS && ENABLED(PREVENT_COLD_EXTRUSION)
+        case 302: // M302: Allow cold extrudes (set the minimum extrude temperature)
+          gcode_M302(); break;
+      #endif
+
+      #if ENABLED(PIDTEMP)
+        case 303: // M303: PID autotune
+          gcode_M303(); break;
+      #endif
+
+      #if ENABLED(PIDTEMPBED)
+        case 304: // M304: Set Bed PID
+          gcode_M304(); break;
+      #endif
+
+      #if ENABLED(PIDTEMPCHAMBER)
+        case 305: // M305: Set Chamber PID
+          gcode_M305(); break;
+      #endif
+
+      #if ENABLED(PIDTEMPCOOLER)
+        case 306: // M306: Set Cooler PID
+          gcode_M306(); break;
+      #endif
+
+      #if HAS_ABL
+        case 320: // M320: Activate ABL
+          gcode_M320(); break;
+        #if ENABLED(AUTO_BED_LEVELING_BILINEAR)
+          case 321: // M321: Set a Auto Bed Leveling Z coordinate
+            gcode_M321(); break;
+        #endif
+        case 322: // M322: Reset auto leveling matrix
+          gcode_M322(); break;
+      #endif
+
+      #if HAS_MICROSTEPS
+        case 350: // M350: Set microstepping mode. Warning: Steps per unit remains unchanged. S code sets stepping mode for all drivers.
+          gcode_M350(); break;
+        case 351: // M351: Toggle MS1 MS2 pins directly, S# determines MS1 or MS2, X# sets the pin high/low.
+          gcode_M351(); break;
+      #endif
+
+      #if HAS_CASE_LIGHT
+        case 355: // M355: Turn case lights on/off
+          gcode_M355(); break;
+      #endif
+
+      #if MECH(MORGAN_SCARA)
+        case 360:  // M360: SCARA Theta pos1
+          if (gcode_M360()) return; break;
+        case 361:  // M361: SCARA Theta pos2
+          if (gcode_M361()) return; break;
+        case 362:  // M362: SCARA Psi pos1
+          if (gcode_M362()) return; break;
+        case 363:  // M363: SCARA Psi pos2
+          if (gcode_M363()) return; break;
+        case 364:  // M364: SCARA Psi pos3 (90 deg to Theta)
+          if (gcode_M364()) return; break;
+      #endif
+
+      case 400: // M400 finish all moves
+        gcode_M400(); break;
+
+      #if HAS_BED_PROBE
+        case 401: // M401: Engage Z Servo endstop if available
+          gcode_M401(); break;
+        case 402: // M402: Retract Z Servo endstop if enabled
+          gcode_M402(); break;
+      #endif
+
+      #if ENABLED(FILAMENT_SENSOR)
+        case 404:  //M404 Enter the nominal filament width (3mm, 1.75mm ) N<3.0> or display nominal filament width
+          gcode_M404(); break;
+        case 405:  //M405 Turn on filament sensor for control
+          gcode_M405(); break;
+        case 406:  //M406 Turn off filament sensor for control
+          gcode_M406(); break;
+        case 407:   //M407 Display measured filament diameter
+          gcode_M407(); break;
+      #endif
+
+      #if ENABLED(JSON_OUTPUT)
+        case 408: // M408 JSON STATUS OUTPUT
+          gcode_M408(); break;
+      #endif // JSON_OUTPUT
+
+      #if DISABLED(EMERGENCY_PARSER)
+        case 410: // M410 quickstop - Abort all the planned moves.
+          gcode_M410(); break;
+      #endif
+
+      #if ENABLED(MESH_BED_LEVELING)
+        case 420: // M420 Enable/Disable Mesh Bed Leveling
+          gcode_M420(); break;
+        case 421: // M421 Set a Mesh Bed Leveling Z coordinate
+          gcode_M421(); break;
+      #endif
+
+      #if ENABLED(WORKSPACE_OFFSETS)
+        case 428: // M428 Apply current_position to home_offset
+          gcode_M428(); break;
+      #endif
+
+      #if HAS_MULTI_MODE
+        case 450:
+          gcode_M450(); break; // report printer mode
+        case 451:
+          gcode_M451(); break;    // set printer mode printer
+        #if ENABLED(LASER)
+          case 452:
+            gcode_M452(); break;  // set printer mode laser
+        #endif
+        #if ENABLED(CNCROUTER)
+          case 453:
+            gcode_M453(); break;  // set printer mode router
+        #endif
+      #endif
+
+      case 500: // M500: Store settings in EEPROM
+        gcode_M500(); break;
+      case 501: // M501: Read settings from EEPROM
+        gcode_M501(); break;
+      case 502: // M502: Revert to default settings
+        gcode_M502(); break;
+      case 503: // M503: print settings currently in memory
+        gcode_M503(); break;
+
+      #if ENABLED(RFID_MODULE)
+        case 522: // M422: Read or Write on card. M522 T<extruders> R<read> or W<write>
+          gcode_M522(); break;
+      #endif
+
+      case 530: // M530: S<printing> L<layer> - Enables explicit printing mode (S1) or disables it (S0). L can set layer count
+        gcode_M530(); break;
+      case 531: // M531: filename - Define filename being printed
+        gcode_M531(); break;
+      case 532: // M532: X<percent> L<curLayer> - update current print state progress (X=0..100) and layer L
+        gcode_M532(); break;
+
+      #if ENABLED(ABORT_ON_ENDSTOP_HIT_FEATURE_ENABLED)
+        case 540: // M540: Set abort on endstop hit for SD printing
+          gcode_M540(); break;
+      #endif
+
+      #if HEATER_USES_AD595
+        case 595: // M595 set Hotends AD595 offset & gain
+          gcode_M595(); break;
+      #endif
+
+      #if ENABLED(ADVANCED_PAUSE_FEATURE)
+        case 600: // Pause Park X[pos] Y[pos] Z[relative lift] E[initial retract] L[later retract distance for removal]
+          gcode_M600(); break;
+      #endif
+
+      #if ENABLED(DUAL_X_CARRIAGE)
+        case 605:
+          gcode_M605(); break;
+      #endif
+
+      #if ENABLED(LASER)
+        case 649: // M649 set laser options
+          gcode_M649(); break;
+      #endif 
+
+      #if MECH(MUVE3D)
+        case 650: // M650: Set peel distance
+          gcode_M650(); break;
+        case 651: // M651: Run peel move and return back to start.
+          gcode_M651(); break;
+        case 653: // M653: Execute tilt move
+          gcode_M653(); break;
+        case 654: // M654 - execute untilt move
+          gcode_M654(); break;
+        case 655: // M655: Send projector control commands via serial
+          gcode_M655(); break;
+      #endif
+
+      #if HAS_BED_PROBE || MECH(DELTA)
+        case 666: // M666 Set Z probe offset or set delta endstop and geometry adjustment
+          gcode_M666(); break;
+      #endif
+
+      #if ENABLED(LIN_ADVANCE)
+        case 900: // M900 Set advance factor.
+          gcode_M900(); break;
+      #endif
+
+      #if MB(ALLIGATOR) || MB(ALLIGATOR_V3) || ENABLED(HAVE_TMC2130)
+        case 906: // M906 Set motor currents XYZ T0-4 E
+          gcode_M906(); break;
+      #endif
+
+      case 907: // M907 Set digital trimpot motor current using axis codes.
+        gcode_M907(); break;
+
+      #if HAS_DIGIPOTSS
+        case 908: // M908 Control digital trimpot directly.
+          gcode_M908(); break;
+      #endif // HAS_DIGIPOTSS
+
+      #if ENABLED(HAVE_TMC2130)
+        case 911: // M911: Report TMC2130 prewarn triggered flags
+          gcode_M911(); break;
+        case 912: // M912: Clear TMC2130 prewarn triggered flags
+          gcode_M912(); break;
+
+        #if ENABLED(HYBRID_THRESHOLD)
+          case 913: // M913: Set HYBRID_THRESHOLD speed.
+            gcode_M913(); break;
+        #endif
+
+        #if ENABLED(SENSORLESS_HOMING)
+          case 914: // M914: Set SENSORLESS_HOMING sensitivity.
+            gcode_M914(); break;
+        #endif
+      #endif
+
+      #if ENABLED(NEXTION) && ENABLED(NEXTION_GFX)
+        case 995: // M995 Nextion origin
+          gcode_M995(); break;
+        case 996: // M996 Nextion scale
+          gcode_M996(); break;
+      #endif
+
+      #if ENABLED(NPR2)
+        case 997: // M997 Cxx Move Carter xx gradi
+          gcode_M997(); break;
+      #endif // NPR2
+
+      case 999: // M999: Restart after being Stopped
+        gcode_M999(); break;
+
+      #if ENABLED(DEBUG_GCODE_PARSER)
+        case 800: // GCode Parser Test
+          parser.debug(); break;
+      #endif
+    }
+    break;
+
+    case 'T':
+      gcode_T(parser.codenum);
+    break;
+
+    default: parser.unknown_command_error();
+  }
+
+  KEEPALIVE_STATE(NOT_BUSY);
+
+  ok_to_send();
+}
+
+/**
+ * Send a "Resend: nnn" message to the host to
+ * indicate that a command needs to be re-sent.
+ */
+void FlushSerialRequestResend() {
+  //char command_queue[cmd_queue_index_r][100]="Resend:";
+  HAL::serialFlush();
+  SERIAL_LV(RESEND, gcode_LastN + 1);
+  ok_to_send();
+}
+
+/**
+ * Send an "ok" message to the host, indicating
+ * that a command was successfully processed.
+ *
+ * If ADVANCED_OK is enabled also include:
+ *   N<int>  Line number of the command, if any
+ *   P<int>  Planner space remaining
+ *   B<int>  Block queue space remaining
+ */
+void ok_to_send() {
+  refresh_cmd_timeout();
+  if (!send_ok[cmd_queue_index_r]) return;
+  SERIAL_STR(OK);
+  #if ENABLED(ADVANCED_OK)
+    char* p = command_queue[cmd_queue_index_r];
+    if (*p == 'N') {
+      SERIAL_CHR(' ');
+      SERIAL_CHR(*p++);
+      while (NUMERIC_SIGNED(*p))
+        SERIAL_CHR(*p++);
+    }
+    SERIAL_MV(" P", (int)(BLOCK_BUFFER_SIZE - planner.movesplanned() - 1));
+    SERIAL_MV(" B", BUFSIZE - commands_in_queue);
+  #endif
+  SERIAL_EOL();
+}
+
+/**
+ * Function for DELTA
+ */
+#if MECH(DELTA)
+
+  #if ENABLED(DELTA_AUTO_CALIBRATION_3)
+
+    void bed_probe_all() {
+      // Initial throwaway probe.. used to stabilize probe
+      bed_level_c = probe.check_pt(0.0, 0.0);
+
+      // Probe all bed positions & store carriage positions
+      bed_level_z = probe.check_pt(0.0, Mechanics.delta_probe_radius);
+      bed_level_oy = probe.check_pt(-SIN_60 * Mechanics.delta_probe_radius, COS_60 * Mechanics.delta_probe_radius);
+      bed_level_x = probe.check_pt(-SIN_60 * Mechanics.delta_probe_radius, -COS_60 * Mechanics.delta_probe_radius);
+      bed_level_oz = probe.check_pt(0.0, -Mechanics.delta_probe_radius);
+      bed_level_y = probe.check_pt(SIN_60 * Mechanics.delta_probe_radius, -COS_60 * Mechanics.delta_probe_radius);
+      bed_level_ox = probe.check_pt(SIN_60 * Mechanics.delta_probe_radius, COS_60 * Mechanics.delta_probe_radius);
+      bed_level_c = probe.check_pt(0.0, 0.0);
+    }
+
+    void apply_endstop_adjustment(const float x_endstop, const float y_endstop, const float z_endstop) {
+      Mechanics.delta_endstop_adj[X_AXIS] += x_endstop;
+      Mechanics.delta_endstop_adj[Y_AXIS] += y_endstop;
+      Mechanics.delta_endstop_adj[Z_AXIS] += z_endstop;
+
+      Mechanics.Transform(Mechanics.current_position);
+      Mechanics.set_position_mm(Mechanics.delta[A_AXIS] - x_endstop , Mechanics.delta[B_AXIS] - y_endstop, Mechanics.delta[C_AXIS] - z_endstop, Mechanics.current_position[E_AXIS]);  
+      stepper.synchronize();
+    }
+
+    void adj_endstops() {
+      bool x_done = false;
+      bool y_done = false;
+      bool z_done = false;
+
+      do {
+        bed_level_z = probe.check_pt(0.0, Mechanics.delta_probe_radius);
+        bed_level_x = probe.check_pt(-SIN_60 * Mechanics.delta_probe_radius, -COS_60 * Mechanics.delta_probe_radius);
+        bed_level_y = probe.check_pt(SIN_60 * Mechanics.delta_probe_radius, -COS_60 * Mechanics.delta_probe_radius);
+
+        apply_endstop_adjustment(bed_level_x, bed_level_y, bed_level_z);
+
+        SERIAL_MV("x:", bed_level_x, 4);
+        SERIAL_MV(" (adj:", Mechanics.delta_endstop_adj[0], 4);
+        SERIAL_MV(") y:", bed_level_y, 4);
+        SERIAL_MV(" (adj:", Mechanics.delta_endstop_adj[1], 4);
+        SERIAL_MV(") z:", bed_level_z, 4);
+        SERIAL_MV(" (adj:", Mechanics.delta_endstop_adj[2], 4);
+        SERIAL_CHR(')'); SERIAL_EOL();
+
+        if (FABS(bed_level_x) <= ac_prec) {
+          x_done = true;
+          SERIAL_MSG("X=OK ");
+        }
+        else {
+          x_done = false;
+          SERIAL_MSG("X=ERROR ");
+        }
+
+        if (FABS(bed_level_y) <= ac_prec) {
+          y_done = true;
+          SERIAL_MSG("Y=OK ");
+        }
+        else {
+          y_done = false;
+          SERIAL_MSG("Y=ERROR ");
+        }
+
+        if (FABS(bed_level_z) <= ac_prec) {
+          z_done = true;
+          SERIAL_EM("Z=OK");
+        }
+        else {
+          z_done = false;
+          SERIAL_EM("Z=ERROR");
+        }
+      } while (((x_done == false) or (y_done == false) or (z_done == false)));
+
+      const float high_endstop = MAX3(Mechanics.delta_endstop_adj[A_AXIS], Mechanics.delta_endstop_adj[B_AXIS], Mechanics.delta_endstop_adj[C_AXIS]);
+
+      SERIAL_EMV("High endstop:", high_endstop, 4);
+
+      if (high_endstop > 0) {
+        SERIAL_EMV("Reducing Build height by ", high_endstop);
+        LOOP_XYZ(i) Mechanics.delta_endstop_adj[i] -= high_endstop;
+        Mechanics.delta_height -= high_endstop;
+      }
+
+      Mechanics.recalc_delta_settings();
+    }
+
+    int fix_tower_errors() {
+      bool t1_err, t2_err, t3_err,
+              xy_equal, xz_equal, yz_equal;
+      float saved_tower_radius_adj[ABC],
+            high_diff,
+            x_diff, y_diff, z_diff,
+            low_opp, high_opp;
+      uint8_t err_tower = 0;
+
+      COPY_ARRAY(saved_tower_radius_adj, Mechanics.delta_tower_radius_adj);
+
+      x_diff = FABS(bed_level_x - bed_level_ox);
+      y_diff = FABS(bed_level_y - bed_level_oy);
+      z_diff = FABS(bed_level_z - bed_level_oz);
+      high_diff = MAX3(x_diff, y_diff, z_diff);
+
+      if (x_diff <= ac_prec) t1_err = false; else t1_err = true;
+      if (y_diff <= ac_prec) t2_err = false; else t2_err = true;
+      if (z_diff <= ac_prec) t3_err = false; else t3_err = true;
+
+      SERIAL_MV("x_diff:", x_diff, 5);
+      SERIAL_MV(" y_diff:", y_diff, 5);
+      SERIAL_MV(" z_diff:", z_diff, 5);
+      SERIAL_EMV(" high_diff:", high_diff, 5);
+
+      // Are all errors equal? (within defined precision)
+      xy_equal = false;
+      xz_equal = false;
+      yz_equal = false;
+      if (FABS(x_diff - y_diff) <= ac_prec) xy_equal = true;
+      if (FABS(x_diff - z_diff) <= ac_prec) xz_equal = true;
+      if (FABS(y_diff - z_diff) <= ac_prec) yz_equal = true;
+
+      SERIAL_MSG("xy_equal = ");
+      if (xy_equal == true) SERIAL_EM("true"); else SERIAL_EM("false");
+      SERIAL_MSG("xz_equal = ");
+      if (xz_equal == true) SERIAL_EM("true"); else SERIAL_EM("false");
+      SERIAL_MSG("yz_equal = ");
+      if (yz_equal == true) SERIAL_EM("true"); else SERIAL_EM("false");
+
+      low_opp   = MIN3(bed_level_ox, bed_level_oy, bed_level_oz);
+      high_opp  = MAX3(bed_level_ox, bed_level_oy, bed_level_oz);
+
+      SERIAL_EMV("Opp Range = ", high_opp - low_opp, 5);
+
+      if (high_opp - low_opp  < ac_prec) {
+        SERIAL_EM("Opposite Points within Limits - Adjustment not required");
+        t1_err = false;
+        t2_err = false;
+        t3_err = false;
+      }
+
+      // All Towers have errors
+      if ((t1_err == true) and (t2_err == true) and (t3_err == true)) {
+        if ((xy_equal == false) or (xz_equal == false) or (yz_equal == false)) {
+          // Errors not equal .. select the tower that needs to be adjusted
+          if (high_diff == x_diff) err_tower = 1;
+          if (high_diff == y_diff) err_tower = 2;
+          if (high_diff == z_diff) err_tower = 3;
+          SERIAL_MV("Tower ", err_tower);
+          SERIAL_EM(" has largest error");
+        }
+        if ((xy_equal == true) and (xz_equal == true) and (yz_equal == true)) {
+          SERIAL_EM("All Towers Errors Equal");
+          t1_err = false;
+          t2_err = false;
+          t3_err = false;
+        }
+      }
+
+      /*
+      // Two tower errors
+      if ((t1_err == true) and (t2_err == true) and (t3_err == false)) {
+        if (high_diff == x_diff) err_tower = 1;
+        else err_tower = 2;
+      }
+      else if ((t1_err == true) and (t2_err == false) and (t3_err == true)) {
+        if (high_diff == x_diff) err_tower = 1;
+        else err_tower = 3;
+      }
+      else if ((t1_err == false) and (t2_err == true) and (t3_err == true)) {
+        if (high_diff == y_diff) err_tower = 2;
+        else err_tower = 3;
+      }
+      */
+
+      // Single tower error
+      if ((t1_err == true) and (t2_err == false) and (t3_err == false)) err_tower = 1;
+      if ((t1_err == false) and (t2_err == true) and (t3_err == false)) err_tower = 2;
+      if ((t1_err == false) and (t2_err == false) and (t3_err == true)) err_tower = 3;
+
+      SERIAL_MSG("t1:");
+      if (t1_err == true) SERIAL_MSG("Err"); else SERIAL_MSG("OK");
+      SERIAL_MSG(" t2:");
+      if (t2_err == true) SERIAL_MSG("Err"); else SERIAL_MSG("OK");
+      SERIAL_MSG(" t3:");
+      if (t3_err == true) SERIAL_MSG("Err"); else SERIAL_MSG("OK");
+      SERIAL_EOL();
+
+      if (err_tower == 0)
+        SERIAL_EM("Tower geometry OK");
+      else {
+        SERIAL_MV("Tower", int(err_tower));
+        SERIAL_EM(" Error: Adjusting");
+        adj_tower_radius(err_tower);
+      }
+
+      // Set return value to indicate if anything has been changed (0 = no change)
+      int retval = 0;
+      LOOP_XYZ(i) if (saved_tower_radius_adj[i] != Mechanics.delta_tower_radius_adj[i]) retval++;
+      return retval;
+    }
+
+    bool adj_deltaradius() {
+      bool adj_done;
+      int adj_attempts;
+      float adj_dRadius, adjdone_vector;
+
+      bed_level_c = probe.check_pt(0.0, 0.0);
+
+      if (FABS(bed_level_c) <= ac_prec) {
+        SERIAL_EM("Delta Radius OK");
+        return false;
+      }
+      else {
+        SERIAL_EM("Adjusting Delta Radius");
+        SERIAL_EMV("Bed level center = ", bed_level_c);
+
+        // set initial direction and magnitude for delta radius adjustment
+        adj_attempts = 0; 
+        adj_dRadius = 0; 
+        adjdone_vector = 0.01; 
+
+        do {
+          Mechanics.delta_radius += adj_dRadius;
+          Mechanics.recalc_delta_settings();
+          adj_done = false;
+
+          adj_endstops();
+          bed_level_c = probe.check_pt(0.0, 0.0);
+
+          // Set inital adjustment value if it is currently 0
+          if (adj_dRadius == 0) {
+            if (bed_level_c > 0) adj_dRadius = -0.2;
+            if (bed_level_c < 0) adj_dRadius = 0.2;
+          }
+
+          // Adjustment complete?
+          if (FABS(bed_level_c) <= ac_prec) {
+            //Done to within acprec .. but done within adjdone_vector? 
+            if (FABS(bed_level_c) <= adjdone_vector)
+              adj_done = true;
+            else {
+              adj_attempts ++;
+              if (adj_attempts > 3) {
+                adjdone_vector += 0.01;
+                adj_attempts = 0;
+              }
+            }
+          }
+
+          // Show progress
+          SERIAL_MV(" c:", bed_level_c, 4);
+          SERIAL_MV(" delta radius:", Mechanics.delta_radius, 4);
+          SERIAL_MV(" prec:", adjdone_vector, 3);
+          SERIAL_MV(" tries:", adj_attempts);
+          SERIAL_MSG(" done:");
+          if (adj_done == true) SERIAL_EM("true");
+          else SERIAL_EM("false");
+
+          // Overshot target? .. reverse and scale down adjustment
+          if (((bed_level_c < 0) and (adj_dRadius < 0)) or ((bed_level_c > 0) and (adj_dRadius > 0))) adj_dRadius = -(adj_dRadius / 2);
+  
+        } while (adj_done == false);
+
+        return true;
+      }
+    }
+
+    void adj_tower_radius(uint8_t tower) {
+      bool adj_done;
+      float adj_tRadius = 0.0,
+            bed_level   = 0.0,
+            bed_level_o = 0.0;
+
+      do {
+        Mechanics.delta_tower_radius_adj[tower - 1] += adj_tRadius;
+        Mechanics.recalc_delta_settings();
+        adj_done = false;
+
+        if (tower == 1) {
+          // Bedlevel_x
+          bed_level = probe.check_pt(-SIN_60 * Mechanics.delta_probe_radius, -COS_60 * Mechanics.delta_probe_radius);
+          // Bedlevel_ox
+          bed_level_o = probe.check_pt(SIN_60 * Mechanics.delta_probe_radius, COS_60 * Mechanics.delta_probe_radius);
+        }
+        if (tower == 2) {
+          // Bedlevel_y
+          bed_level = probe.check_pt(SIN_60 * Mechanics.delta_probe_radius, -COS_60 * Mechanics.delta_probe_radius);
+          // Bedlevel_oy
+          bed_level_o = probe.check_pt(-SIN_60 * Mechanics.delta_probe_radius, COS_60 * Mechanics.delta_probe_radius);
+        }
+        if (tower == 3) {
+          // Bedlevel_z
+          bed_level = probe.check_pt(0.0, Mechanics.delta_probe_radius);
+          // Bedlevel_oz
+          bed_level_o = probe.check_pt(0.0, -Mechanics.delta_probe_radius);
+        }
+
+        // Set inital adjustment value if it is currently 0
+        if (adj_tRadius == 0) {
+          if (bed_level_o < bed_level) adj_tRadius = -1;
+          if (bed_level_o > bed_level) adj_tRadius = 1;
+        }
+
+        // Overshot target? .. reverse and scale down adjustment
+        if (((bed_level_o < bed_level) and (adj_tRadius > 0)) or ((bed_level_o > bed_level) and (adj_tRadius < 0))) adj_tRadius = -(adj_tRadius / 2);
+
+        // Adjustment complete?
+        if (FABS(bed_level_o) < bed_level + 0.015) adj_done = true;
+
+        // Show progress
+        SERIAL_MV("tower:", bed_level, 4);
+        SERIAL_MV(" opptower:", bed_level_o, 4);
+        SERIAL_MV(" tower radius adj:", Mechanics.delta_tower_radius_adj[tower - 1], 4);
+        SERIAL_MSG(" done:");
+        if (adj_done == true) SERIAL_EM("true");
+        else SERIAL_EM("false");
+
+        if (adj_done == false) adj_endstops();
+
+      } while (adj_done == false);
+    }
+
+    void adj_tower_delta(uint8_t tower) {
+      float adj_val = 0;
+      float adj_mag = 0.2;
+      float adj_prv;
+
+      do {
+        Mechanics.delta_tower_pos_adj[tower - 1] += adj_val;
+        Mechanics.recalc_delta_settings();
+
+        if ((tower == 1) or (tower == 3)) bed_level_oy = probe.check_pt(-SIN_60 * Mechanics.delta_probe_radius, COS_60 * Mechanics.delta_probe_radius);
+        if ((tower == 1) or (tower == 2)) bed_level_oz = probe.check_pt(0.0, -Mechanics.delta_probe_radius);
+        if ((tower == 2) or (tower == 3)) bed_level_ox = probe.check_pt(SIN_60 * Mechanics.delta_probe_radius, COS_60 * Mechanics.delta_probe_radius);
+
+        adj_prv = adj_val;
+        adj_val = 0;
+
+        if (tower == 1) {
+          if (bed_level_oy < bed_level_oz) adj_val = adj_mag;
+          if (bed_level_oy > bed_level_oz) adj_val = -adj_mag;
+        }
+
+        if (tower == 2) {
+          if (bed_level_oz < bed_level_ox) adj_val = adj_mag;
+          if (bed_level_oz > bed_level_ox) adj_val = -adj_mag;
+        }
+
+        if (tower == 3) {
+          if (bed_level_ox < bed_level_oy) adj_val = adj_mag;
+          if (bed_level_ox > bed_level_oy) adj_val = -adj_mag;
+        }
+           
+        if ((adj_val > 0) and (adj_prv < 0)) {
+          adj_mag = adj_mag / 2;
+          adj_val = adj_mag;
+        }
+
+        if ((adj_val < 0) and (adj_prv > 0)) {
+          adj_mag = adj_mag / 2;
+          adj_val = -adj_mag;
+        }
+
+        // Show Adjustments made
+        if (tower == 1) {
+          SERIAL_MV("oy:", bed_level_oy, 4);
+          SERIAL_MV(" oz:", bed_level_oz, 4);
+        }
+
+        if (tower == 2) {
+          SERIAL_MV("ox:", bed_level_ox, 4);
+          SERIAL_MV(" oz:", bed_level_oz, 4);
+        }
+
+        if (tower == 3) {
+          SERIAL_MV("ox:", bed_level_ox, 4);
+          SERIAL_MV(" oy:", bed_level_oy, 4);
+        }
+
+        SERIAL_EMV(" tower delta adj:", adj_val, 5);
+      } while(adj_val != 0);
+    }
+
+    float adj_diagrod_length() {
+      float adj_val = 0;
+      float adj_mag = 0.2;
+      float adj_prv, target;
+      float prev_diag_rod = Mechanics.delta_diagonal_rod;
+
+      do {
+        Mechanics.delta_diagonal_rod += adj_val;
+        Mechanics.recalc_delta_settings();
+
+        bed_level_oy = probe.check_pt(-SIN_60 * Mechanics.delta_probe_radius, COS_60 * Mechanics.delta_probe_radius);
+        bed_level_oz = probe.check_pt(0.0, -Mechanics.delta_probe_radius);
+        bed_level_ox = probe.check_pt(SIN_60 * Mechanics.delta_probe_radius, COS_60 * Mechanics.delta_probe_radius);
+        bed_level_c = probe.check_pt(0.0, 0.0);
+
+        target = (bed_level_ox + bed_level_oy + bed_level_oz) / 3;
+        adj_prv = adj_val;
+        adj_val = 0;
+
+        if (bed_level_c - 0.01 < target) adj_val = -adj_mag;
+        if (bed_level_c + 0.01 > target) adj_val = adj_mag;
+
+        if (((adj_val > 0) and (adj_prv < 0)) or ((adj_val < 0) and (adj_prv > 0))) {
+          adj_val = adj_val / 2;
+          adj_mag = adj_mag / 2;
+        }
+
+        if ((bed_level_c - 0.01 < target) and (bed_level_c + 0.01 > target)) adj_val = 0;
+
+        // If adj magnatude is very small.. quit adjusting
+        if ((abs(adj_val) < 0.001) and (adj_val != 0)) adj_val = 0;
+
+        SERIAL_MV("target:", target, 4);
+        SERIAL_MV(" c:", bed_level_c, 4);
+        SERIAL_EMV(" adj:", adj_val, 5);
+      } while(adj_val != 0);
+
+      return (Mechanics.delta_diagonal_rod - prev_diag_rod);
+    }
+
+    void calibration_report() {
+      // Display Report
+      SERIAL_EM("| \tZ-Tower\t\t\tEndstop Offsets");
+
+      SERIAL_MSG("| \t");
+      if (bed_level_z >= 0) SERIAL_MSG(" ");
+      SERIAL_MV("", bed_level_z, 4);
+      SERIAL_MV("\t\t\tX:", Mechanics.delta_endstop_adj[0], 4);
+      SERIAL_MV(" Y:", Mechanics.delta_endstop_adj[1], 4);
+      SERIAL_EMV(" Z:", Mechanics.delta_endstop_adj[2], 4);
+
+      SERIAL_MSG("| ");
+      if (bed_level_ox >= 0) SERIAL_MSG(" ");
+      SERIAL_MV("", bed_level_ox, 4);
+      SERIAL_MSG("\t");
+      if (bed_level_oy >= 0) SERIAL_MSG(" ");
+      SERIAL_MV("", bed_level_oy, 4);
+      SERIAL_EM("\t\tTower Offsets");
+
+      SERIAL_MSG("| \t");
+      if (bed_level_c >= 0) SERIAL_MSG(" ");
+      SERIAL_MV("", bed_level_c, 4);
+      SERIAL_MV("\t\t\tA:", Mechanics.delta_tower_radius_adj[0]);
+      SERIAL_MV(" B:", Mechanics.delta_tower_radius_adj[1]);
+      SERIAL_EMV(" C:", Mechanics.delta_tower_radius_adj[2]);
+
+      SERIAL_MSG("| ");
+      if (bed_level_x >= 0) SERIAL_MSG(" ");
+      SERIAL_MV("", bed_level_x, 4);
+      SERIAL_MSG("\t");
+      if (bed_level_y >= 0) SERIAL_MSG(" ");
+      SERIAL_MV("", bed_level_y, 4);
+      SERIAL_MV("\t\tI:", Mechanics.delta_tower_pos_adj[0]);
+      SERIAL_MV(" J:", Mechanics.delta_tower_pos_adj[1]);
+      SERIAL_EMV(" K:", Mechanics.delta_tower_pos_adj[2]);
+
+      SERIAL_MSG("| \t");
+      if (bed_level_oz >= 0) SERIAL_MSG(" ");
+      SERIAL_MV("", bed_level_oz, 4);
+      SERIAL_EMV("\t\t\tDelta Radius: ", Mechanics.delta_radius, 4);
+
+      SERIAL_EMV("| X-Tower\tY-Tower\t\tDiagonal Rod: ", Mechanics.delta_diagonal_rod, 4);
+      SERIAL_EOL();
+    }
+
+  #endif
+
+#endif // DELTA
+
+/**
+ * Report current position to host
+ */
+void report_current_position() {
+  SERIAL_MV( "X:", Mechanics.current_position[X_AXIS]);
+  SERIAL_MV(" Y:", Mechanics.current_position[Y_AXIS]);
+  SERIAL_MV(" Z:", Mechanics.current_position[Z_AXIS]);
+  SERIAL_MV(" E:", Mechanics.current_position[E_AXIS]);
+
+  stepper.report_positions();
+
+  #if IS_SCARA
+    SERIAL_MV("SCARA Theta:", stepper.get_axis_position_degrees(A_AXIS));
+    SERIAL_EMV("   Psi+Theta:", stepper.get_axis_position_degrees(B_AXIS));
+  #endif
+}
+
+void report_xyze(const float pos[XYZE], const uint8_t n = 4, const uint8_t precision = 3) {
+  for (uint8_t i = 0; i < n; i++) {
+    SERIAL_CHR(' ');
+    SERIAL_CHR(axis_codes[i]);
+    SERIAL_CHR(':');
+    SERIAL_VAL(pos[i], precision);
+  }
+  SERIAL_EOL();
+}
+
+inline void report_xyz(const float pos[XYZ]) { report_xyze(pos, 3); }
+
+void report_current_position_detail() {
+
+  stepper.synchronize();
+
+  SERIAL_MSG("\nLogical:");
+  report_xyze(Mechanics.current_position);
+
+  SERIAL_MSG("Raw:    ");
+  const float raw[XYZ] = { RAW_X_POSITION(Mechanics.current_position[X_AXIS]), RAW_Y_POSITION(Mechanics.current_position[Y_AXIS]), RAW_Z_POSITION(Mechanics.current_position[Z_AXIS]) };
+  report_xyz(raw);
+
+  float leveled[XYZ] = { Mechanics.current_position[X_AXIS], Mechanics.current_position[Y_AXIS], Mechanics.current_position[Z_AXIS] };
+
+  #if HAS_LEVELING
+
+    SERIAL_MSG("Leveled:");
+    bedlevel.apply_leveling(leveled);
+    report_xyz(leveled);
+
+    SERIAL_MSG("UnLevel:");
+    float unleveled[XYZ] = { leveled[X_AXIS], leveled[Y_AXIS], leveled[Z_AXIS] };
+    bedlevel.unapply_leveling(unleveled);
+    report_xyz(unleveled);
+
+  #endif
+
+  #if IS_KINEMATIC
+    #if IS_SCARA
+      SERIAL_MSG("ScaraK: ");
+    #else
+      SERIAL_MSG("DeltaK: ");
+    #endif
+    Mechanics.Transform(leveled);  // writes delta[]
+    report_xyz(Mechanics.delta);
+  #endif
+
+  SERIAL_MSG("Stepper:");
+  const long step_count[XYZE] = { stepper.position(X_AXIS), stepper.position(Y_AXIS), stepper.position(Z_AXIS), stepper.position(E_AXIS) };
+  report_xyze((float*)step_count, 4, 0);
+
+  #if IS_SCARA
+    const float deg[XYZ] = {
+      stepper.get_axis_position_degrees(A_AXIS),
+      stepper.get_axis_position_degrees(B_AXIS)
+    };
+    SERIAL_MSG("Degrees:");
+    report_xyze(deg, 2);
+  #endif
+
+  SERIAL_MSG("FromStp:");
+  Mechanics.get_cartesian_from_steppers();  // writes cartesian_position[XYZ] (with forward kinematics)
+  const float from_steppers[XYZE] = { Mechanics.cartesian_position[X_AXIS], Mechanics.cartesian_position[Y_AXIS], Mechanics.cartesian_position[Z_AXIS], Mechanics.get_axis_position_mm(E_AXIS) };
+  report_xyze(from_steppers);
+
+  const float diff[XYZE] = {
+    from_steppers[X_AXIS] - leveled[X_AXIS],
+    from_steppers[Y_AXIS] - leveled[Y_AXIS],
+    from_steppers[Z_AXIS] - leveled[Z_AXIS],
+    from_steppers[E_AXIS] - Mechanics.current_position[E_AXIS]
+  };
+  SERIAL_MSG("Differ: ");
+  report_xyze(diff);
+}
+
+#if ENABLED(ARC_SUPPORT)
+
+  /**
+   * Plan an arc in 2 dimensions
+   *
+   * The arc is approximated by generating many small linear segments.
+   * The length of each segment is configured in MM_PER_ARC_SEGMENT (Default 1mm)
+   * Arcs should only be made relatively large (over 5mm), as larger arcs with
+   * larger segments will tend to be more efficient. Your slicer should have
+   * options for G2/G3 arc generation. In future these options may be GCode tunable.
+   */
+  void plan_arc(
+    float logical[XYZE],  // Destination position
+    float *offset,        // Center of rotation relative to current_position
+    uint8_t clockwise     // Clockwise?
+  ) {
+
+    float r_X = -offset[X_AXIS],  // Radius vector from center to current location
+          r_Y = -offset[Y_AXIS];
+
+    const float radius = HYPOT(r_X, r_Y),
+                center_X = Mechanics.current_position[X_AXIS] - r_X,
+                center_Y = Mechanics.current_position[Y_AXIS] - r_Y,
+                rt_X = logical[X_AXIS] - center_X,
+                rt_Y = logical[Y_AXIS] - center_Y,
+                linear_travel = logical[Z_AXIS] - Mechanics.current_position[Z_AXIS],
+                extruder_travel = logical[E_AXIS] - Mechanics.current_position[E_AXIS];
+
+    // CCW angle of rotation between position and target from the circle center. Only one atan2() trig computation required.
+    float angular_travel = atan2(r_X * rt_Y - r_Y * rt_X, r_X * rt_X + r_Y * rt_Y);
+    if (angular_travel < 0) angular_travel += RADIANS(360);
+    if (clockwise) angular_travel -= RADIANS(360);
+
+    // Make a circle if the angular rotation is 0
+    if (angular_travel == 0 && Mechanics.current_position[X_AXIS] == logical[X_AXIS] && Mechanics.current_position[Y_AXIS] == logical[Y_AXIS])
+      angular_travel += RADIANS(360);
+
+    float mm_of_travel = HYPOT(angular_travel * radius, FABS(linear_travel));
+    if (mm_of_travel < 0.001) return;
+
+    uint16_t segments = FLOOR(mm_of_travel / (MM_PER_ARC_SEGMENT));
+    if (segments == 0) segments = 1;
+    
+    /**
+     * Vector rotation by transformation matrix: r is the original vector, r_T is the rotated vector,
+     * and phi is the angle of rotation. Based on the solution approach by Jens Geisler.
+     *     r_T = [cos(phi) -sin(phi);
+     *            sin(phi)  cos(phi] * r ;
+     *
+     * For arc generation, the center of the circle is the axis of rotation and the radius vector is
+     * defined from the circle center to the initial position. Each line segment is formed by successive
+     * vector rotations. This requires only two cos() and sin() computations to form the rotation
+     * matrix for the duration of the entire arc. Error may accumulate from numerical round-off, since
+     * all double numbers are single precision on the Arduino. (True double precision will not have
+     * round off issues for CNC applications.) Single precision error can accumulate to be greater than
+     * tool precision in some cases. Therefore, arc path correction is implemented.
+     *
+     * Small angle approximation may be used to reduce computation overhead further. This approximation
+     * holds for everything, but very small circles and large MM_PER_ARC_SEGMENT values. In other words,
+     * theta_per_segment would need to be greater than 0.1 rad and N_ARC_CORRECTION would need to be large
+     * to cause an appreciable drift error. N_ARC_CORRECTION~=25 is more than small enough to correct for
+     * numerical drift error. N_ARC_CORRECTION may be on the order a hundred(s) before error becomes an
+     * issue for CNC machines with the single precision Arduino calculations.
+     *
+     * This approximation also allows plan_arc to immediately insert a line segment into the planner
+     * without the initial overhead of computing cos() or sin(). By the time the arc needs to be applied
+     * a correction, the planner should have caught up to the lag caused by the initial plan_arc overhead.
+     * This is important when there are successive arc motions.
+     */
+    // Vector rotation matrix values
+    float arc_target[XYZE];
+    const float theta_per_segment = angular_travel / segments,
+                linear_per_segment = linear_travel / segments,
+                extruder_per_segment = extruder_travel / segments,
+                sin_T = theta_per_segment,
+                cos_T = 1 - 0.5 * sq(theta_per_segment); // Small angle approximation
+
+    // Initialize the linear axis
+    arc_target[Z_AXIS] = Mechanics.current_position[Z_AXIS];
+
+    // Initialize the extruder axis
+    arc_target[E_AXIS] = Mechanics.current_position[E_AXIS];
+
+    const float fr_mm_s = MMS_SCALED(Mechanics.feedrate_mm_s);
+
+    millis_t next_idle_ms = millis() + 200UL;
+
+    int8_t count = 0;
+    for (uint16_t i = 1; i < segments; i++) { // Iterate (segments-1) times
+
+      thermalManager.manage_temp_controller();
+      if (ELAPSED(millis(), next_idle_ms)) {
+        next_idle_ms = millis() + 200UL;
+        idle();
+      }
+
+      if (++count < N_ARC_CORRECTION) {
+        // Apply vector rotation matrix to previous r_X / 1
+        const float r_new_Y = r_X * sin_T + r_Y * cos_T;
+        r_X = r_X * cos_T - r_Y * sin_T;
+        r_Y = r_new_Y;
+      }
+      else {
+        // Arc correction to radius vector. Computed only every N_ARC_CORRECTION increments.
+        // Compute exact location by applying transformation matrix from initial radius vector(=-offset).
+        // To reduce stuttering, the sin and cos could be computed at different times.
+        // For now, compute both at the same time.
+        const float cos_Ti = cos(i * theta_per_segment),
+                    sin_Ti = sin(i * theta_per_segment);
+        r_X = -offset[X_AXIS] * cos_Ti + offset[Y_AXIS] * sin_Ti;
+        r_Y = -offset[X_AXIS] * sin_Ti - offset[Y_AXIS] * cos_Ti;
+        count = 0;
+      }
+
+      // Update arc_target location
+      arc_target[X_AXIS] = center_X + r_X;
+      arc_target[Y_AXIS] = center_Y + r_Y;
+      arc_target[Z_AXIS] += linear_per_segment;
+      arc_target[E_AXIS] += extruder_per_segment;
+
+      endstops.clamp_to_software_endstops(arc_target);
+
+      planner.buffer_line_kinematic(arc_target, fr_mm_s, active_extruder, active_driver);
+    }
+
+    // Ensure last segment arrives at target location.
+    planner.buffer_line_kinematic(logical, fr_mm_s, active_extruder, active_driver);
+
+    // As far as the parser is concerned, the position is now == target. In reality the
+    // motion control system might still be processing the action and the real tool position
+    // in any intermediate location.
+    Mechanics.set_current_to_destination();
+  }
+
+#endif
+
+#if HAS_CONTROLLERFAN
+
+  void controllerFan() {
+    static millis_t lastMotorOn = 0,    // Last time a motor was turned on
+                    nextMotorCheck = 0; // Last time the state was checked
+    millis_t ms = millis();
+    if (ELAPSED(ms, nextMotorCheck)) {
+      nextMotorCheck = ms + 2500UL; // Not a time critical function, so only check every 2.5s
+      if (X_ENABLE_READ == X_ENABLE_ON || Y_ENABLE_READ == Y_ENABLE_ON || Z_ENABLE_READ == Z_ENABLE_ON || thermalManager.soft_pwm_bed > 0
+        || E0_ENABLE_READ == E_ENABLE_ON // If any of the drivers are enabled...
+        #if EXTRUDERS > 1
+          || E1_ENABLE_READ == E_ENABLE_ON
+          #if HAS(X2_ENABLE)
+            || X2_ENABLE_READ == X_ENABLE_ON
+          #endif
+          #if EXTRUDERS > 2
+            || E2_ENABLE_READ == E_ENABLE_ON
+            #if EXTRUDERS > 3
+              || E3_ENABLE_READ == E_ENABLE_ON
+              #if EXTRUDERS > 4
+                || E4_ENABLE_READ == E_ENABLE_ON
+                #if EXTRUDERS > 5
+                  || E5_ENABLE_READ == E_ENABLE_ON
+                #endif
+              #endif
+            #endif
+          #endif
+        #endif
+      ) {
+        lastMotorOn = ms; //... set time to NOW so the fan will turn on
+      }
+
+      // Fan off if no steppers have been enabled for CONTROLLERFAN_SECS seconds
+      controller_fanSpeeds = (!lastMotorOn || ELAPSED(ms, lastMotorOn + (CONTROLLERFAN_SECS) * 1000UL)) ? 0 : CONTROLLERFAN_SPEED;
+    }
+  }
+
+#endif // HAS_CONTROLLERFAN
+
+#if MECH(MORGAN_SCARA)
+
+  /**
+   * Morgan SCARA Forward Mechanics. Results in cartesian_position[].
+   * Maths and first version by QHARLEY.
+   * Integrated and slightly restructured by Joachim Cerny.
+   */
+  void forward_kinematics_SCARA(const float &a, const float &b) {
+
+    const float a_sin = sin(RADIANS(a)) * L1,
+                a_cos = cos(RADIANS(a)) * L1,
+                b_sin = sin(RADIANS(b)) * L2,
+                b_cos = cos(RADIANS(b)) * L2;
+
+    cartesian_position[X_AXIS] = a_cos + b_cos + SCARA_OFFSET_X;  //theta
+    cartesian_position[Y_AXIS] = a_sin + b_sin + SCARA_OFFSET_Y;  //theta+phi
+
+      //SERIAL_MV(" cartesian_position[X_AXIS]=", cartesian_position[X_AXIS]);
+      //SERIAL_EMV(" cartesian_position[Y_AXIS]=", cartesian_position[Y_AXIS]);
+  }
+
+  /**
+   * Morgan SCARA Inverse Mechanics. Results in delta[].
+   *
+   * See http://forums.reprap.org/read.php?185,283327
+   * 
+   * Maths and first version by QHARLEY.
+   * Integrated and slightly restructured by Joachim Cerny.
+   */
+  void inverse_kinematics(const float logical[XYZ]) {
+
+    static float C2, S2, SK1, SK2, THETA, PSI; 
+
+    const float sx = RAW_X_POSITION(logical[X_AXIS]) - SCARA_offset_x,  // Translate SCARA to standard X Y
+                sy = RAW_Y_POSITION(logical[Y_AXIS]) - SCARA_offset_y;  // With scaling factor.
+
+    if (L1 == L2)
+      C2 = HYPOT2(sx, sy) / L1_2_2 - 1;
+    else
+      C2 = (HYPOT2(sx, sy) - (L1_2 + L2_2)) / (2.0 * L1 * L2);
+
+    S2 = SQRT(1 - sq(C2));
+
+    // Unrotated Arm1 plus rotated Arm2 gives the distance from Center to End
+    SK1 = L1 + L2 * C2;
+
+    // Rotated Arm2 gives the distance from Arm1 to Arm2
+    SK2 = L2 * S2;
+
+    // Angle of Arm1 is the difference between Center-to-End angle and the Center-to-Elbow
+    THETA = ATAN2(SK1, SK2) - ATAN2(sx, sy);
+
+    // Angle of Arm2
+    PSI = ATAN2(S2, C2);
+
+    delta[A_AXIS] = DEGREES(THETA);        // theta is support arm angle
+    delta[B_AXIS] = DEGREES(THETA + PSI);  // equal to sub arm angle (inverted motor)
+    delta[C_AXIS] = logical[Z_AXIS];
+
+    /*
+    DEBUG_POS("SCARA IK", logical);
+    DEBUG_POS("SCARA IK", delta);
+    SERIAL_MV("  SCARA (x,y) ", sx);
+    SERIAL_MV(",", sy);
+    SERIAL_MV(" C2=", C2);
+    SERIAL_MV(" S2=", S2);
+    SERIAL_MV(" Theta=", THETA);
+    SERIAL_EMV(" Psi=", PSI);
+    */
+  }
+
+#endif // MORGAN_SCARA
+
+#if ENABLED(TEMP_STAT_LEDS)
+
+  static bool red_led = false;
+  static millis_t next_status_led_update_ms = 0;
+
+  void handle_status_leds(void) {
+    if (ELAPSED(millis(), next_status_led_update_ms)) {
+      next_status_led_update_ms += 500; // Update every 0.5s
+      float max_temp = 0.0;
+        #if HAS_TEMP_BED
+          max_temp = MAX3(max_temp, thermalManager.degTargetBed(), thermalManager.degBed());
+        #endif
+      HOTEND_LOOP()
+        max_temp = MAX3(max_temp, thermalManager.degHotend(h), thermalManager.degTargetHotend(h));
+      bool new_led = (max_temp > 55.0) ? true : (max_temp < 54.0) ? false : red_led;
+      if (new_led != red_led) {
+        red_led = new_led;
+        #if PIN_EXISTS(STAT_LED_RED)
+          WRITE(STAT_LED_RED_PIN, new_led ? HIGH : LOW);
+        #endif
+        #if PIN_EXISTS(STAT_LED_BLUE)
+          WRITE(STAT_LED_BLUE_PIN, new_led ? LOW : HIGH);
+        #endif
+      }
+    }
+  }
+
+#endif
+
+#if HAS_FIL_RUNOUT
+  void handle_filament_runout() {
+    if (!filament_ran_out) {
+      filament_ran_out = true;
+      enqueue_and_echo_commands_P(PSTR(FILAMENT_RUNOUT_SCRIPT));
+      SERIAL_LM(REQUEST_PAUSE, "End Filament detect!");
+      stepper.synchronize();
+    }
+  }
+#endif
+
+void quickstop_stepper() {
+  stepper.quick_stop();
+  stepper.synchronize();
+  Mechanics.set_current_from_steppers_for_axis(ALL_AXES);
+  Mechanics.sync_plan_position();
+}
+
+float calculate_volumetric_multiplier(float diameter) {
+  if (!volumetric_enabled || diameter == 0) return 1.0;
+  float d2 = diameter * 0.5;
+  return 1.0 / (M_PI * d2 * d2);
+}
+
+void calculate_volumetric_multipliers() {
+  for (uint8_t e = 0; e < EXTRUDERS; e++)
+    volumetric_multiplier[e] = calculate_volumetric_multiplier(filament_size[e]);
+}
+
+#if ENABLED(HAVE_TMC2130)
+
+  void automatic_current_control(TMC2130Stepper &st, String axisID) {
+    // Check otpw even if we don't use automatic control. Allows for flag inspection.
+    const bool is_otpw = st.checkOT();
+
+    // Report if a warning was triggered
+    static bool previous_otpw = false;
+    if (is_otpw && !previous_otpw) {
+      char timestamp[10];
+      duration_t elapsed = print_job_counter.duration();
+      const bool has_days = (elapsed.value > 60*60*24L);
+      (void)elapsed.toDigital(timestamp, has_days);
+      SERIAL_TXT(timestamp);
+      SERIAL_TXT(": ");
+      SERIAL_TXT(axisID);
+      SERIAL_EM(" driver overtemperature warning!");
+    }
+    previous_otpw = is_otpw;
+
+    #if CURRENT_STEP > 0 && ENABLED(AUTOMATIC_CURRENT_CONTROL)
+      // Return if user has not enabled current control start with M906 S1.
+      if (!auto_current_control) return;
+
+      /**
+       * Decrease current if is_otpw is true.
+       * Bail out if driver is disabled.
+       * Increase current if OTPW has not been triggered yet.
+       */
+      uint16_t current = st.getCurrent();
+      if (is_otpw) {
+        st.setCurrent(current - CURRENT_STEP, R_SENSE, HOLD_MULTIPLIER);
+        #if ENABLED(REPORT_CURRENT_CHANGE)
+          SERIAL_TXT(axisID);
+          SERIAL_MV(" current decreased to ", st.getCurrent());
+        #endif
+      }
+
+      else if (!st.isEnabled())
+        return;
+
+      else if (!is_otpw && !st.getOTPW()) {
+        current += CURRENT_STEP;
+        if (current <= AUTO_ADJUST_MAX) {
+          st.setCurrent(current, R_SENSE, HOLD_MULTIPLIER);
+          #if ENABLED(REPORT_CURRENT_CHANGE)
+            SERIAL_TXT(axisID);
+            SERIAL_MV(" current increased to ", st.getCurrent());
+          #endif
+        }
+      }
+      SERIAL_EOL();
+    #endif
+  }
+
+  void checkOverTemp() {
+    static millis_t next_cOT = 0;
+    if (ELAPSED(millis(), next_cOT)) {
+      next_cOT = millis() + 5000;
+      #if ENABLED(X_IS_TMC2130)
+        automatic_current_control(stepperX, "X");
+      #endif
+      #if ENABLED(Y_IS_TMC2130)
+        automatic_current_control(stepperY, "Y");
+      #endif
+      #if ENABLED(Z_IS_TMC2130)
+        automatic_current_control(stepperZ, "Z");
+      #endif
+      #if ENABLED(X2_IS_TMC2130)
+        automatic_current_control(stepperX2, "X2");
+      #endif
+      #if ENABLED(Y2_IS_TMC2130)
+        automatic_current_control(stepperY2, "Y2");
+      #endif
+      #if ENABLED(Z2_IS_TMC2130)
+        automatic_current_control(stepperZ2, "Z2");
+      #endif
+      #if ENABLED(E0_IS_TMC2130)
+        automatic_current_control(stepperE0, "E0");
+      #endif
+      #if ENABLED(E1_IS_TMC2130)
+        automatic_current_control(stepperE1, "E1");
+      #endif
+      #if ENABLED(E2_IS_TMC2130)
+        automatic_current_control(stepperE2, "E2");
+      #endif
+      #if ENABLED(E3_IS_TMC2130)
+        automatic_current_control(stepperE3, "E3");
+      #endif
+      #if ENABLED(E4_IS_TMC2130)
+        automatic_current_control(stepperE4, "E4");
+      #endif
+      #if ENABLED(E5_IS_TMC2130)
+        automatic_current_control(stepperE5, "E5");
+      #endif
+    }
+  }
+
+#endif // HAVE_TMC2130
+
+/**
+ * Manage several activities:
+ *  - Check for Filament Runout
+ *  - Keep the command buffer full
+ *  - Check for maximum inactive time between commands
+ *  - Check for maximum inactive time between stepper commands
+ *  - Check if pin CHDK needs to go LOW
+ *  - Check for KILL button held down
+ *  - Check for HOME button held down
+ *  - Check if cooling fan needs to be switched on
+ *  - Check if an idle but hot extruder needs filament extruded (EXTRUDER_RUNOUT_PREVENT)
+ *  - Check oozing prevent
+ *  - Read o Write Rfid
+ */
+void manage_inactivity(bool ignore_stepper_queue/*=false*/) {
+
+  #if HAS_FIL_RUNOUT && FILAMENT_RUNOUT_DOUBLE_CHECK > 0
+    static bool filament_double_check = false;
+    static millis_t filament_switch_time = 0;
+    if ((IS_SD_PRINTING || print_job_counter.isRunning()) && READ(FIL_RUNOUT_PIN) == FIL_RUNOUT_PIN_INVERTING) {
+      if (filament_double_check) {
+        if (ELAPSED(millis(), filament_switch_time) {
+          handle_filament_runout();
+          filament_double_check = false;
+        }
+      }
+      else {
+        filament_double_check = true;
+        filament_switch_time = millis() + FILAMENT_RUNOUT_DOUBLE_CHECK;
+      }
+    }
+  #elif HAS_FIL_RUNOUT
+    if ((IS_SD_PRINTING || print_job_counter.isRunning()) && READ(FIL_RUNOUT_PIN) == FIL_RUNOUT_PIN_INVERTING)
+      handle_filament_runout();
+  #endif
+
+  if (commands_in_queue < BUFSIZE) get_available_commands();
+
+  const millis_t ms = millis();
+
+  if (max_inactive_time && ELAPSED(ms, previous_cmd_ms + max_inactive_time)) {
+    SERIAL_LMT(ER, MSG_KILL_INACTIVE_TIME, parser.command_ptr);
+    kill(PSTR(MSG_KILLED));
+  }
+
+  // Prevent steppers timing-out in the middle of M600
+  #if ENABLED(ADVANCED_PAUSE_FEATURE) && ENABLED(PAUSE_PARK_NO_STEPPER_TIMEOUT)
+    #define MOVE_AWAY_TEST !move_away_flag
+  #else
+    #define MOVE_AWAY_TEST true
+  #endif
+
+  #if ENABLED(FLOWMETER_SENSOR) && ENABLED(MINFLOW_PROTECTION)
+    if (flow_firstread && print_job_counter.isRunning() && (get_flowrate() < (float)MINFLOW_PROTECTION)) {
+      flow_firstread = false;
+      kill(PSTR(MSG_KILLED));
+    }
+  #endif
+
+  if (MOVE_AWAY_TEST && stepper_inactive_time && ELAPSED(ms, previous_cmd_ms + stepper_inactive_time)
+      && !ignore_stepper_queue && !planner.blocks_queued()) {
+    #if ENABLED(DISABLE_INACTIVE_X)
+      disable_X();
+    #endif
+    #if ENABLED(DISABLE_INACTIVE_Y)
+      disable_Y();
+    #endif
+    #if ENABLED(DISABLE_INACTIVE_Z)
+      disable_Z();
+    #endif
+    #if ENABLED(DISABLE_INACTIVE_E)
+      stepper.disable_e_steppers();
+    #endif
+    #if ENABLED(LASER)
+      if (laser.time / 60000 > 0) {
+        laser.lifetime += laser.time / 60000; // convert to minutes
+        laser.time = 0;
+      }
+      laser_extinguish();
+      #if ENABLED(LASER_PERIPHERALS)
+        laser_peripherals_off();
+      #endif
+    #endif
+  }
+
+  #if HAS_CHDK // Check if pin should be set to LOW after M240 set it to HIGH
+    if (chdkActive && ELAPSED(ms, chdkHigh + CHDK_DELAY)) {
+      chdkActive = false;
+      WRITE(CHDK_PIN, LOW);
+    }
+  #endif
+
+  #if HAS_KILL
+
+    // Check if the kill button was pressed and wait just in case it was an accidental
+    // key kill key press
+    // -------------------------------------------------------------------------------
+    static int killCount = 0;   // make the inactivity button a bit less responsive
+    const int KILL_DELAY = 750;
+    if (!READ(KILL_PIN))
+       killCount++;
+    else if (killCount > 0)
+       killCount--;
+
+    // Exceeded threshold and we can confirm that it was not accidental
+    // KILL the machine
+    // ----------------------------------------------------------------
+    if (killCount >= KILL_DELAY) {
+      SERIAL_LM(ER, MSG_KILL_BUTTON);
+      kill(PSTR(MSG_KILLED));
+    }
+  #endif
+
+  #if HAS_HOME
+    // Check to see if we have to home, use poor man's debouncer
+    // ---------------------------------------------------------
+    static int homeDebounceCount = 0;   // poor man's debouncing count
+    const int HOME_DEBOUNCE_DELAY = 750;
+    if (!IS_SD_PRINTING && !READ(HOME_PIN)) {
+      if (!homeDebounceCount) {
+        enqueue_and_echo_commands_P(PSTR("G28"));
+        LCD_MESSAGEPGM(MSG_AUTO_HOME);
+      }
+      if (homeDebounceCount < HOME_DEBOUNCE_DELAY)
+        homeDebounceCount++;
+      else
+        homeDebounceCount = 0;
+    }
+  #endif
+
+  #if HAS_CONTROLLERFAN
+    controllerFan(); // Check if fan should be turned on to cool stepper drivers down
+  #endif
+
+  #if HAS_POWER_SWITCH
+    if (!powerManager.powersupply_on) powerManager.check(); // Check Power
+  #endif
+
+  #if ENABLED(EXTRUDER_RUNOUT_PREVENT)
+    if (ELAPSED(ms, previous_cmd_ms + (EXTRUDER_RUNOUT_SECONDS) * 1000UL)
+      && thermalManager.degHotend(active_extruder) > EXTRUDER_RUNOUT_MINTEMP) {
+      bool oldstatus;
+      #if ENABLED(DONDOLO_SINGLE_MOTOR)
+        oldstatus = E0_ENABLE_READ;
+        enable_E0();
+      #else // !DONDOLO_SINGLE_MOTOR
+        switch (active_extruder) {
+          case 0: oldstatus = E0_ENABLE_READ; enable_E0(); break;
+          #if DRIVER_EXTRUDERS > 1
+            case 1: oldstatus = E1_ENABLE_READ; enable_E1(); break;
+            #if DRIVER_EXTRUDERS > 2
+              case 2: oldstatus = E2_ENABLE_READ; enable_E2(); break;
+              #if DRIVER_EXTRUDERS > 3
+                case 3: oldstatus = E3_ENABLE_READ; enable_E3(); break;
+                #if DRIVER_EXTRUDERS > 4
+                  case 4: oldstatus = E4_ENABLE_READ; enable_E4(); break;
+                  #if DRIVER_EXTRUDERS > 5
+                    case 5: oldstatus = E5_ENABLE_READ; enable_E5(); break;
+                  #endif // DRIVER_EXTRUDERS > 5
+                #endif // DRIVER_EXTRUDERS > 4
+              #endif // DRIVER_EXTRUDERS > 3
+            #endif // DRIVER_EXTRUDERS > 2
+          #endif // DRIVER_EXTRUDERS > 1
+        }
+      #endif // !DONDOLO_SINGLE_MOTOR
+
+      previous_cmd_ms = ms; // refresh_cmd_timeout()
+
+      const float olde = Mechanics.current_position[E_AXIS];
+      Mechanics.current_position[E_AXIS] += EXTRUDER_RUNOUT_EXTRUDE;
+      planner.buffer_line_kinematic(Mechanics.current_position, MMM_TO_MMS(EXTRUDER_RUNOUT_SPEED), active_extruder, active_driver);
+      Mechanics.current_position[E_AXIS] = olde;
+      Mechanics.set_e_position_mm(olde);
+      stepper.synchronize();
+      #if ENABLED(DONDOLO_SINGLE_MOTOR)
+        E0_ENABLE_WRITE(oldstatus);
+      #else
+        switch(active_extruder) {
+          case 0: E0_ENABLE_WRITE(oldstatus); break;
+          #if DRIVER_EXTRUDERS > 1
+            case 1: E1_ENABLE_WRITE(oldstatus); break;
+            #if DRIVER_EXTRUDERS > 2
+              case 2: E2_ENABLE_WRITE(oldstatus); break;
+              #if DRIVER_EXTRUDERS > 3
+                case 3: E3_ENABLE_WRITE(oldstatus); break;
+                #if DRIVER_EXTRUDERS > 4
+                  case 4: E4_ENABLE_WRITE(oldstatus); break;
+                  #if DRIVER_EXTRUDERS > 5
+                    case 5: E5_ENABLE_WRITE(oldstatus); break;
+                  #endif // DRIVER_EXTRUDERS > 5
+                #endif // DRIVER_EXTRUDERS > 4
+              #endif // DRIVER_EXTRUDERS > 3
+            #endif // DRIVER_EXTRUDERS > 2
+          #endif // DRIVER_EXTRUDERS > 1
+        }
+      #endif // !DONDOLO_SINGLE_MOTOR
+    }
+  #endif // EXTRUDER_RUNOUT_PREVENT
+
+  #if ENABLED(DUAL_X_CARRIAGE)
+    // handle delayed move timeout
+    if (Mechanics.delayed_move_time && ELAPSED(ms, Mechanics.delayed_move_time + 1000UL) && IsRunning()) {
+      // travel moves have been received so enact them
+      Mechanics.delayed_move_time = 0xFFFFFFFFUL; // force moves to be done
+      Mechanics.set_destination_to_current();
+      Mechanics.prepare_move_to_destination();
+    }
+  #endif
+
+  #if ENABLED(IDLE_OOZING_PREVENT)
+    if (planner.blocks_queued()) axis_last_activity = millis();
+    if (thermalManager.degHotend(active_extruder) > IDLE_OOZING_MINTEMP && !(DEBUGGING(DRYRUN)) && IDLE_OOZING_enabled) {
+      #if ENABLED(FILAMENTCHANGEENABLE)
+        if (!filament_changing)
+      #endif
+      {
+        if (thermalManager.degTargetHotend(active_extruder) < IDLE_OOZING_MINTEMP) {
+          IDLE_OOZING_retract(false);
+        }
+        else if ((millis() - axis_last_activity) >  IDLE_OOZING_SECONDS * 1000UL) {
+          IDLE_OOZING_retract(true);
+        }
+      }
+    }
+  #endif
+
+  #if ENABLED(RFID_MODULE)
+    for (uint8_t e = 0; e < EXTRUDERS; e++) {
+      if (Spool_must_read[e]) {
+        if (RFID522.getID(e)) {
+          Spool_ID[e] = RFID522.RfidDataID[e].Spool_ID;
+          HAL::delayMilliseconds(200);
+          if (RFID522.readBlock(e)) {
+            Spool_must_read[e] = false;
+            density_percentage[e] = RFID522.RfidData[e].data.density;
+            filament_size[e] = RFID522.RfidData[e].data.size;
+            calculate_volumetric_multipliers();
+            RFID522.printInfo(e);
+          }
+        }
+      }
+
+      if (Spool_must_write[e]) {
+        if (RFID522.getID(e)) {
+          if (Spool_ID[e] == RFID522.RfidDataID[e].Spool_ID) {
+            HAL::delayMilliseconds(200);
+            if (RFID522.writeBlock(e)) {
+              Spool_must_write[e] = false;
+              SERIAL_SMV(INFO, "Spool on E", e);
+              SERIAL_EM(" writed!");
+              RFID522.printInfo(e);
+            }
+          }
+        }
+      }
+    }
+  #endif
+
+  #if ENABLED(TEMP_STAT_LEDS)
+    handle_status_leds();
+  #endif
+
+  #if ENABLED(HAVE_TMC2130)
+    checkOverTemp();
+  #endif
+
+  planner.check_axes_activity();
+}
+
+/**
+ * Standard idle routine keeps the machine alive
+ */
+void idle(
+  #if ENABLED(ADVANCED_PAUSE_FEATURE) || ENABLED(CNCROUTER)
+    bool no_stepper_sleep/*=false*/
+  #endif
+) {
+
+  static uint8_t cycle_1500ms = 15;
+
+  /**
+   * Start event periodical
+   */
+
+  #if ENABLED(NEXTION)
+    lcd_key_touch_update();
+  #else
+    lcd_update();
+  #endif
+
+  host_keepalive();
+
+  #if ENABLED(AUTO_REPORT_TEMPERATURES) && (HAS_TEMP_HOTEND || HAS_TEMP_BED)
+    auto_report_temperatures();
+  #endif
+
+  #if ENABLED(FLOWMETER_SENSOR)
+    flowrate_manage();
+  #endif
+
+  #if ENABLED(CNCROUTER)
+    cnc_manage();
+  #endif
+
+  manage_inactivity(
+    #if ENABLED(ADVANCED_PAUSE_FEATURE) || ENABLED(CNCROUTER)
+      no_stepper_sleep
+    #endif
+  );
+
+  print_job_counter.tick();
+
+  if (HAL::execute_100ms) {
+    // Event 100 Ms
+    HAL::execute_100ms = false;
+    thermalManager.manage_temp_controller();
+    if (--cycle_1500ms == 0) {
+      // Event 1500 Ms
+      cycle_1500ms = 15;
+      #if ENABLED(NEXTION)
+        nextion_draw_update();
+      #endif
+    }
+  }
+
+}
+
+/**
+ * Kill all activity and lock the machine.
+ * After this the machine will need to be reset.
+ */
+void kill(const char* lcd_msg) {
+  SERIAL_LM(ER, MSG_ERR_KILLED);
+
+  thermalManager.disable_all_heaters();
+  thermalManager.disable_all_coolers();
+  stepper.disable_all_steppers();
+
+  #if ENABLED(KILL_METHOD) && (KILL_METHOD == 1)
+    HAL::resetHardware();
+  #endif
+  #if ENABLED(FLOWMETER_SENSOR) && ENABLED(MINFLOW_PROTECTION)
+    flow_firstread = false;
+  #endif
+
+  #if ENABLED(ULTRA_LCD)
+    kill_screen(lcd_msg);
+  #else
+    UNUSED(lcd_msg);
+  #endif
+
+  HAL::delayMilliseconds(600);  // Wait a short time (allows messages to get out before shutting down.
+  cli(); // Stop interrupts
+
+  HAL::delayMilliseconds(250);  // Wait to ensure all interrupts routines stopped
+  thermalManager.disable_all_heaters(); // Turn off heaters again
+
+  #if ENABLED(LASER)
+    laser_init();
+    #if ENABLED(LASER_PERIPHERALS)
+      laser_peripherals_off();
+    #endif
+  #endif
+
+  #if ENABLED(CNCROUTER)
+     disable_cncrouter();
+  #endif
+
+  #if HAS_POWER_SWITCH
+    SET_INPUT(PS_ON_PIN);
+  #endif
+
+  #if HAS(SUICIDE)
+    suicide();
+  #endif
+
+  while(1) {
+    #if ENABLED(USE_WATCHDOG)
+      watchdog_reset();
+    #endif
+  } // Wait for reset
+}
+
+/**
+ * Turn off heaters and stop the print in progress
+ * After a stop the machine may be resumed with M999
+ */
+void Stop() {
+  #if ENABLED(FLOWMETER_SENSOR) && ENABLED(MINFLOW_PROTECTION)
+    flow_firstread = false;
+  #endif
+
+  thermalManager.disable_all_heaters();
+  thermalManager.disable_all_coolers();
+
+  #if ENABLED(LASER)
+    if (laser.diagnostics) SERIAL_EM("Laser set to off, Stop() called");
+    laser_extinguish();
+    #if ENABLED(LASER_PERIPHERALS)
+      laser_peripherals_off();
+    #endif
+  #endif
+
+  #if ENABLED(CNCROUTER)
+     disable_cncrouter();
+  #endif
+
+  if (IsRunning()) {
+    Running = false;
+    Stopped_gcode_LastN = gcode_LastN; // Save last g_code for restart
+    SERIAL_LM(ER, MSG_ERR_STOPPED);
+    SERIAL_STR(PAUSE);
+    SERIAL_EOL();
+    LCD_MESSAGEPGM(MSG_STOPPED);
+  }
+}
+
+/**
+ * MK4duo entry-point: Set up before the program loop
+ *  - Set up Alligator Board
+ *  - Set up the kill pin, filament runout, power hold
+ *  - Start the serial port
+ *  - Print startup messages and diagnostics
+ *  - Get EEPROM or default settings
+ *  - Initialize managers for:
+ *    • temperature
+ *    • CNCROUTER
+ *    • planner
+ *    • watchdog
+ *    • stepper
+ *    • photo pin
+ *    • laserbeam, laser and laser_raster
+ *    • servos
+ *    • LCD controller
+ *    • Digipot I2C
+ *    • Z probe sled
+ *    • status LEDs
+ */
+void setup() {
+
+  HAL::hwSetup();
+
+  #if ENABLED(FILAMENT_RUNOUT_SENSOR)
+    setup_filrunoutpin();
+  #endif
+
+  setup_killpin();
+
+  setup_powerhold();
+
+  #if HAS_STEPPER_RESET
+    disableStepperDrivers();
+  #endif
+
+  #if ENABLED(USE_WATCHDOG)
+    watchdog_init();
+  #endif
+
+  SERIAL_INIT(BAUDRATE);
+  SERIAL_L(START);
+
+  // Check startup
+  SERIAL_STR(INFO);
+  HAL::showStartReason();
+
+  SERIAL_LM(ECHO, BUILD_VERSION);
+
+  #if ENABLED(STRING_DISTRIBUTION_DATE) && ENABLED(STRING_CONFIG_H_AUTHOR)
+    SERIAL_LM(ECHO, MSG_CONFIGURATION_VER STRING_DISTRIBUTION_DATE MSG_AUTHOR STRING_CONFIG_H_AUTHOR);
+    SERIAL_LM(ECHO, MSG_COMPILED __DATE__);
+  #endif // STRING_DISTRIBUTION_DATE
+
+  SERIAL_SMV(ECHO, MSG_FREE_MEMORY, HAL::getFreeRam());
+  SERIAL_EMV(MSG_PLANNER_BUFFER_BYTES, (int)sizeof(block_t)*BLOCK_BUFFER_SIZE);
+
+  // Send "ok" after commands by default
+  for (int8_t i = 0; i < BUFSIZE; i++) send_ok[i] = true;
+
+  #if MECH(MUVE3D) && ENABLED(PROJECTOR_PORT) && ENABLED(PROJECTOR_BAUDRATE)
+    DLPSerial.begin(PROJECTOR_BAUDRATE);
+  #endif
+
+  Mechanics.Init();
+
+  #if HAS_SDSUPPORT
+    // loads custom configuration from SDCARD if available else uses defaults
+    card.RetrieveSettings();
+    HAL::delayMilliseconds(500);
+  #endif
+
+  // Loads data from EEPROM if available else uses defaults (and resets step acceleration rate)
+  #if !HAS_EEPROM_SD
+    (void)eeprom.Load_Settings();
+  #endif
+
+  #if ENABLED(WORKSPACE_OFFSETS)
+    // Initialize current position based on home_offset
+    COPY_ARRAY(Mechanics.current_position, Mechanics.home_offset);
+  #else
+    ZERO(Mechanics.current_position);
+  #endif
+
+  // Vital to init stepper/planner equivalent for current_position
+  Mechanics.sync_plan_position();
+
+  thermalManager.init();    // Initialize temperature loop
+
+  #if ENABLED(CNCROUTER)
+    cnc_init();
+  #endif
+
+  stepper.init();    // Initialize stepper, this enables interrupts!
+  servo_init();
+
+  #if HAS_PHOTOGRAPH
+    OUT_WRITE(PHOTOGRAPH_PIN, LOW);
+  #endif
+
+  #if HAS_CASE_LIGHT
+    case_light_on = CASE_LIGHT_DEFAULT_ON;
+    case_light_brightness = CASE_LIGHT_DEFAULT_BRIGHTNESS;
+    update_case_light();
+  #endif
+
+  #if HAS_DOOR
+    #if ENABLED(DOOR_OPEN_PULLUP)
+      SET_INPUT_PULLUP(DOOR_PIN);
+    #else
+      SET_INPUT(DOOR_PIN);
+    #endif
+  #endif
+
+  #if HAS_POWER_CHECK && HAS_SDSUPPORT
+    #if ENABLED(POWER_CHECK_PULLUP)
+      SET_INPUT_PULLUP(POWER_CHECK_PIN);
+    #else
+      SET_INPUT(POWER_CHECK_PIN);
+    #endif
+  #endif
+
+  #if HAS_BED_PROBE
+    probe.set_enable(false);
+  #endif
+
+  #if HAS_STEPPER_RESET
+    enableStepperDrivers();
+  #endif
+
+  #if ENABLED(DIGIPOT_I2C)
+    digipot_i2c_init();
+  #endif
+
+  #if HAS_Z_PROBE_SLED
+    OUT_WRITE(SLED_PIN, LOW); // turn it off
+  #endif
+
+  setup_homepin();
+
+  #if PIN_EXISTS(STAT_LED_RED_PIN)
+    OUT_WRITE(STAT_LED_RED_PIN, LOW); // turn it off
+  #endif
+
+  #if PIN_EXISTS(STAT_LED_BLUE_PIN)
+    OUT_WRITE(STAT_LED_BLUE_PIN, LOW); // turn it off
+  #endif
+
+  #if ENABLED(RGB_LED) || ENABLED(RGBW_LED)
+    SET_OUTPUT(RGB_LED_R_PIN);
+    SET_OUTPUT(RGB_LED_G_PIN);
+    SET_OUTPUT(RGB_LED_B_PIN);
+    #if ENABLED(RGBW_LED)
+      SET_OUTPUT(RGB_LED_W_PIN);
+    #endif
+  #endif
+
+  #if ENABLED(LASER)
+    laser_init();
+  #endif
+
+  #if ENABLED(FLOWMETER_SENSOR)
+    #if ENABLED(MINFLOW_PROTECTION)
+      flow_firstread = false;
+    #endif
+    flow_init();
+  #endif
+
+  #if ENABLED(RFID_MODULE)
+    RFID_ON = RFID522.init();
+    if (RFID_ON)
+      SERIAL_EM("RFID CONNECT");
+  #endif
+
+  lcd_init();
+  #if ENABLED(SHOW_BOOTSCREEN)
+    #if ENABLED(DOGLCD)
+      safe_delay(SPLASH_SCREEN_DURATION);
+    #elif ENABLED(ULTRA_LCD)
+      bootscreen();
+      #if DISABLED(SDSUPPORT)
+        lcd_init();
+      #endif
+    #endif
+  #endif
+
+  #if ENABLED(COLOR_MIXING_EXTRUDER) && MIXING_VIRTUAL_TOOLS > 1
+    // Initialize mixing to 100% color 1
+    for (uint8_t i = 0; i < MIXING_STEPPERS; i++)
+      mixing_factor[i] = (i == 0) ? 1.0 : 0.0;
+    for (uint8_t t = 0; t < MIXING_VIRTUAL_TOOLS; t++)
+      for (uint8_t i = 0; i < MIXING_STEPPERS; i++)
+        mixing_virtual_tool_mix[t][i] = mixing_factor[i];
+  #endif
+
+  #if ENABLED(BLTOUCH)
+    // Make sure any BLTouch error condition is cleared
+    probe.bltouch_command(BLTOUCH_RESET);
+    probe.set_bltouch_deployed(true);
+    probe.set_bltouch_deployed(false);
+  #endif
+
+  #if ENABLED(ENDSTOP_INTERRUPTS_FEATURE)
+    setup_endstop_interrupts();
+  #endif
+
+  #if ENABLED(DELTA_HOME_ON_POWER)
+    home_all_axes();
+  #endif
+
+}
+
+/**
+ * The main MK4duo program loop
+ *
+ *  - Save or log commands to SD
+ *  - Process available commands (if not saving)
+ *  - Call heater manager
+ *  - Call inactivity manager
+ *  - Call endstop manager
+ *  - Call LCD update
+ */
+void loop() {
+
+  if (commands_in_queue < BUFSIZE) get_available_commands();
+
+  #if HAS_EEPROM_SD
+    static uint8_t wait_for_host_init_string_to_finish = 1;
+    if (wait_for_host_init_string_to_finish) {
+      if (commands_in_queue != 0 && wait_for_host_init_string_to_finish == 1) wait_for_host_init_string_to_finish = 2;
+      if (commands_in_queue == 0 && wait_for_host_init_string_to_finish >= 2) wait_for_host_init_string_to_finish++;
+      if (wait_for_host_init_string_to_finish >= 250) {
+        wait_for_host_init_string_to_finish = 0;
+        // loads data from EEPROM if available else uses defaults (and resets step acceleration rate)
+        eeprom.Load_Settings();
+      }
+    }
+  #endif
+
+  #if HAS_SDSUPPORT
+    card.checkautostart(false);
+  #endif
+
+  if (commands_in_queue) {
+
+    #if HAS_SDSUPPORT
+
+      if (card.saving) {
+        char* command = command_queue[cmd_queue_index_r];
+        if (strstr_P(command, PSTR("M29"))) {
+          // M29 closes the file
+          card.finishWrite();
+          ok_to_send();
+        }
+        else {
+          // Write the string from the read buffer to SD
+          card.write_command(command);
+          ok_to_send();
+        }
+      }
+      else
+        process_next_command();
+
+    #else
+
+      process_next_command();
+
+    #endif // SDSUPPORT
+
+    // The queue may be reset by a command handler or by code invoked by idle() within a handler
+    if (commands_in_queue) {
+      --commands_in_queue;
+      if (++cmd_queue_index_r >= BUFSIZE) cmd_queue_index_r = 0;
+    }
+  }
+  endstops.report_state();
+  idle();
+}