/**
 * MK4duo 3D Printer Firmware
 *
 * Based on Marlin, Sprinter and grbl
 * Copyright (C) 2011 Camiel Gubbels / Erik van der Zalm
 * Copyright (C) 2013 - 2016 Alberto Cotronei @MagoKimbra
 *
 * This program is free software: you can redistribute it and/or modify
 * it under the terms of the GNU General Public License as published by
 * the Free Software Foundation, either version 3 of the License, or
 * (at your option) any later version.
 *
 * This program is distributed in the hope that it will be useful,
 * but WITHOUT ANY WARRANTY; without even the implied warranty of
 * MERCHANTABILITY or FITNESS FOR A PARTICULAR PURPOSE. See the
 * GNU General Public License for more details.
 *
 * You should have received a copy of the GNU General Public License
 * along with this program. If not, see <http://www.gnu.org/licenses/>.
 *
 * About Marlin
 *
 * This firmware is a mashup between Sprinter and grbl.
 *  - https://github.com/kliment/Sprinter
 *  - https://github.com/simen/grbl/tree
 *
 * It has preliminary support for Matthew Roberts advance algorithm
 *  - http://reprap.org/pipermail/reprap-dev/2011-May/003323.html
 */

#include "../base.h"

#if ENABLED(ENDSTOP_INTERRUPTS_FEATURE)
  #include "endstop/endstop_interrupts.h"
#endif

#if ENABLED(RFID_MODULE)
  MFRC522 RFID522;
#endif

#if ENABLED(M100_FREE_MEMORY_WATCHER)
  void gcode_M100();
#endif

#if ENABLED(SDSUPPORT)
  CardReader card;
#endif

#if ENABLED(G38_PROBE_TARGET)
  bool G38_move = false,
       G38_endstop_hit = false;
#endif

#if ENABLED(FLOWMETER_SENSOR) && ENABLED(MINFLOW_PROTECTION)
  bool flow_firstread = false;
#endif

bool Running = true;

// Print status related
long  currentLayer = 0,
      maxLayer = -1; // -1 = unknown
char  printName[21] = ""; // max. 20 chars + 0
float progress = 0.0;

uint8_t mk_debug_flags = DEBUG_NONE;

// Printer mode
PrinterMode printer_mode =
#if EXTRUDERS > 0
  PRINTER_MODE_FFF;
#elif ENABLED(LASERBEAM)
  PRINTER_MODE_LASER;
#elif ENABLED(CNCROUTER)
  PRINTER_MODE_CNC;
#endif

/**
 * Cartesian Current Position
 *   Used to track the logical position as moves are queued.
 *   Used by 'line_to_current_position' to do a move after changing it.
 *   Used by 'SYNC_PLAN_POSITION_KINEMATIC' to update 'planner.position'.
 */
float current_position[XYZE] = { 0.0 };

/**
 * Cartesian Destination
 *   A temporary position, usually applied to 'current_position'.
 *   Set with 'gcode_get_destination' or 'set_destination_to_current'.
 *   'line_to_destination' sets 'current_position' to 'destination'.
 */
float destination[XYZE] = { 0.0 };

/**
 * axis_homed
 *   Flags that each linear axis was homed.
 *   XYZ on cartesian, ABC on delta, ABZ on SCARA.
 *
 * axis_known_position
 *   Flags that the position is known in each linear axis. Set when homed.
 *   Cleared whenever a stepper powers off, potentially losing its position.
 */
bool axis_homed[XYZ] = { false }, axis_known_position[XYZ] = { false };

/**
 * GCode line number handling. Hosts may opt to include line numbers when
 * sending commands to Marlin, and lines will be checked for sequentiality.
 * M110 N<int> sets the current line number.
 */
static long gcode_N, gcode_LastN, Stopped_gcode_LastN = 0;

/**
 * GCode Command Queue
 * A simple ring buffer of BUFSIZE command strings.
 *
 * Commands are copied into this buffer by the command injectors
 * (immediate, serial, sd card) and they are processed sequentially by
 * the main loop. The process_next_command function parses the next
 * command and hands off execution to individual handler functions.
 */
static char command_queue[BUFSIZE][MAX_CMD_SIZE];
static uint8_t  cmd_queue_index_r = 0,  // Ring buffer read position
                cmd_queue_index_w = 0,  // Ring buffer write position
                commands_in_queue = 0;  // Count of commands in the queue

/**
 * Current GCode Command
 * When a GCode handler is running, these will be set
 */
static char *current_command,      // The command currently being executed
            *current_command_args, // The address where arguments begin
            *seen_pointer;         // Set by code_seen(), used by the code_value functions

/**
 * Next Injected Command pointer. NULL if no commands are being injected.
 * Used by Marlin internally to ensure that commands initiated from within
 * are enqueued ahead of any pending serial or sd card commands.
 */
static const char *injected_commands_P = NULL;

bool pos_saved = false;
float stored_position[NUM_POSITON_SLOTS][NUM_AXIS];

#if ENABLED(INCH_MODE_SUPPORT)
  float linear_unit_factor = 1.0, volumetric_unit_factor = 1.0;
#endif

#if ENABLED(TEMPERATURE_UNITS_SUPPORT)
  TempUnit input_temp_units = TEMPUNIT_C;
#endif

/**
 * Feed rates are often configured with mm/m
 * but the planner and stepper like mm/s units.
 */
float constexpr homing_feedrate_mm_s[] = {
  #if MECH(DELTA)
    MMM_TO_MMS(HOMING_FEEDRATE_XYZ), MMM_TO_MMS(HOMING_FEEDRATE_XYZ), MMM_TO_MMS(HOMING_FEEDRATE_XYZ)
  #else
    MMM_TO_MMS(HOMING_FEEDRATE_X), MMM_TO_MMS(HOMING_FEEDRATE_Y), MMM_TO_MMS(HOMING_FEEDRATE_Z)
  #endif
};
static float feedrate_mm_s = MMM_TO_MMS(1500.0), saved_feedrate_mm_s;
int feedrate_percentage = 100, saved_feedrate_percentage,
    flow_percentage[EXTRUDERS] = ARRAY_BY_EXTRUDERS(100),
    density_percentage[EXTRUDERS] = ARRAY_BY_EXTRUDERS(100);

bool axis_relative_modes[] = AXIS_RELATIVE_MODES,
     #if ENABLED(VOLUMETRIC_DEFAULT_ON)
       volumetric_enabled = true;
     #else
       volumetric_enabled = false;
     #endif

float filament_size[EXTRUDERS] = ARRAY_BY_EXTRUDERS(DEFAULT_NOMINAL_FILAMENT_DIA),
      volumetric_multiplier[EXTRUDERS] = ARRAY_BY_EXTRUDERS(1.0);

// The distance that XYZ has been offset by G92. Reset by G28.
float position_shift[XYZ] = { 0 };

// This offset is added to the configured home position.
// Set by M206, M428, or menu item. Saved to EEPROM.
float home_offset[XYZ] = { 0 };

// Software Endstops. Default to configured limits.
#if ENABLED(SOFTWARE_MIN_ENDSTOPS) || ENABLED(SOFTWARE_MAX_ENDSTOPS)
  bool soft_endstops_enabled = true;
#endif
float soft_endstop_min[XYZ] = { X_MIN_POS, Y_MIN_POS, Z_MIN_POS },
      soft_endstop_max[XYZ] = { X_MAX_POS, Y_MAX_POS, Z_MAX_POS };

int fanSpeed = 0;

float hotend_offset[XYZ][HOTENDS];

// The active extruder (tool). Set with T<extruder> command.
uint8_t active_extruder = 0;
uint8_t previous_extruder = 0;
uint8_t active_driver = 0;

#if ENABLED(CNCROUTER)
  uint8_t active_cnc_tool = 0;
  #define CNC_M6_TOOL_ID 255
#endif

static uint8_t target_extruder;

// Relative Mode. Enable with G91, disable with G90.
static bool relative_mode = false;

// For M109 and M190, this flag may be cleared (by M108) to exit the wait loop
volatile bool wait_for_heatup = true;

// For M0/M1, this flag may be cleared (by M108) to exit the wait-for-user loop
#if ENABLED(EMERGENCY_PARSER) || HAS(LCD)
  volatile bool wait_for_user = false;
#endif

const char axis_codes[NUM_AXIS] = {'X', 'Y', 'Z', 'E'};

static bool home_all_axis = true;

// Number of characters read in the current line of serial input
static int serial_count = 0;

// Inactivity shutdown
millis_t previous_cmd_ms = 0;
static millis_t max_inactive_time = 0;
static millis_t stepper_inactive_time = (DEFAULT_STEPPER_DEACTIVE_TIME) * 1000UL;

// Print Job Timer
PrintCounter print_job_counter = PrintCounter();

#if HAS(BED_PROBE)
  float zprobe_zoffset = Z_PROBE_OFFSET_FROM_NOZZLE;
  bool probe_process = false;
#endif

#define PLANNER_XY_FEEDRATE() (min(planner.max_feedrate_mm_s[X_AXIS], planner.max_feedrate_mm_s[Y_AXIS]))

#if HAS(ABL)
  int xy_probe_feedrate_mm_s = MMM_TO_MMS(XY_PROBE_SPEED);
  #define XY_PROBE_FEEDRATE_MM_S xy_probe_feedrate_mm_s
#elif defined(XY_PROBE_SPEED)
  #define XY_PROBE_FEEDRATE_MM_S MMM_TO_MMS(XY_PROBE_SPEED)
#else
  #define XY_PROBE_FEEDRATE_MM_S PLANNER_XY_FEEDRATE()
#endif

#if ENABLED(AUTO_BED_LEVELING_BILINEAR)

  #if MECH(DELTA)
    #define ADJUST_DELTA(V) \
      if (planner.abl_enabled) { \
        const float zadj = bilinear_z_offset(V); \
        delta[A_AXIS] += zadj; \
        delta[B_AXIS] += zadj; \
        delta[C_AXIS] += zadj; \
      }
  #else
    #define ADJUST_DELTA(V) if (planner.abl_enabled) { delta[C_AXIS] += bilinear_z_offset(V); }
  #endif
#elif IS_KINEMATIC
  #define ADJUST_DELTA(V) NOOP
#endif

#if ENABLED(Z_FOUR_ENDSTOPS)
  float z2_endstop_adj = 0;
  float z3_endstop_adj = 0;
  float z4_endstop_adj = 0;
#elif ENABLED(Z_FOUR_ENDSTOPS)
  float z2_endstop_adj = 0;
  float z3_endstop_adj = 0;
#elif ENABLED(Z_TWO_ENDSTOPS)
  float z2_endstop_adj = 0;
#endif

#if HEATER_USES_AD595
  float ad595_offset[HOTENDS] = ARRAY_BY_HOTENDS(TEMP_SENSOR_AD595_OFFSET);
  float ad595_gain[HOTENDS] = ARRAY_BY_HOTENDS(TEMP_SENSOR_AD595_GAIN);
#endif

#if ENABLED(NPR2)
  uint8_t old_color = 99;
#endif

#if ENABLED(RFID_MODULE)
  bool RFID_ON = false;
  unsigned long Spool_ID[EXTRUDERS] = ARRAY_BY_EXTRUDERS(0);
  bool Spool_must_read[EXTRUDERS]   = ARRAY_BY_EXTRUDERS(false);
  bool Spool_must_write[EXTRUDERS]  = ARRAY_BY_EXTRUDERS(false);
#endif

#if HAS(Z_SERVO_ENDSTOP)
  const int z_servo_angle[2] = Z_ENDSTOP_SERVO_ANGLES;
#endif

#if ENABLED(BARICUDA)
  int baricuda_valve_pressure = 0;
  int baricuda_e_to_p_pressure = 0;
#endif

#if ENABLED(FWRETRACT)

  bool autoretract_enabled = false;
  bool retracted[EXTRUDERS] = { false };
  bool retracted_swap[EXTRUDERS] = { false };

  float retract_length = RETRACT_LENGTH;
  float retract_length_swap = RETRACT_LENGTH_SWAP;
  float retract_feedrate_mm_s = RETRACT_FEEDRATE;
  float retract_zlift = RETRACT_ZLIFT;
  float retract_recover_length = RETRACT_RECOVER_LENGTH;
  float retract_recover_length_swap = RETRACT_RECOVER_LENGTH_SWAP;
  float retract_recover_feedrate_mm_s = RETRACT_RECOVER_FEEDRATE;

#endif // FWRETRACT

#if HAS(POWER_SWITCH)
  bool powersupply = 
    #if ENABLED(PS_DEFAULT_OFF)
      false
    #else
      true
    #endif
  ;
#endif

#if HAS(CASE_LIGHT)
  bool case_light_on =
    #if ENABLED(CASE_LIGHT_DEFAULT_ON)
      true
    #else
      false
    #endif
  ;
#endif

#if MECH(DELTA)

  float delta[ABC];

  #if ENABLED(Z_PROBE_ALLEN_KEY)
    const float z_probe_deploy_start_location[] = Z_PROBE_DEPLOY_START_LOCATION,
                z_probe_deploy_end_location[] = Z_PROBE_DEPLOY_END_LOCATION,
                z_probe_retract_start_location[] = Z_PROBE_RETRACT_START_LOCATION,
                z_probe_retract_end_location[] = Z_PROBE_RETRACT_END_LOCATION;
  #endif

  void  home_delta();

  #if ENABLED(AUTO_CALIBRATION_FEATURE)

    const float probe_radius = DELTA_PROBEABLE_RADIUS;
    float ac_prec = AUTOCALIBRATION_PRECISION,
          bed_level_c,
          bed_level_x,
          bed_level_y,
          bed_level_z,
          bed_level_ox,
          bed_level_oy,
          bed_level_oz,
          adj_t1_Radius = 0,
          adj_t2_Radius = 0,
          adj_t3_Radius = 0,
          probe_bed(float x, float y),
          adj_diagrod_length();

    int fix_tower_errors();
    bool adj_deltaradius();

    void  adj_tower_delta(uint8_t tower);
    void  adj_tower_radius(uint8_t tower);
    void  calibration_report();
    void  bed_probe_all();
    void  adj_endstops();

  #endif // AUTO_CALIBRATION_FEATURE

#endif

#if ENABLED(AUTO_BED_LEVELING_BILINEAR)
  #define UNPROBED 9999.0f
  int bilinear_grid_spacing[2], bilinear_start[2];
  float bilinear_level_grid[ABL_GRID_POINTS_X][ABL_GRID_POINTS_Y];
#endif

#if IS_SCARA
  // Float constants for SCARA calculations
  const float L1 = SCARA_LINKAGE_1, L2 = SCARA_LINKAGE_2,
              L1_2 = sq(float(L1)), L1_2_2 = 2.0 * L1_2,
              L2_2 = sq(float(L2));

  float scara_segments_per_second = SCARA_SEGMENTS_PER_SECOND,
        delta[ABC];
  static void plan_direct_stepper_move(const float target[XYZE]);
#endif

float cartes[XYZ] = { 0 };

#if MECH(MAKERARM_SCARA)

  #define LEFT_ARM false
  #define RIGHT_ARM true

  bool arm_orientation = LEFT_ARM;

  bool set_head_index = true;
  float head_offsets[4] = { 0.0 };
  int quadrant_limit = 1;

  float dest_fin[3] = { 0.0 },
        previous_extruder_pos = 0,
        final_extruder_pos,
        layer_height = 0.0;

  bool z_layer_height_check = true;

  float z_offset_for_eq = 0,
        z_for_bed_eq[3] = { 0 },
        z_points_qd1[3] = { 0 },
        z_points_qd2[3] = { 0 },
        read_z = 0.0;

  bool G92_called = false,
       offset_toggle_x = true,
       offset_toggle_y = true;

#endif

#if MECH(MUVE3D)
  static float  peel_distance = 0,
                peel_speed = 0,
                peel_pause = 0,
                retract_speed = 0,
                tilt_distance = 0,
                layer_thickness = 0;
  static bool   tilted = false;
#endif

#if ENABLED(FILAMENT_SENSOR)
  bool filament_sensor = false;                                 // M405 turns on filament_sensor control, M406 turns it off 
  float filament_width_nominal = DEFAULT_NOMINAL_FILAMENT_DIA,  // Nominal filament width. Change with M404
        filament_width_meas = DEFAULT_MEASURED_FILAMENT_DIA;    // Measured filament diameter
  int8_t measurement_delay[MAX_MEASUREMENT_DELAY + 1];          // Ring buffer to delayed measurement. Store extruder factor after subtracting 100
  int filwidth_delay_index[2] = { 0, -1 };                      // Indexes into ring buffer
  int meas_delay_cm = MEASUREMENT_DELAY_CM;                     // Distance delay setting
#endif

#if HAS(FIL_RUNOUT)
  static bool filament_ran_out = false;
#endif

#if ENABLED(FILAMENT_CHANGE_FEATURE)
  FilamentChangeMenuResponse filament_change_menu_response;
#endif

#if MB(ALLIGATOR) || MB(ALLIGATOR_V3)
  float motor_current[XYZ + DRIVER_EXTRUDERS];
#endif

#if ENABLED(COLOR_MIXING_EXTRUDER)
  float mixing_factor[MIXING_STEPPERS]; // Reciprocal of mix proportion. 0.0 = off, otherwise >= 1.0
  #if MIXING_VIRTUAL_TOOLS  > 1
    float mixing_virtual_tool_mix[MIXING_VIRTUAL_TOOLS][MIXING_STEPPERS];
  #endif
#endif

#if ENABLED(IDLE_OOZING_PREVENT)
  unsigned long axis_last_activity = 0;
  bool IDLE_OOZING_enabled = true;
  bool IDLE_OOZING_retracted[EXTRUDERS] = ARRAY_BY_EXTRUDERS(false);
#endif

#if HAS(POWER_CONSUMPTION_SENSOR)
  float power_consumption_meas = 0.0;
  unsigned long power_consumption_hour;
  unsigned long startpower = 0;
  unsigned long stoppower = 0;
#endif

#if ENABLED(NPR2)
  static float color_position[] = COLOR_STEP;
  static float color_step_moltiplicator = (DRIVER_MICROSTEP / MOTOR_ANGLE) * CARTER_MOLTIPLICATOR;
#endif // NPR2

#if ENABLED(EASY_LOAD)
  bool allow_lengthy_extrude_once; // for load/unload
#endif

static bool send_ok[BUFSIZE];

#if HAS(SERVOS)
  Servo servo[NUM_SERVOS];
  #define MOVE_SERVO(I, P) servo[I].move(P)
  #define DEPLOY_Z_SERVO() MOVE_SERVO(Z_ENDSTOP_SERVO_NR, z_servo_angle[0])
  #define STOW_Z_SERVO()   MOVE_SERVO(Z_ENDSTOP_SERVO_NR, z_servo_angle[1])
#endif

#if HAS(CHDK)
  millis_t chdkHigh = 0;
  bool chdkActive = false;
#endif

#if ENABLED(PIDTEMP) && ENABLED(PID_ADD_EXTRUSION_RATE)
  int lpq_len = 20;
#endif

#if ENABLED(HOST_KEEPALIVE_FEATURE)
  // States for managing MK and host communication
  // MK sends messages if blocked or busy
  static FirmwareState busy_state = NOT_BUSY;
  static millis_t next_busy_signal_ms = 0;
  uint32_t host_keepalive_interval = DEFAULT_KEEPALIVE_INTERVAL * 1000UL;
  #define KEEPALIVE_STATE(n) do{ busy_state = n; }while(0)
#else
  #define host_keepalive() ;
  #define KEEPALIVE_STATE(n) ;
#endif // HOST_KEEPALIVE_FEATURE

#if ENABLED(M100_FREE_MEMORY_WATCHER)
  // top_of_stack() returns the location of a variable on its stack frame.  The value returned is above
  // the stack once the function returns to the caller.

  unsigned char* top_of_stack() {
    unsigned char x;
    return &x + 1; // x is pulled on return;
  }

  //
  // 3 support routines to print hex numbers.  We can print a nibble, byte and word
  //
  void prt_hex_nibble( unsigned int n ) {
    if ( n <= 9 )
      SERIAL_V(n);
    else
      SERIAL_V((char)('A' + n - 10));
    HAL::delayMilliseconds(2);
  }

  void prt_hex_byte(unsigned int b) {
    prt_hex_nibble(( b & 0xf0) >> 4);
    prt_hex_nibble(b & 0x0f);
  }

  void prt_hex_word(unsigned int w) {
    prt_hex_byte((w & 0xff00) >> 8);
    prt_hex_byte(w & 0x0ff);
  }

  // how_many_E5s_are_here() is a utility function to easily find out how many 0xE5's are
  // at the specified location. Having this logic as a function simplifies the search code.
  //
  int how_many_E5s_are_here( unsigned char* p) {
    int n;
    for (n = 0; n < 32000; n++) {
      if (*(p + n) != (unsigned char) 0xe5)
        return n - 1;
    }
    return -1;
  }
#endif

#define DEFINE_PGM_READ_ANY(type, reader)       \
  static inline type pgm_read_any(const type *p)  \
  { return pgm_read_##reader##_near(p); }

DEFINE_PGM_READ_ANY(float,       float)
DEFINE_PGM_READ_ANY(signed char, byte)

#define XYZ_CONSTS_FROM_CONFIG(type, array, CONFIG) \
  static const PROGMEM type array##_P[XYZ] =        \
      { X_##CONFIG, Y_##CONFIG, Z_##CONFIG };     \
  static inline type array(int axis)          \
  { return pgm_read_any(&array##_P[axis]); }

#if NOMECH(DELTA)
  XYZ_CONSTS_FROM_CONFIG(float, base_max_pos,   MAX_POS)
  XYZ_CONSTS_FROM_CONFIG(float, base_home_pos,  HOME_POS)
  XYZ_CONSTS_FROM_CONFIG(float, max_length,     MAX_LENGTH)
  XYZ_CONSTS_FROM_CONFIG(float, base_min_pos,   MIN_POS)
#endif
XYZ_CONSTS_FROM_CONFIG(float, home_bump_mm,     HOME_BUMP_MM)
XYZ_CONSTS_FROM_CONFIG(signed char, home_dir,   HOME_DIR)

/**
 * ***************************************************************************
 * ******************************** FUNCTIONS ********************************
 * ***************************************************************************
 */

void stop();

void get_available_commands();
void process_next_command();
void prepare_move_to_destination();

void get_cartesian_from_steppers();
void set_current_from_steppers_for_axis(AxisEnum axis);

void safe_delay(millis_t ms) {
  while (ms > 50) {
    ms -= 50;
    HAL::delayMilliseconds(50);
    thermalManager.manage_temp_controller();
  }
  HAL::delayMilliseconds(ms);
}

#if ENABLED(ARC_SUPPORT)
  void plan_arc(float target[NUM_AXIS], float* offset, uint8_t clockwise);
#endif

static void report_current_position();

/**
 * Sensitive pin test for M42, M226
 */
static bool pin_is_protected(uint8_t pin) {
  static const int sensitive_pins[] = SENSITIVE_PINS;
  for (uint8_t i = 0; i < COUNT(sensitive_pins); i++)
    if (sensitive_pins[i] == pin) return true;
  return false;
}

#if ENABLED(DEBUG_LEVELING_FEATURE)
  void print_xyz(const char* prefix, const char* suffix, const float x, const float y, const float z) {
    SERIAL_PS(prefix);
    SERIAL_MV("(", x);
    SERIAL_MV(", ", y);
    SERIAL_MV(", ", z);
    SERIAL_M(")");

    if (suffix) SERIAL_PS(suffix);
    else SERIAL_E;
  }

  void print_xyz(const char* prefix, const char* suffix, const float xyz[]) {
    print_xyz(prefix, suffix, xyz[X_AXIS], xyz[Y_AXIS], xyz[Z_AXIS]);
  }

  #if HAS(ABL)
    void print_xyz(const char* prefix, const char* suffix, const vector_3 &xyz) {
      print_xyz(prefix, suffix, xyz.x, xyz.y, xyz.z);
    }
  #endif

  #define DEBUG_POS(SUFFIX,VAR)       do{ \
    print_xyz(PSTR("  " STRINGIFY(VAR) "="), PSTR(" : " SUFFIX "\n"), VAR); } while(0)
#endif

/**
 * sync_plan_position
 *
 * Set the planner/stepper positions directly from current_position with
 * no kinematic translation. Used for homing axes and cartesian/core syncing.
 */
inline void sync_plan_position() {
  #if ENABLED(DEBUG_LEVELING_FEATURE)
    if (DEBUGGING(LEVELING)) DEBUG_POS("sync_plan_position", current_position);
  #endif
  planner.set_position_mm(current_position[X_AXIS], current_position[Y_AXIS], current_position[Z_AXIS], current_position[E_AXIS]);
}
inline void sync_plan_position_e() { planner.set_e_position_mm(current_position[E_AXIS]); }

#if IS_KINEMATIC

  inline void sync_plan_position_kinematic() {
    #if ENABLED(DEBUG_LEVELING_FEATURE)
      if (DEBUGGING(LEVELING)) DEBUG_POS("sync_plan_position_kinematic", current_position);
    #endif
    planner.set_position_mm_kinematic(current_position);
  }

  #define SYNC_PLAN_POSITION_KINEMATIC() sync_plan_position_kinematic()

#else

  #define SYNC_PLAN_POSITION_KINEMATIC() sync_plan_position()

#endif

/**
 * Inject the next "immediate" command, when possible.
 * Return true if any immediate commands remain to inject.
 */
static bool drain_injected_commands_P() {
  if (injected_commands_P != NULL) {
    size_t i = 0;
    char c, cmd[30];
    strncpy_P(cmd, injected_commands_P, sizeof(cmd) - 1);
    cmd[sizeof(cmd) - 1] = '\0';
    while ((c = cmd[i]) && c != '\n') i++; // find the end of this gcode command
    cmd[i] = '\0';
    if (enqueue_and_echo_command(cmd)) {   // success?
      if (c)                               // newline char?
        injected_commands_P += i + 1;        // advance to the next command
      else
        injected_commands_P = NULL;          // nul char? no more commands
    }
  }
  return (injected_commands_P != NULL);      // return whether any more remain
}

/**
 * Record one or many commands to run from program memory.
 * Aborts the current queue, if any.
 * Note: drain_injected_commands_P() must be called repeatedly to drain the commands afterwards
 */
void enqueue_and_echo_commands_P(const char* pgcode) {
  injected_commands_P = pgcode;
  drain_injected_commands_P(); // first command executed asap (when possible)
}

void clear_command_queue() {
  cmd_queue_index_r = cmd_queue_index_w;
  commands_in_queue = 0;
}

/**
 * Once a new command is in the ring buffer, call this to commit it
 */
inline void _commit_command(bool say_ok) {
  send_ok[cmd_queue_index_w] = say_ok;
  cmd_queue_index_w = (cmd_queue_index_w + 1) % BUFSIZE;
  commands_in_queue++;
}

/**
 * Copy a command directly into the main command buffer, from RAM.
 * Returns true if successfully adds the command
 */
inline bool _enqueuecommand(const char* cmd, bool say_ok = false) {
  if (*cmd == ';' || commands_in_queue >= BUFSIZE) return false;
  strcpy(command_queue[cmd_queue_index_w], cmd);
  _commit_command(say_ok);
  return true;
}

void enqueue_and_echo_command_now(const char* cmd) {
  while (!enqueue_and_echo_command(cmd)) idle();
}

/**
 * Enqueue with Serial Echo
 */
bool enqueue_and_echo_command(const char* cmd, bool say_ok/*=false*/) {
  if (_enqueuecommand(cmd, say_ok)) {
    SERIAL_SMT(ECHO, MSG_ENQUEUEING, cmd);
    SERIAL_EM("\"");
    return true;
  }
  return false;
}

#if MB(ALLIGATOR) || MB(ALLIGATOR_V3)

  void setup_alligator_board() {
    ExternalDac::begin();
    SET_INPUT(MOTOR_FAULT_PIN);
    #if MB(ALLIGATOR_V3)
      SET_INPUT(MOTOR_FAULT_PIGGY_PIN);
      SET_INPUT(FTDI_COM_RESET_PIN);
      SET_INPUT(ESP_WIFI_MODULE_RESET_PIN);
      SET_OUTPUT(EXP1_VOLTAGE_SELECT);
      OUT_WRITE(EXP1_OUT_ENABLE_PIN, HIGH);
    #elif MB(ALLIGATOR)
      // Init Expansion Port Voltage logic Selector
      OUT_WRITE(EXP_VOLTAGE_LEVEL_PIN, UI_VOLTAGE_LEVEL);
    #endif

    #if HAS(BUZZER)
      buzz(10,10);
    #endif
  }

#endif

#if MB(ULTRATRONICS)
  void setup_ultratronics_board() {
    /* avoid floating pins */
    OUT_WRITE(ORIG_FAN_PIN, LOW);
    OUT_WRITE(ORIG_FAN2_PIN, LOW);

    OUT_WRITE(ORIG_HEATER_0_PIN, LOW);
    OUT_WRITE(ORIG_HEATER_1_PIN, LOW);
    OUT_WRITE(ORIG_HEATER_2_PIN, LOW);
    OUT_WRITE(ORIG_HEATER_3_PIN, LOW);

    /* setup CS pins */
    OUT_WRITE(MAX31855_SS0, HIGH);
    OUT_WRITE(MAX31855_SS1, HIGH);
    OUT_WRITE(MAX31855_SS2, HIGH);
    OUT_WRITE(MAX31855_SS3, HIGH);

    OUT_WRITE(ENC424_SS, HIGH);
    OUT_WRITE(SS_PIN, HIGH);

    SET_INPUT(MISO);
    SET_OUTPUT(MOSI);
  }
#endif // ULTRATRONICS

void setup_killpin() {
  #if HAS(KILL)
    SET_INPUT_PULLUP(KILL_PIN);
  #endif
  }

#if HAS(FIL_RUNOUT)
  void setup_filrunoutpin() {
    SET_INPUT(FIL_RUNOUT_PIN);
    #if ENABLED(ENDSTOPPULLUP_FIL_RUNOUT)
      PULLUP(FIL_RUNOUT_PIN);
    #endif
  }
#endif

// Set home pin
void setup_homepin(void) {
  #if HAS(HOME)
    SET_INPUT_PULLUP(HOME_PIN);
  #endif
}

void setup_photpin() {
  #if HAS(PHOTOGRAPH)
    OUT_WRITE(PHOTOGRAPH_PIN, LOW);
  #endif
}

void setup_powerhold() {
  #if HAS(SUICIDE)
    OUT_WRITE(SUICIDE_PIN, HIGH);
  #endif
  #if HAS(POWER_SWITCH)
    #if ENABLED(PS_DEFAULT_OFF)
      OUT_WRITE(PS_ON_PIN, PS_ON_ASLEEP);
    #else
      OUT_WRITE(PS_ON_PIN, PS_ON_AWAKE);
    #endif
  #endif
}

void suicide() {
  #if HAS(SUICIDE)
    OUT_WRITE(SUICIDE_PIN, LOW);
  #endif
}

void servo_init() {
  #if NUM_SERVOS >= 1 && HAS(SERVO_0)
    servo[0].attach(SERVO0_PIN);
    servo[0].detach(); // Just set up the pin. We don't have a position yet. Don't move to a random position.
  #endif
  #if NUM_SERVOS >= 2 && HAS(SERVO_1)
    servo[1].attach(SERVO1_PIN);
    servo[1].detach();
  #endif
  #if NUM_SERVOS >= 3 && HAS(SERVO_2)
    servo[2].attach(SERVO2_PIN);
    servo[2].detach();
  #endif
  #if NUM_SERVOS >= 4 && HAS(SERVO_3)
    servo[3].attach(SERVO3_PIN);
    servo[3].detach();
  #endif

  #if HAS(DONDOLO)
    servo[DONDOLO_SERVO_INDEX].attach(0);
    servo[DONDOLO_SERVO_INDEX].write(DONDOLO_SERVOPOS_E0);
    #if (DONDOLO_SERVO_DELAY > 0)
      safe_delay(DONDOLO_SERVO_DELAY);
      servo[DONDOLO_SERVO_INDEX].detach();
    #endif
  #endif

  #if HAS(Z_SERVO_ENDSTOP)
    /**
     * Set position of Z Servo Endstop
     *
     * The servo might be deployed and positioned too low to stow
     * when starting up the machine or rebooting the board.
     * There's no way to know where the nozzle is positioned until
     * homing has been done - no homing with z-probe without init!
     *
     */
    STOW_Z_SERVO();
  #endif
}

/**
 * Stepper Reset (RigidBoard, et.al.)
 */
#if HAS(STEPPER_RESET)
  void disableStepperDrivers() {
    OUT_WRITE(STEPPER_RESET_PIN, LOW);  // drive it down to hold in reset motor driver chips
  }
  void enableStepperDrivers() { SET_INPUT(STEPPER_RESET_PIN); }  // set to input, which allows it to be pulled high by pullups
#endif

void gcode_line_error(const char* err, bool doFlush = true) {
  SERIAL_S(ER);
  SERIAL_PS(err);
  SERIAL_EV(gcode_LastN);
  //Serial.println(gcode_N);
  if (doFlush) FlushSerialRequestResend();
  serial_count = 0;
}

inline void get_serial_commands() {
  static char serial_line_buffer[MAX_CMD_SIZE];
  static bool serial_comment_mode = false;

  #if HAS(DOOR)
    if (READ(DOOR_PIN) != DOOR_OPEN_LOGIC) {
      KEEPALIVE_STATE(DOOR_OPEN);
      return;  // do nothing while door is open
    }
  #endif

  // If the command buffer is empty for too long,
  // send "wait" to indicate Marlin is still waiting.
  #if ENABLED(NO_TIMEOUTS) && NO_TIMEOUTS > 0
    static millis_t last_command_time = 0;
    millis_t ms = millis();
    if (commands_in_queue == 0 && !HAL::serialByteAvailable() && ELAPSED(ms, last_command_time + NO_TIMEOUTS)) {
      SERIAL_L(WT);
      last_command_time = ms;
    }
  #endif

  /**
   * Loop while serial characters are incoming and the queue is not full
   */
  while (commands_in_queue < BUFSIZE && HAL::serialByteAvailable() > 0) {

    char serial_char = HAL::serialReadByte();

    /**
     * If the character ends the line
     */
    if (serial_char == '\n' || serial_char == '\r') {

      serial_comment_mode = false; // end of line == end of comment

      if (!serial_count) continue; // skip empty lines

      serial_line_buffer[serial_count] = 0; // terminate string
      serial_count = 0; //reset buffer

      char* command = serial_line_buffer;

      while (*command == ' ') command++; // skip any leading spaces
      char* npos = (*command == 'N') ? command : NULL; // Require the N parameter to start the line
      char* apos = strchr(command, '*');

      if (npos) {

        bool M110 = strstr_P(command, PSTR("M110")) != NULL;

        if (M110) {
          char* n2pos = strchr(command + 4, 'N');
          if (n2pos) npos = n2pos;
        }

        gcode_N = strtol(npos + 1, NULL, 10);

        if (gcode_N != gcode_LastN + 1 && !M110) {
          gcode_line_error(PSTR(MSG_ERR_LINE_NO));
          return;
        }

        if (apos) {
          byte checksum = 0, count = 0;
          while (command[count] != '*') checksum ^= command[count++];

          if (strtol(apos + 1, NULL, 10) != checksum) {
            gcode_line_error(PSTR(MSG_ERR_CHECKSUM_MISMATCH));
            return;
          }
          // if no errors, continue parsing
        }
        else {
          gcode_line_error(PSTR(MSG_ERR_NO_CHECKSUM));
          return;
        }

        gcode_LastN = gcode_N;
        // if no errors, continue parsing
      }
      else if (apos) { // No '*' without 'N'
        gcode_line_error(PSTR(MSG_ERR_NO_LINENUMBER_WITH_CHECKSUM), false);
        return;
      }

      // Movement commands alert when stopped
      if (IsStopped()) {
        char* gpos = strchr(command, 'G');
        if (gpos) {
          int codenum = strtol(gpos + 1, NULL, 10);
          switch (codenum) {
            case 0:
            case 1:
            case 2:
            case 3:
              SERIAL_LM(ER, MSG_ERR_STOPPED);
              LCD_MESSAGEPGM(MSG_STOPPED);
              break;
          }
        }
      }

      #if DISABLED(EMERGENCY_PARSER)
        // If command was e-stop process now
        if (strcmp(command, "M108") == 0) {
          wait_for_heatup = false;
          #if ENABLED(ULTIPANEL)
            wait_for_user = false;
          #endif
        }
        if (strcmp(command, "M112") == 0) kill(PSTR(MSG_KILLED));
        if (strcmp(command, "M410") == 0) { quickstop_stepper(); }
      #endif

      #if ENABLED(NO_TIMEOUTS) && NO_TIMEOUTS > 0
        last_command_time = ms;
      #endif

      // Add the command to the queue
      _enqueuecommand(serial_line_buffer, true);
    }
    else if (serial_count >= MAX_CMD_SIZE - 1) {
      // Keep fetching, but ignore normal characters beyond the max length
      // The command will be injected when EOL is reached
    }
    else if (serial_char == '\\') { // Handle escapes
      if (HAL::serialByteAvailable()) {
        // if we have one more character, copy it over
        serial_char = HAL::serialReadByte();
        if (!serial_comment_mode) serial_line_buffer[serial_count++] = serial_char;
      }
      // otherwise do nothing
    }
    else { // its not a newline, carriage return or escape char
      if (serial_char == ';') serial_comment_mode = true;
      if (!serial_comment_mode) serial_line_buffer[serial_count++] = serial_char;
    }
  } // queue has space, serial has data
}

#if ENABLED(SDSUPPORT)

  inline void get_sdcard_commands() {
    static bool stop_buffering = false,
                sd_comment_mode = false;

    if (!card.sdprinting) return;

    #if HAS(DOOR)
      if (READ(DOOR_PIN) != DOOR_OPEN_LOGIC) {
        KEEPALIVE_STATE(DOOR_OPEN);
        return;  // do nothing while door is open
      }
    #endif

    /**
     * '#' stops reading from SD to the buffer prematurely, so procedural
     * macro calls are possible. If it occurs, stop_buffering is triggered
     * and the buffer is run dry; this character _can_ occur in serial com
     * due to checksums, however, no checksums are used in SD printing.
     */

    if (commands_in_queue == 0) stop_buffering = false;

    uint16_t sd_count = 0;
    bool card_eof = card.eof();
    while (commands_in_queue < BUFSIZE && !card_eof && !stop_buffering) {
      int16_t n = card.get();
      char sd_char = (char)n;
      card_eof = card.eof();
      if (card_eof || n == -1
          || sd_char == '\n' || sd_char == '\r'
          || ((sd_char == '#' || sd_char == ':') && !sd_comment_mode)
      ) {
        if (card_eof) {
          SERIAL_EM(MSG_FILE_PRINTED);
          card.printingHasFinished();
          card.checkautostart(true);
        }
        else if (n == -1) {
          SERIAL_LM(ER, MSG_SD_ERR_READ);
        }
        if (sd_char == '#') stop_buffering = true;

        sd_comment_mode = false; // for new command

        if (!sd_count) continue; // skip empty lines

        command_queue[cmd_queue_index_w][sd_count] = '\0'; // terminate string
        sd_count = 0; // clear buffer

        _commit_command(false);
      }
      else if (sd_count >= MAX_CMD_SIZE - 1) {
        /**
         * Keep fetching, but ignore normal characters beyond the max length
         * The command will be injected when EOL is reached
         */
      }
      else {
        if (sd_char == ';') sd_comment_mode = true;
        if (!sd_comment_mode) command_queue[cmd_queue_index_w][sd_count++] = sd_char;
      }
    }
  }

#endif // SDSUPPORT

/**
 * Add to the circular command queue the next command from:
 *  - The command-injection queue (injected_commands_P)
 *  - The active serial input (usually USB)
 *  - The SD card file being actively printed
 */
void get_available_commands() {

  // if any immediate commands remain, don't get other commands yet
  if (drain_injected_commands_P()) return;

  get_serial_commands();

  #if ENABLED(SDSUPPORT)
    get_sdcard_commands();
  #endif
}

inline bool code_has_value() {
  int i = 1;
  char c = seen_pointer[i];
  while (c == ' ') c = seen_pointer[++i];
  if (c == '-' || c == '+') c = seen_pointer[++i];
  if (c == '.') c = seen_pointer[++i];
  return NUMERIC(c);
}

inline float code_value_float() {
  char* e = strchr(seen_pointer, 'E');
  if (!e) return strtod(seen_pointer + 1, NULL);
  *e = 0;
  float ret = strtod(seen_pointer + 1, NULL);
  *e = 'E';
  return ret;
}

inline unsigned long code_value_ulong() { return strtoul(seen_pointer + 1, NULL, 10); }

inline long code_value_long() { return strtol(seen_pointer + 1, NULL, 10); }

inline int code_value_int() { return (int)strtol(seen_pointer + 1, NULL, 10); }

inline uint16_t code_value_ushort() { return (uint16_t)strtoul(seen_pointer + 1, NULL, 10); }

inline uint8_t code_value_byte() { return (uint8_t)(constrain(strtol(seen_pointer + 1, NULL, 10), 0, 255)); }

inline bool code_value_bool() { return !code_has_value() || code_value_byte() > 0; }

#if ENABLED(INCH_MODE_SUPPORT)
  inline void set_input_linear_units(LinearUnit units) {
    switch (units) {
      case LINEARUNIT_INCH:
        linear_unit_factor = 25.4;
        break;
      case LINEARUNIT_MM:
      default:
        linear_unit_factor = 1.0;
        break;
    }
    volumetric_unit_factor = POW(linear_unit_factor, 3.0);
  }

  inline float axis_unit_factor(int axis) {
    return (axis >= E_AXIS && volumetric_enabled ? volumetric_unit_factor : linear_unit_factor);
  }

  inline float code_value_linear_units() { return code_value_float() * linear_unit_factor; }
  inline float code_value_axis_units(int axis) { return code_value_float() * axis_unit_factor(axis); }
  inline float code_value_per_axis_unit(int axis) { return code_value_float() / axis_unit_factor(axis); }

#else

  inline float code_value_linear_units() { return code_value_float(); }
  inline float code_value_axis_units(int axis) { UNUSED(axis); return code_value_float(); }
  inline float code_value_per_axis_unit(int axis) { UNUSED(axis); return code_value_float(); }

#endif

#if ENABLED(TEMPERATURE_UNITS_SUPPORT)
  inline void set_input_temp_units(TempUnit units) { input_temp_units = units; }

  float code_value_temp_abs() {
    switch (input_temp_units) {
      case TEMPUNIT_C:
        return code_value_float();
      case TEMPUNIT_F:
        return (code_value_float() - 32) * 0.5555555556;
      case TEMPUNIT_K:
        return code_value_float() - 272.15;
      default:
        return code_value_float();
    }
  }

  float code_value_temp_diff() {
    switch (input_temp_units) {
      case TEMPUNIT_C:
      case TEMPUNIT_K:
        return code_value_float();
      case TEMPUNIT_F:
        return code_value_float() * 0.5555555556;
      default:
        return code_value_float();
    }
  }
#else
  float code_value_temp_abs() { return code_value_float(); }
  float code_value_temp_diff() { return code_value_float(); }
#endif

FORCE_INLINE millis_t code_value_millis() { return code_value_ulong(); }
inline millis_t code_value_millis_from_seconds() { return code_value_float() * 1000; }

bool code_seen(char code) {
  seen_pointer = strchr(current_command_args, code);
  return (seen_pointer != NULL); // Return TRUE if the code-letter was found
}

/**
 * Set target_extruder from the T parameter or the active_extruder
 *
 * Returns TRUE if the target is invalid
 */
bool get_target_extruder_from_command(int code) {
  if (code_seen('T')) {
    if (code_value_byte() >= EXTRUDERS) {
      SERIAL_SMV(ER, "M", code);
      SERIAL_EMV(" " MSG_INVALID_EXTRUDER, code_value_byte());
      return true;
    }
    target_extruder = code_value_byte();
  }
  else
    target_extruder = active_extruder;

  return false;
}

/**
 * Set target_Hotend from the T parameter or the active_extruder
 *
 * Returns TRUE if the target is invalid
 */
bool get_target_hotend_from_command(int code) {
  if (code_seen('H')) {
    if (code_value_byte() >= HOTENDS) {
      SERIAL_SMV(ER, "M", code);
      SERIAL_EMV(" " MSG_INVALID_HOTEND, code_value_byte());
      return true;
    }
    target_extruder = code_value_byte();
  }
  else
    target_extruder = active_extruder;

  return false;
}

#if ENABLED(DUAL_X_CARRIAGE)

  #define DXC_FULL_CONTROL_MODE 0
  #define DXC_AUTO_PARK_MODE    1
  #define DXC_DUPLICATION_MODE  2

  static int dual_x_carriage_mode = DEFAULT_DUAL_X_CARRIAGE_MODE;

  static float x_home_pos(int extruder) {
    if (extruder == 0)
      return LOGICAL_X_POSITION(base_home_pos(X_AXIS));
    else
      // In dual carriage mode the extruder offset provides an override of the
      // second X-carriage offset when homed - otherwise X2_HOME_POS is used.
      // This allow soft recalibration of the second extruder offset position without firmware reflash
      // (through the M218 command).
      return (hotend_offset[X_AXIS][1] > 0) ? hotend_offset[X_AXIS][1] : X2_HOME_POS;
  }

  static int x_home_dir(int extruder) {
    return (extruder == 0) ? X_HOME_DIR : X2_HOME_DIR;
  }

  static float inactive_hotend_x_pos = X2_MAX_POS;  // used in mode 0 & 1
  static bool active_hotend_parked = false;         // used in mode 1 & 2
  static float raised_parked_position[NUM_AXIS];    // used in mode 1
  static millis_t delayed_move_time = 0;            // used in mode 1
  static float duplicate_hotend_x_offset = DEFAULT_DUPLICATION_X_OFFSET; // used in mode 2
  static float duplicate_hotend_temp_offset = 0;    // used in mode 2
  bool hotend_duplication_enabled = false;          // used in mode 2

#endif // DUAL_X_CARRIAGE

/**
 * Software endstops can be used to monitor the open end of
 * an axis that has a hardware endstop on the other end. Or
 * they can prevent axes from moving past endstops and grinding.
 *
 * To keep doing their job as the coordinate system changes,
 * the software endstop positions must be refreshed to remain
 * at the same positions relative to the machine.
 */
void update_software_endstops(AxisEnum axis) {
  float offs = LOGICAL_POSITION(0, axis);

  #if ENABLED(DUAL_X_CARRIAGE)
    if (axis == X_AXIS) {

      // In Dual X mode hotend_offset[X] is T1's home position
      float dual_max_x = max(hotend_offset[X_AXIS][1], X2_MAX_POS);

      if (active_extruder != 0) {
        // T1 can move from X2_MIN_POS to X2_MAX_POS or X2 home position (whichever is larger)
        soft_endstop_min[X_AXIS] = X2_MIN_POS + offs;
        soft_endstop_max[X_AXIS] = dual_max_x + offs;
      }
      else if (dual_x_carriage_mode == DXC_DUPLICATION_MODE) {
        // In Duplication Mode, T0 can move as far left as X_MIN_POS
        // but not so far to the right that T1 would move past the end
        soft_endstop_min[X_AXIS] = base_min_pos(X_AXIS) + offs;
        soft_endstop_max[X_AXIS] = min(base_max_pos(X_AXIS), dual_max_x - duplicate_hotend_x_offset) + offs;
      }
      else {
        // In other modes, T0 can move from X_MIN_POS to X_MAX_POS
        soft_endstop_min[axis] = base_min_pos(axis) + offs;
        soft_endstop_max[axis] = base_max_pos(axis) + offs;
      }
    }
  #elif MECH(DELTA)
    soft_endstop_min[axis] = deltaParams.base_min_pos[axis] + offs;
    soft_endstop_max[axis] = deltaParams.base_max_pos[axis] + offs;
  #else
    soft_endstop_min[axis] = base_min_pos(axis) + offs;
    soft_endstop_max[axis] = base_max_pos(axis) + offs;
  #endif

  #if ENABLED(DEBUG_LEVELING_FEATURE)
    if (DEBUGGING(LEVELING)) {
      SERIAL_MV("For ", axis_codes[axis]);
      SERIAL_MV(" axis:\n home_offset = ", home_offset[axis]);
      SERIAL_MV("\n position_shift = ", position_shift[axis]);
      SERIAL_MV("\n soft_endstop_min = ", soft_endstop_min[axis]);
      SERIAL_EMV("\n soft_endstop_max = ", soft_endstop_max[axis]);
    }
  #endif

  #if MECH(DELTA)
    if (axis == Z_AXIS) deltaParams.Set_clip_start_height();
  #endif
}

/**
 * Change the home offset for an axis, update the current
 * position and the software endstops to retain the same
 * relative distance to the new home.
 *
 * Since this changes the current_position, code should
 * call sync_plan_position soon after this.
 */
static void set_home_offset(AxisEnum axis, float v) {
  current_position[axis] += v - home_offset[axis];
  home_offset[axis] = v;
  update_software_endstops(axis);
}

/**
 * Set an axis' current position to its home position (after homing).
 *
 * For Core and Cartesian robots this applies one-to-one when an
 * individual axis has been homed.
 *
 * DELTA should wait until all homing is done before setting the XYZ
 * current_position to home, because homing is a single operation.
 * In the case where the axis positions are already known and previously
 * homed, DELTA could home to X or Y individually by moving either one
 * to the center. However, homing Z always homes XY and Z.
 *
 * SCARA should wait until all XY homing is done before setting the XY
 * current_position to home, because neither X nor Y is at home until
 * both are at home. Z can however be homed individually.
 * 
 */
static void set_axis_is_at_home(AxisEnum axis) {
  #if ENABLED(DEBUG_LEVELING_FEATURE)
    if (DEBUGGING(LEVELING)) {
      SERIAL_MV(">>> set_axis_is_at_home(", axis_codes[axis]);
      SERIAL_C(')'); SERIAL_E;
    }
  #endif

  axis_known_position[axis] = axis_homed[axis] = true;

  position_shift[axis] = 0;
  update_software_endstops(axis);

  #if ENABLED(DUAL_X_CARRIAGE)
    if (axis == X_AXIS && (active_extruder != 0 || dual_x_carriage_mode == DXC_DUPLICATION_MODE)) {
      if (active_extruder != 0)
        current_position[X_AXIS] = x_home_pos(active_extruder);
      else
        current_position[X_AXIS] = LOGICAL_X_POSITION(base_home_pos(X_AXIS));
      update_software_endstops(X_AXIS);
      return;
    }
  #endif

  #if MECH(MORGAN_SCARA)

    /**
     * Morgan SCARA homes XY at the same time
     */
    if (axis == X_AXIS || axis == Y_AXIS) {

      float homeposition[XYZ];
      LOOP_XYZ(i) homeposition[i] = LOGICAL_POSITION(base_home_pos((AxisEnum)i), i);

      // SERIAL_MV("homeposition X:", homeposition[X_AXIS]);
      // SERIAL_EMV(" Y:", homeposition[Y_AXIS]);

      /**
       * Works out real Homeposition angles using inverse kinematics,
       * and calculates homing offset using forward kinematics
       */
      inverse_kinematics(homeposition);
      forward_kinematics_SCARA(delta[A_AXIS], delta[B_AXIS]);

      // SERIAL_MV("base Theta= ", delta[X_AXIS]);
      // SERIAL_EMV(" base Psi+Theta=", delta[Y_AXIS]);

      current_position[axis] = LOGICAL_POSITION(cartes[axis], axis);

      /**
       * SCARA home positions are based on configuration since the actual
       * limits are determined by the inverse kinematic transform.
       */
      soft_endstop_min[axis] = base_min_pos(axis); // + (cartes[axis] - base_home_pos(axis));
      soft_endstop_max[axis] = base_max_pos(axis); // + (cartes[axis] - base_home_pos(axis));
    }
    else
  #endif
  {
    #if MECH(DELTA)
      current_position[axis] = LOGICAL_POSITION(deltaParams.base_home_pos[axis], axis);
    #else
      current_position[axis] = LOGICAL_POSITION(base_home_pos(axis), axis);
    #endif
  }

  /**
   * Z Probe Z Homing? Account for the probe's Z offset.
   */
  #if HAS(BED_PROBE) && (Z_HOME_DIR < 0)
    if (axis == Z_AXIS) {
      #if HOMING_Z_WITH_PROBE

        current_position[Z_AXIS] -= zprobe_zoffset;

        #if ENABLED(DEBUG_LEVELING_FEATURE)
          if (DEBUGGING(LEVELING)) {
            SERIAL_EM("*** Z HOMED WITH PROBE ***");
            SERIAL_EMV("zprobe_zoffset = ", zprobe_zoffset);
          }
        #endif

      #elif ENABLED(DEBUG_LEVELING_FEATURE)

        if (DEBUGGING(LEVELING)) SERIAL_EM("*** Z HOMED TO ENDSTOP ***");

      #endif
    }
  #endif

  #if ENABLED(DEBUG_LEVELING_FEATURE)
    if (DEBUGGING(LEVELING)) {
      SERIAL_MV("> home_offset[", axis_codes[axis]);
      SERIAL_EMV("] = ", home_offset[axis]);
      DEBUG_POS("", current_position);
      SERIAL_MV("<<< set_axis_is_at_home(", axis_codes[axis]);
      SERIAL_C(')'); SERIAL_E;
    }
  #endif
}

/**
 * Some planner shorthand inline functions
 */
inline float get_homing_bump_feedrate(AxisEnum axis) {
  int constexpr homing_bump_divisor[] = HOMING_BUMP_DIVISOR;
  int hbd = homing_bump_divisor[axis];
  if (hbd < 1) {
    hbd = 10;
    SERIAL_LM(ER, "Warning: Homing Bump Divisor < 1");
  }
  return homing_feedrate_mm_s[axis] / hbd;
}

/**
 * line_to_current_position
 * Move the planner to the current position from wherever it last moved
 * (or from wherever it has been told it is located).
 */
inline void line_to_current_position() {
  planner.buffer_line(current_position[X_AXIS], current_position[Y_AXIS], current_position[Z_AXIS], current_position[E_AXIS], feedrate_mm_s, active_extruder, active_driver);
}

/**
 * line_to_destination
 * Move the planner, not necessarily synced with current_position
 */
#if MECH(MUVE3D)
  inline void line_to_destination(float fr_mm_s) {
    planner.buffer_line(destination[X_AXIS], destination[Y_AXIS], destination[Z_AXIS], destination[Z_AXIS], fr_mm_s, active_extruder, active_driver);
    current_position[E_AXIS] = current_position[Z_AXIS];
  }
#else
  inline void line_to_destination(float fr_mm_s) {
    planner.buffer_line(destination[X_AXIS], destination[Y_AXIS], destination[Z_AXIS], destination[E_AXIS], fr_mm_s, active_extruder, active_driver);
  }
#endif
inline void line_to_destination() { line_to_destination(feedrate_mm_s); }

inline void set_current_to_destination() { memcpy(current_position, destination, sizeof(current_position)); }
inline void set_destination_to_current() { memcpy(destination, current_position, sizeof(destination)); }

#if IS_KINEMATIC
  /**
   * Calculate delta, start a line, and set current_position to destination
   */
  void prepare_uninterpolated_move_to_destination(const float fr_mm_s=0.0) {
    #if ENABLED(DEBUG_LEVELING_FEATURE)
      if (DEBUGGING(LEVELING)) DEBUG_POS("prepare_uninterpolated_move_to_destination", destination);
    #endif

    if ( current_position[X_AXIS] == destination[X_AXIS]
      && current_position[Y_AXIS] == destination[Y_AXIS]
      && current_position[Z_AXIS] == destination[Z_AXIS]
      && current_position[E_AXIS] == destination[E_AXIS]
    ) return;

    refresh_cmd_timeout();
    planner.buffer_line_kinematic(destination, MMS_SCALED(fr_mm_s ? fr_mm_s : feedrate_mm_s), active_extruder, active_driver);
    set_current_to_destination();
  }
#endif

/**
 *  Plan a move to (X, Y, Z) and set the current_position
 *  The final current_position may not be the one that was requested
 */
void do_blocking_move_to(const float &x, const float &y, const float &z, const float &fr_mm_s /*=0.0*/) {
  float old_feedrate_mm_s = feedrate_mm_s;

  #if ENABLED(DEBUG_LEVELING_FEATURE)
    if (DEBUGGING(LEVELING)) print_xyz(PSTR(">>> do_blocking_move_to"), NULL, x, y, z);
  #endif

  #if MECH(DELTA)

    feedrate_mm_s = fr_mm_s ? fr_mm_s : XY_PROBE_FEEDRATE_MM_S;

    set_destination_to_current();          // sync destination at the start

    #if ENABLED(DEBUG_LEVELING_FEATURE)
      if (DEBUGGING(LEVELING)) DEBUG_POS("set_destination_to_current", destination);
    #endif

    // when in the danger zone
    if (current_position[Z_AXIS] > deltaParams.clip_start_height) {
      if (z > deltaParams.clip_start_height) {   // staying in the danger zone
        destination[X_AXIS] = x;           // move directly (uninterpolated)
        destination[Y_AXIS] = y;
        destination[Z_AXIS] = z;
        prepare_uninterpolated_move_to_destination(); // set_current_to_destination
        #if ENABLED(DEBUG_LEVELING_FEATURE)
          if (DEBUGGING(LEVELING)) DEBUG_POS("danger zone move", current_position);
        #endif
        return;
      }
      else {
        destination[Z_AXIS] = deltaParams.clip_start_height;
        prepare_uninterpolated_move_to_destination(); // set_current_to_destination
        #if ENABLED(DEBUG_LEVELING_FEATURE)
          if (DEBUGGING(LEVELING)) DEBUG_POS("zone border move", current_position);
        #endif
      }
    }

    if (z > current_position[Z_AXIS]) {    // raising?
      destination[Z_AXIS] = z;
      prepare_uninterpolated_move_to_destination();   // set_current_to_destination
      #if ENABLED(DEBUG_LEVELING_FEATURE)
        if (DEBUGGING(LEVELING)) DEBUG_POS("z raise move", current_position);
      #endif
    }

    destination[X_AXIS] = x;
    destination[Y_AXIS] = y;
    prepare_move_to_destination();         // set_current_to_destination
    #if ENABLED(DEBUG_LEVELING_FEATURE)
      if (DEBUGGING(LEVELING)) DEBUG_POS("xy move", current_position);
    #endif

    if (z < current_position[Z_AXIS]) {    // lowering?
      destination[Z_AXIS] = z;
      prepare_uninterpolated_move_to_destination();   // set_current_to_destination
      #if ENABLED(DEBUG_LEVELING_FEATURE)
        if (DEBUGGING(LEVELING)) DEBUG_POS("z lower move", current_position);
      #endif
    }

  #elif IS_SCARA

    set_destination_to_current();

    // If Z needs to raise, do it before moving XY
    if (destination[Z_AXIS] < z) {
      destination[Z_AXIS] = z;
      prepare_uninterpolated_move_to_destination(fr_mm_s ? fr_mm_s : homing_feedrate_mm_s[Z_AXIS]);
    }

    destination[X_AXIS] = x;
    destination[Y_AXIS] = y;
    prepare_uninterpolated_move_to_destination(fr_mm_s ? fr_mm_s : XY_PROBE_FEEDRATE_MM_S);

    // If Z needs to lower, do it after moving XY
    if (destination[Z_AXIS] > z) {
      destination[Z_AXIS] = z;
      prepare_uninterpolated_move_to_destination(fr_mm_s ? fr_mm_s : homing_feedrate_mm_s[Z_AXIS]);
    }

  #else

    // If Z needs to raise, do it before moving XY
    if (current_position[Z_AXIS] < z) {
      feedrate_mm_s = fr_mm_s ? fr_mm_s : homing_feedrate_mm_s[Z_AXIS];
      current_position[Z_AXIS] = z;
      line_to_current_position();
    }

    feedrate_mm_s = fr_mm_s ? fr_mm_s : XY_PROBE_FEEDRATE_MM_S;
    current_position[X_AXIS] = x;
    current_position[Y_AXIS] = y;
    line_to_current_position();

    // If Z needs to lower, do it after moving XY
    if (current_position[Z_AXIS] > z) {
      feedrate_mm_s = fr_mm_s ? fr_mm_s : homing_feedrate_mm_s[Z_AXIS];
      current_position[Z_AXIS] = z;
      line_to_current_position();
    }

  #endif

  stepper.synchronize();

  feedrate_mm_s = old_feedrate_mm_s;

  #if ENABLED(DEBUG_LEVELING_FEATURE)
    if (DEBUGGING(LEVELING)) SERIAL_EM("<<< do_blocking_move_to");
  #endif
}
void do_blocking_move_to_x(const float &x, const float &fr_mm_s/*=0.0*/) {
  do_blocking_move_to(x, current_position[Y_AXIS], current_position[Z_AXIS], fr_mm_s);
}
void do_blocking_move_to_z(const float &z, const float &fr_mm_s/*=0.0*/) {
  do_blocking_move_to(current_position[X_AXIS], current_position[Y_AXIS], z, fr_mm_s);
}
void do_blocking_move_to_xy(const float &x, const float &y, const float &fr_mm_s/*=0.0*/) {
  do_blocking_move_to(x, y, current_position[Z_AXIS], fr_mm_s);
}

/**
 * Prepare to do endstop or probe moves
 * with custom feedrates.
 *
 *  - Save current feedrates
 *  - Reset the rate multiplier
 *  - Reset the command timeout
 *  - Enable the endstops (for endstop moves)
 */
static void setup_for_endstop_or_probe_move() {
  #if ENABLED(DEBUG_LEVELING_FEATURE)
    if (DEBUGGING(LEVELING)) DEBUG_POS("setup_for_endstop_or_probe_move", current_position);
  #endif
  saved_feedrate_mm_s = feedrate_mm_s;
  saved_feedrate_percentage = feedrate_percentage;
  feedrate_percentage = 100;
  refresh_cmd_timeout();
}

static void clean_up_after_endstop_or_probe_move() {
  #if ENABLED(DEBUG_LEVELING_FEATURE)
    if (DEBUGGING(LEVELING)) DEBUG_POS("clean_up_after_endstop_or_probe_move", current_position);
  #endif
  feedrate_mm_s = saved_feedrate_mm_s;
  feedrate_percentage = saved_feedrate_percentage;
  refresh_cmd_timeout();
}

#if HAS(BED_PROBE)
  /**
   * Raise Z to a minimum height to make room for a servo to move
   */
  void do_probe_raise(float z_raise) {
    #if ENABLED(DEBUG_LEVELING_FEATURE)
      if (DEBUGGING(LEVELING)) {
        SERIAL_MV("do_probe_raise(", z_raise);
        SERIAL_C(')'); SERIAL_E;
      }
    #endif

    float z_dest = LOGICAL_Z_POSITION(z_raise);
    if (zprobe_zoffset < 0) z_dest -= zprobe_zoffset;

    if (z_dest > current_position[Z_AXIS])
      do_blocking_move_to_z(z_dest);
  }
#endif // HAS_BED_PROBE

#if ENABLED(Z_PROBE_ALLEN_KEY) || HAS(Z_PROBE_SLED) || HAS(PROBING_PROCEDURE) || HOTENDS > 1 || ENABLED(NOZZLE_CLEAN_FEATURE) || ENABLED(NOZZLE_PARK_FEATURE)
  static bool axis_unhomed_error(const bool x, const bool y, const bool z) {
    const bool  xx = x && !axis_homed[X_AXIS],
                yy = y && !axis_homed[Y_AXIS],
                zz = z && !axis_homed[Z_AXIS];
    if (xx || yy || zz) {
      SERIAL_SM(ER, MSG_HOME " ");
      if (xx) SERIAL_M(MSG_X);
      if (yy) SERIAL_M(MSG_Y);
      if (zz) SERIAL_M(MSG_Z);
      SERIAL_EM(" " MSG_FIRST);

      #if ENABLED(ULTRA_LCD)
        char message[3 * (LCD_WIDTH) + 1] = ""; // worst case is kana.utf with up to 3*LCD_WIDTH+1
        strcat_P(message, PSTR(MSG_HOME " "));
        if (xx) strcat_P(message, PSTR(MSG_X));
        if (yy) strcat_P(message, PSTR(MSG_Y));
        if (zz) strcat_P(message, PSTR(MSG_Z));
        strcat_P(message, PSTR(" " MSG_FIRST));
        lcd_setstatus(message);
      #endif
      return true;
    }
    return false;
  }
#endif

#if HAS(Z_PROBE_SLED)

  #if DISABLED(SLED_DOCKING_OFFSET)
    #define SLED_DOCKING_OFFSET 0
  #endif

  /**
   * Method to dock/undock a sled designed by Charles Bell.
   *
   * stow[in]     If false, move to MAX_ and engage the solenoid
   *              If true, move to MAX_X and release the solenoid
   */
  static void dock_sled(bool stow) {
    #if ENABLED(DEBUG_LEVELING_FEATURE)
      if (DEBUGGING(LEVELING)) {
        SERIAL_MV("dock_sled(", stow);
        SERIAL_C(')'); SERIAL_E;
      }
    #endif

    // Dock sled a bit closer to ensure proper capturing
    do_blocking_move_to_x(X_MAX_POS + SLED_DOCKING_OFFSET - ((stow) ? 1 : 0));
    digitalWrite(SLED_PIN, !stow); // switch solenoid
  }

#endif // Z_PROBE_SLED
  
#if ENABLED(Z_PROBE_ALLEN_KEY)

  void run_deploy_moves_script() {
    // Move to the start position to initiate deployment
    do_blocking_move_to(z_probe_deploy_start_location[X_AXIS], z_probe_deploy_start_location[Y_AXIS], z_probe_deploy_start_location[Z_AXIS], homing_feedrate_mm_s[Z_AXIS]);

    // Move to engage deployment
    do_blocking_move_to(z_probe_deploy_end_location[X_AXIS], z_probe_deploy_end_location[Y_AXIS], z_probe_deploy_end_location[Z_AXIS], homing_feedrate_mm_s[Z_AXIS] / 10);

    // Move to trigger deployment
    do_blocking_move_to(z_probe_deploy_start_location[X_AXIS], z_probe_deploy_start_location[Y_AXIS], z_probe_deploy_start_location[Z_AXIS], homing_feedrate_mm_s[Z_AXIS]);
  }
  void run_stow_moves_script() {
    // Move to the start position to initiate retraction
    do_blocking_move_to(z_probe_retract_start_location[X_AXIS], z_probe_retract_start_location[Y_AXIS], z_probe_retract_start_location[Z_AXIS], homing_feedrate_mm_s[Z_AXIS]);

    // Move the nozzle down to push the Z probe into retracted position
    do_blocking_move_to(z_probe_retract_end_location[X_AXIS], z_probe_retract_end_location[Y_AXIS], z_probe_retract_end_location[Z_AXIS], homing_feedrate_mm_s[Z_AXIS] / 10);

    // Move up for safety
    do_blocking_move_to(z_probe_retract_start_location[X_AXIS], z_probe_retract_start_location[Y_AXIS], z_probe_retract_start_location[Z_AXIS], homing_feedrate_mm_s[Z_AXIS]);
  }

#endif

#if HAS(BED_PROBE)

  // TRIGGERED_WHEN_STOWED_TEST can easily be extended to servo probes, ... if needed.
  #if ENABLED(PROBE_IS_TRIGGERED_WHEN_STOWED_TEST)
    #if HAS(Z_PROBE_PIN)
      #define _TRIGGERED_WHEN_STOWED_TEST (READ(Z_PROBE_PIN) != Z_PROBE_ENDSTOP_INVERTING)
    #else
      #define _TRIGGERED_WHEN_STOWED_TEST (READ(Z_MIN_PIN) != Z_MIN_ENDSTOP_INVERTING)
    #endif
  #endif

  #define DEPLOY_PROBE() set_probe_deployed(true)
  #define STOW_PROBE() set_probe_deployed(false)

  #if ENABLED(BLTOUCH)
    void bltouch_command(int angle) {
      servo[Z_ENDSTOP_SERVO_NR].move(angle);  // Give the BL-Touch the command and wait
      safe_delay(375);
    }

    FORCE_INLINE void set_bltouch_deployed(const bool &deploy) {
      bltouch_command(deploy ? BLTOUCH_DEPLOY : BLTOUCH_STOW);
      #if ENABLED(DEBUG_LEVELING_FEATURE)
        if (DEBUGGING(LEVELING)) {
          SERIAL_MV("set_bltouch_deployed(", deploy);
          SERIAL_C(')'); SERIAL_E;
        }
      #endif
    }
  #endif

  // returns false for ok and true for failure
  static bool set_probe_deployed(bool deploy) {

    #if ENABLED(DEBUG_LEVELING_FEATURE)
      if (DEBUGGING(LEVELING)) {
        DEBUG_POS("set_probe_deployed", current_position);
        SERIAL_EMV("deploy: ", deploy);
      }
    #endif

    if (endstops.z_probe_enabled == deploy) return false;

    // Make room for probe
    do_probe_raise(_Z_PROBE_DEPLOY_HEIGHT);

    // When deploying make sure BLTOUCH is not already triggered
    #if ENABLED(BLTOUCH)
      if (deploy && TEST_BLTOUCH()) {      // If BL-Touch says it's triggered
        bltouch_command(BLTOUCH_RESET);    // try to reset it.
        set_bltouch_deployed(true);        // Also needs to deploy and stow to
        set_bltouch_deployed(false);       // clear the triggered condition.
        if (TEST_BLTOUCH()) {              // If it still claims to be triggered...
          stop();                          // punt!
          return true;
        }
      }
    #elif ENABLED(Z_PROBE_SLED)
      if (axis_unhomed_error(true, false, false)) { stop(); return true; }
    #elif ENABLED(Z_PROBE_ALLEN_KEY)
      if (axis_unhomed_error(true, true,  true )) { stop(); return true; }
    #endif

    float oldXpos = current_position[X_AXIS],
          oldYpos = current_position[Y_AXIS];

    #if ENABLED(_TRIGGERED_WHEN_STOWED_TEST)
      // If endstop is already false, the Z probe is deployed
      if (_TRIGGERED_WHEN_STOWED_TEST == deploy) {        // closed after the probe specific actions.
                                                          // Would a goto be less ugly?
        //while (!_TRIGGERED_WHEN_STOWED_TEST) { idle();  // would offer the opportunity
                                                          // for a triggered when stowed manual probe.
        if (!deploy) endstops.enable_z_probe(false); // Switch off triggered when stowed probes early
                                                     // otherwise an Allen-Key probe can't be stowed.
    #endif

    #if ENABLED(Z_PROBE_SLED)
      dock_sled(!deploy);
    #elif ENABLED(BLTOUCH) && MECH(DELTA)
      set_bltouch_deployed(deploy);
    #elif HAS_Z_SERVO_ENDSTOP && DISABLED(BLTOUCH)
      servo[Z_ENDSTOP_SERVO_NR].move(z_servo_angle[deploy ? 0 : 1]);
    #elif ENABLED(Z_PROBE_ALLEN_KEY)
      deploy ? run_deploy_moves_script() : run_stow_moves_script();
    #endif

    #if ENABLED(_TRIGGERED_WHEN_STOWED_TEST)
      } // opened before the probe specific actions

      if (_TRIGGERED_WHEN_STOWED_TEST == deploy) {
        if (IsRunning()) {
          SERIAL_LM(ER, "Z-Probe failed");
          LCD_ALERTMESSAGEPGM("Err: ZPROBE");
        }
        stop();
        return true;
      }
    #endif

    do_blocking_move_to(oldXpos, oldYpos, current_position[Z_AXIS]); // return to position before deploy
    endstops.enable_z_probe(deploy);
    return false;
  }

  static void do_probe_move(float z, float fr_mm_m) {
    #if ENABLED(DEBUG_LEVELING_FEATURE)
      if (DEBUGGING(LEVELING)) DEBUG_POS(">>> do_probe_move", current_position);
    #endif

    // Deploy BLTouch at the start of any probe
    #if ENABLED(BLTOUCH) && NOMECH(DELTA)
      set_bltouch_deployed(true);
    #endif

    // Move down until probe triggered
    do_blocking_move_to_z(LOGICAL_Z_POSITION(z), MMM_TO_MMS(fr_mm_m));

    // Retract BLTouch immediately after a probe
    #if ENABLED(BLTOUCH) && NOMECH(DELTA)
      set_bltouch_deployed(false);
    #endif

    // Clear endstop flags
    endstops.hit_on_purpose();

    // Get Z where the steppers were interrupted
    set_current_from_steppers_for_axis(Z_AXIS);

    // Tell the planner where we actually are
    SYNC_PLAN_POSITION_KINEMATIC();

    #if ENABLED(DEBUG_LEVELING_FEATURE)
      if (DEBUGGING(LEVELING)) DEBUG_POS("<<< do_probe_move", current_position);
    #endif
  }

  // Do a single Z probe and return with current_position[Z_AXIS]
  // at the height where the probe triggered.
  static float run_z_probe() {
    float median  = 0.0;

    #if ENABLED(DEBUG_LEVELING_FEATURE)
      if (DEBUGGING(LEVELING)) DEBUG_POS(">>> run_z_probe", current_position);
    #endif

    // Set probe_process to true for not refresh LCD during probing
    probe_process = true;

    // Prevent stepper_inactive_time from running out and EXTRUDER_RUNOUT_PREVENT from extruding
    refresh_cmd_timeout();

    #if ENABLED(PROBE_DOUBLE_TOUCH)

      // Do a first probe at the fast speed
      do_probe_move(-(Z_MAX_LENGTH) - 10, Z_PROBE_SPEED_FAST);

      #if ENABLED(DEBUG_LEVELING_FEATURE)
        float first_probe_z = current_position[Z_AXIS];
        if (DEBUGGING(LEVELING)) SERIAL_MV("1st Probe Z:", first_probe_z);
      #endif

      // move up by the bump distance
      do_blocking_move_to_z(current_position[Z_AXIS] + home_bump_mm(Z_AXIS), MMM_TO_MMS(Z_PROBE_SPEED_FAST));

    #else

      // If the nozzle is above the travel height then
      // move down quickly before doing the slow probe
      float z = LOGICAL_Z_POSITION(Z_PROBE_BETWEEN_HEIGHT);
      if (zprobe_zoffset < 0) z -= zprobe_zoffset;
      if (z < current_position[Z_AXIS])
        do_blocking_move_to_z(z, MMM_TO_MMS(Z_PROBE_SPEED_FAST));

    #endif

    for (int8_t r = 0; r < Z_PROBE_REPETITIONS; r++) {

      // move down slowly to find bed
      do_probe_move(-(Z_MAX_LENGTH) - 10, Z_PROBE_SPEED_SLOW);

      median += current_position[Z_AXIS];

      if (r + 1 < Z_PROBE_REPETITIONS) {
        // move up by the bump distance
        do_blocking_move_to_z(current_position[Z_AXIS] + home_bump_mm(Z_AXIS), MMM_TO_MMS(Z_PROBE_SPEED_FAST));
      }
    }

    median /= (float)Z_PROBE_REPETITIONS;

    #if ENABLED(DEBUG_LEVELING_FEATURE)
      if (DEBUGGING(LEVELING)) DEBUG_POS("<<< run_z_probe", current_position);
    #endif

    // Debug: compare probe heights
    #if ENABLED(PROBE_DOUBLE_TOUCH) && ENABLED(DEBUG_LEVELING_FEATURE)
      if (DEBUGGING(LEVELING)) {
        SERIAL_MV("2nd Probe Z:", current_position[Z_AXIS]);
        SERIAL_EMV(" Discrepancy:", first_probe_z - current_position[Z_AXIS]);
      }
    #endif

    // Set probe_process to false
    probe_process = false;

    return median;
  }

  #if MECH(MAKERARM_SCARA)

    /**
     * Get the arm-end position based on the probe position
     * If the position is unreachable return vector_3 0,0,0
     */
    vector_3 probe_point_to_end_point(const float &x, const float &y) {

      // Simply can't reach the given point
      if (HYPOT2(x, y) > sq(L1 + L2 + Y_PROBE_OFFSET_FROM_NOZZLE))
        return vector_3();

      float pos[XYZ] = { x, y, 0 };

      // Get the angles for placing the probe at x, y
      inverse_kinematics(pos, Y_PROBE_OFFSET_FROM_NOZZLE);

      // Get the arm-end XY based on the given angles
      forward_kinematics_SCARA(delta[A_AXIS], delta[B_AXIS]);
      float tx = LOGICAL_X_POSITION(cartes[X_AXIS]),
            ty = LOGICAL_Y_POSITION(cartes[Y_AXIS]);

      return vector_3(tx, ty, 0);
    }

    /**
     * Get the probe position based on the arm-end position
     * If the position is unreachable return vector_3 0,0,0
     */
    vector_3 end_point_to_probe_point(const float logical[XYZ]) {

      // Simply can't reach the given point
      if (HYPOT2(logical[X_AXIS], logical[Y_AXIS]) > sq(L1 + L2))
        return vector_3();

      // Get the angles for placing the arm-end at x, y
      inverse_kinematics(logical);

      // Get the probe XY based on the sum of the angles
      float ab = RADIANS(delta[A_AXIS] + delta[B_AXIS] + 90.0);
      return vector_3(
        logical[X_AXIS] + sin(ab) * X_PROBE_OFFSET_FROM_NOZZLE,
        logical[Y_AXIS] - cos(ab) * Y_PROBE_OFFSET_FROM_NOZZLE,
        0
      );
    }

  #endif // MAKERARM_SCARA

  //
  // - Move to the given XY
  // - Deploy the probe, if not already deployed
  // - Probe the bed, get the Z position
  // - Depending on the 'stow' flag
  //   - Stow the probe, or
  //   - Raise to the BETWEEN height
  // - Return the probed Z position
  //
  static float probe_pt(const float &x, const float &y, bool stow = true, int verbose_level = 1) {
    #if ENABLED(DEBUG_LEVELING_FEATURE)
      if (DEBUGGING(LEVELING)) {
        SERIAL_MV(">>> probe_pt(", x);
        SERIAL_MV(", ", y);
        SERIAL_MV(", ", stow ? "" : "no ");
        SERIAL_EM("stow)");
        DEBUG_POS("", current_position);
      }
    #endif

    float old_feedrate_mm_s = feedrate_mm_s;

    #if MECH(DELTA)
      if (current_position[Z_AXIS] > deltaParams.clip_start_height)
        do_blocking_move_to_z(deltaParams.clip_start_height);
    #endif

    #if MECH(MAKERARM_SCARA)
      vector_3 point = probe_point_to_end_point(x, y);
      float dx = point.x, dy = point.y;
      if (dx == 0.0 && dy == 0.0) { buzz(100, 220); return 0.0; }
    #else
      const float dx = x - (X_PROBE_OFFSET_FROM_NOZZLE),
                  dy = y - (Y_PROBE_OFFSET_FROM_NOZZLE);
    #endif

    // Ensure a minimum height before moving the probe
    do_probe_raise(Z_PROBE_BETWEEN_HEIGHT);

    feedrate_mm_s = XY_PROBE_FEEDRATE_MM_S;

    // Move the probe to the given XY
    do_blocking_move_to_xy(dx, dy);

    if (DEPLOY_PROBE()) return NAN;

    float measured_z = run_z_probe();

    if (!stow)
      do_probe_raise(Z_PROBE_BETWEEN_HEIGHT);
    else
      if (STOW_PROBE()) return NAN;

    if (verbose_level > 2) {
      SERIAL_MV(MSG_BED_LEVELING_Z, measured_z - (-zprobe_zoffset) + 0.0001, 3);
      SERIAL_MV(MSG_BED_LEVELING_X, x, 3);
      SERIAL_MV(MSG_BED_LEVELING_Y, y, 3);
      SERIAL_E;
    }

    #if ENABLED(DEBUG_LEVELING_FEATURE)
      if (DEBUGGING(LEVELING)) SERIAL_EM("<<< probe_pt");
    #endif

    feedrate_mm_s = old_feedrate_mm_s;

    return measured_z;
  }

#endif // HAS(BED_PROBE)

#if PLANNER_LEVELING
  /**
   * Turn bed leveling on or off, fixing the current
   * position as-needed.
   *
   * Disable: Current position = physical position
   *  Enable: Current position = "unleveled" physical position
   */
  void set_bed_leveling_enabled(bool enable) {
    #if ENABLED(MESH_BED_LEVELING)

      if (enable != mbl.active()) {

        if (!enable)
          planner.apply_leveling(current_position[X_AXIS], current_position[Y_AXIS], current_position[Z_AXIS]);

        mbl.set_active(enable && mbl.has_mesh());

        if (enable) planner.unapply_leveling(current_position);
      }

    #elif HAS(ABL)

      #if ENABLED(AUTO_BED_LEVELING_BILINEAR)
        const bool can_change = (!enable || (bilinear_grid_spacing[0] && bilinear_grid_spacing[1]));
      #else
        constexpr bool can_change = true;
      #endif

      if (can_change && enable != planner.abl_enabled) {
        planner.abl_enabled = enable;
        if (!enable)
          set_current_from_steppers_for_axis(
            #if ABL_PLANAR
              ALL_AXES
            #else
              Z_AXIS
            #endif
          );
        else
          planner.unapply_leveling(current_position);
      }

    #endif
  }

  #if ENABLED(ENABLE_LEVELING_FADE_HEIGHT)

    void set_z_fade_height(const float zfh) {
      planner.z_fade_height = zfh;
      planner.inverse_z_fade_height = RECIPROCAL(zfh);

      if (
        #if ENABLED(MESH_BED_LEVELING)
          mbl.active()
        #else
          planner.abl_enabled
        #endif
      ) {
        set_current_from_steppers_for_axis(
          #if ABL_PLANAR
            ALL_AXES
          #else
            Z_AXIS
          #endif
        );
      }
    }

  #endif // LEVELING_FADE_HEIGHT

  /**
   * Reset calibration results to zero.
   */
  void reset_bed_level() {
    set_bed_leveling_enabled(false);
    #if ENABLED(MESH_BED_LEVELING)
      if (mbl.has_mesh()) {
        mbl.reset();
        mbl.set_has_mesh(false);
      }
    #else
      SERIAL_EM("Reset Bed Level");
      #if ABL_PLANAR
        planner.bed_level_matrix.set_to_identity();
      #elif ENABLED(AUTO_BED_LEVELING_BILINEAR)
        bilinear_start[X_AXIS] = bilinear_start[Y_AXIS] =
        bilinear_grid_spacing[X_AXIS] = bilinear_grid_spacing[Y_AXIS] = 0;
        for (uint8_t x = 0; x < ABL_GRID_POINTS_X; x++)
          for (uint8_t y = 0; y < ABL_GRID_POINTS_Y; y++)
            bilinear_level_grid[x][y] = UNPROBED;
      #endif
    #endif
  }

#endif // PLANNER_LEVELING

#if ENABLED(AUTO_BED_LEVELING_BILINEAR)

  /**
   * Extrapolate a single point from its neighbors
   */
  static void extrapolate_one_point(uint8_t x, uint8_t y, int8_t xdir, int8_t ydir) {
    #if ENABLED(DEBUG_LEVELING_FEATURE)
      if (DEBUGGING(LEVELING)) {
        SERIAL_M("Extrapolate [");
        if (x < 10) SERIAL_C(' ');
        SERIAL_V((int)x);
        SERIAL_C(xdir ? (xdir > 0 ? '+' : '-') : ' ');
        SERIAL_C(' ');
        if (y < 10) SERIAL_C(' ');
        SERIAL_V((int)y);
        SERIAL_C(ydir ? (ydir > 0 ? '+' : '-') : ' ');
        SERIAL_C(']');
      }
    #endif
    if (bilinear_level_grid[x][y] != UNPROBED) {
      #if ENABLED(DEBUG_LEVELING_FEATURE)
        if (DEBUGGING(LEVELING)) SERIAL_EM(" (done)");
      #endif
      return;  // Don't overwrite good values.
    }
    SERIAL_E;

    // Get X neighbors, Y neighbors, and XY neighbors
    float a1 = bilinear_level_grid[x + xdir][y], a2 = bilinear_level_grid[x + xdir * 2][y],
          b1 = bilinear_level_grid[x][y + ydir], b2 = bilinear_level_grid[x][y + ydir * 2],
          c1 = bilinear_level_grid[x + xdir][y + ydir], c2 = bilinear_level_grid[x + xdir * 2][y + ydir * 2];

    // Treat far unprobed points as zero, near as equal to far
    if (a2 == UNPROBED) a2 = 0.0; if (a1 == UNPROBED) a1 = a2;
    if (b2 == UNPROBED) b2 = 0.0; if (b1 == UNPROBED) b1 = b2;
    if (c2 == UNPROBED) c2 = 0.0; if (c1 == UNPROBED) c1 = c2;

    float a = 2 * a1 - a2, b = 2 * b1 - b2, c = 2 * c1 - c2;

    // Take the average instead of the median
    bilinear_level_grid[x][y] = (a + b + c) / 3.0;

    // Median is robust (ignores outliers).
    // bilinear_level_grid[x][y] = (a < b) ? ((b < c) ? b : (c < a) ? a : c)
    //                                : ((c < b) ? b : (a < c) ? a : c);
  }

  //#define EXTRAPOLATE_FROM_EDGE

  #if ENABLED(EXTRAPOLATE_FROM_EDGE)
    #if ABL_GRID_POINTS_X < ABL_GRID_POINTS_Y
      #define HALF_IN_X
    #elif ABL_GRID_POINTS_Y < ABL_GRID_POINTS_X
      #define HALF_IN_Y
    #endif
  #endif

  /**
   * Fill in the unprobed points (corners of circular print surface)
   * using linear extrapolation, away from the center.
   */
  static void extrapolate_unprobed_bed_level() {
    #if ENABLED(HALF_IN_X)
      const uint8_t ctrx2 = 0, xlen = ABL_GRID_POINTS_X - 1;
    #else
      const uint8_t ctrx1 = (ABL_GRID_POINTS_X - 1) * 0.5, // left-of-center
                    ctrx2 = ABL_GRID_POINTS_X * 0.5,       // right-of-center
                    xlen = ctrx1;
    #endif

    #if ENABLED(HALF_IN_Y)
      const uint8_t ctry2 = 0, ylen = ABL_GRID_POINTS_Y - 1;
    #else
      const uint8_t ctry1 = (ABL_GRID_POINTS_Y - 1) * 0.5, // top-of-center
                    ctry2 = ABL_GRID_POINTS_Y * 0.5,       // bottom-of-center
                    ylen = ctry1;
    #endif

    for (uint8_t xo = 0; xo <= xlen; xo++) {
      for (uint8_t yo = 0; yo <= ylen; yo++) {
        uint8_t x2 = ctrx2 + xo, y2 = ctry2 + yo;
        #if DISABLED(HALF_IN_X)
          uint8_t x1 = ctrx1 - xo;
        #endif
        #if DISABLED(HALF_IN_Y)
          uint8_t y1 = ctry1 - yo;
          #if DISABLED(HALF_IN_X)
            extrapolate_one_point(x1, y1, +1, +1);   //  left-below + +
          #endif
          extrapolate_one_point(x2, y1, -1, +1);     // right-below - +
        #endif
        #if DISABLED(HALF_IN_X)
          extrapolate_one_point(x1, y2, +1, -1);     //  left-above + -
        #endif
        extrapolate_one_point(x2, y2, -1, -1);       // right-above - -
      }
    }
  }

  /**
   * Print calibration results for plotting or manual frame adjustment.
   */
  static void print_2d_array(const uint8_t sx, const uint8_t sy, const uint8_t precision, float (*fn)(const uint8_t, const uint8_t)) {
    SERIAL_S(ECHO);
    for (uint8_t x = 0; x < sx; x++) {
      for (uint8_t i = 0; i < precision + 2 + (x < 10 ? 1 : 0); i++)
        SERIAL_C(' ');
      SERIAL_V(x);
    }
    SERIAL_E;
    for (uint8_t y = 0; y < sy; y++) {
      SERIAL_S(ECHO);
      if (y < 10) SERIAL_C(' ');
      SERIAL_V(y);
      for (uint8_t x = 0; x < sx; x++) {
        SERIAL_C(' ');
        float offset = fn(x, y);
        if (offset != UNPROBED) {
          if (offset >= 0) SERIAL_C('+');
          SERIAL_V(offset, precision);
        }
        else
          for (uint8_t i = 0; i < precision + 3; i++)
            SERIAL_C(i ? '=' : ' ');
      }
      SERIAL_E;
    }
    SERIAL_E;

    #if ENABLED(NEXTION) && ENABLED(NEXTION_GFX)

      float plane[XYZ];

      #if MECH(DELTA)
        gfx_clear((X_MAX_POS) * 2, (Y_MAX_POS) * 2, Z_MAX_POS, true);
      #else
        gfx_clear(X_MAX_POS, Y_MAX_POS, Z_MAX_POS, true);
      #endif

      gfx_scale(1.4);

      #if MECH(DELTA)
        gfx_cursor_to(LEFT_PROBE_BED_POSITION + (X_MAX_POS), FRONT_PROBE_BED_POSITION + (Y_MAX_POS), 10);
      #else
        gfx_cursor_to(LEFT_PROBE_BED_POSITION, FRONT_PROBE_BED_POSITION, 10);
      #endif

      for (plane[Y_AXIS] = FRONT_PROBE_BED_POSITION; plane[Y_AXIS] < BACK_PROBE_BED_POSITION; plane[Y_AXIS] += 5) {
        for (plane[X_AXIS] = LEFT_PROBE_BED_POSITION; plane[X_AXIS] < RIGHT_PROBE_BED_POSITION; plane[X_AXIS] += 5) {
          plane[Z_AXIS] = 10 + (bilinear_z_offset(plane) * 10);
          #if MECH(DELTA)
            gfx_plane_to(plane[X_AXIS] + (X_MAX_POS), plane[Y_AXIS] + (Y_MAX_POS), plane[Z_AXIS]);
          #else
            gfx_plane_to(plane[X_AXIS], plane[Y_AXIS], plane[Z_AXIS]);
          #endif
        }
      }

    #endif
  }

  static void print_bilinear_leveling_grid() {
    SERIAL_LM(ECHO, "Bilinear Leveling Grid:");
    print_2d_array(ABL_GRID_POINTS_X, ABL_GRID_POINTS_Y, 3,
      [](const uint8_t x, const uint8_t y){ return bilinear_level_grid[x][y]; }
    );
  }

  #if ENABLED(ABL_BILINEAR_SUBDIVISION)

    #define ABL_GRID_POINTS_VIRT_X (ABL_GRID_POINTS_X - 1) * (BILINEAR_SUBDIVISIONS) + 1
    #define ABL_GRID_POINTS_VIRT_Y (ABL_GRID_POINTS_Y - 1) * (BILINEAR_SUBDIVISIONS) + 1
    #define ABL_TEMP_POINTS_X (ABL_GRID_POINTS_X + 2)
    #define ABL_TEMP_POINTS_Y (ABL_GRID_POINTS_Y + 2)
    float bilinear_level_grid_virt[ABL_GRID_POINTS_VIRT_X][ABL_GRID_POINTS_VIRT_Y];
    int bilinear_grid_spacing_virt[2] = { 0 };

    static void bed_level_virt_print() {
      SERIAL_LM(ECHO, "Subdivided with CATMULL ROM Leveling Grid:");
      print_2d_array(ABL_GRID_POINTS_VIRT_X, ABL_GRID_POINTS_VIRT_Y, 5,
        [](const uint8_t x, const uint8_t y){ return bilinear_level_grid_virt[x][y]; }
      );
    }

    #define LINEAR_EXTRAPOLATION(E, I) ((E) * 2 - (I))
    float bed_level_virt_coord(const uint8_t x, const uint8_t y) {
      uint8_t ep = 0, ip = 1;

      if (!x || x == ABL_TEMP_POINTS_X - 1) {
        if (x) {
          ep = ABL_GRID_POINTS_X - 1;
          ip = ABL_GRID_POINTS_X - 2;
        }
        if (y > 0 && y < ABL_TEMP_POINTS_Y - 1)
          return LINEAR_EXTRAPOLATION(bilinear_level_grid[ep][y - 1], bilinear_level_grid[ip][y - 1]);
        else
          return LINEAR_EXTRAPOLATION(bed_level_virt_coord(ep + 1, y), bed_level_virt_coord(ip + 1, y));
      }
      if (!y || y == ABL_TEMP_POINTS_Y - 1) {
        if (y) {
          ep = ABL_GRID_POINTS_Y - 1;
          ip = ABL_GRID_POINTS_Y - 2;
        }
        if (x > 0 && x < ABL_TEMP_POINTS_X - 1)
          return LINEAR_EXTRAPOLATION(bilinear_level_grid[x - 1][ep], bilinear_level_grid[x - 1][ip]);
        else
          return LINEAR_EXTRAPOLATION(bed_level_virt_coord(x, ep + 1), bed_level_virt_coord(x, ip + 1));
      }
      return bilinear_level_grid[x - 1][y - 1];
    }

    static float bed_level_virt_cmr(const float p[4], const uint8_t i, const float t) {
      return (
          p[i-1] * -t * sq(1 - t)
        + p[i]   * (2 - 5 * sq(t) + 3 * t * sq(t))
        + p[i+1] * t * (1 + 4 * t - 3 * sq(t))
        - p[i+2] * sq(t) * (1 - t)
      ) * 0.5;
    }

    static float bed_level_virt_2cmr(const uint8_t x, const uint8_t y, const float &tx, const float &ty) {
      float row[4], column[4];
      for (uint8_t i = 0; i < 4; i++) {
        for (uint8_t j = 0; j < 4; j++) {
          column[j] = bed_level_virt_coord(i + x - 1, j + y - 1);
        }
        row[i] = bed_level_virt_cmr(column, 1, ty);
      }
      return bed_level_virt_cmr(row, 1, tx);
    }

    void bed_level_virt_interpolate() {
      for (uint8_t y = 0; y < ABL_GRID_POINTS_Y; y++) {
        for (uint8_t x = 0; x < ABL_GRID_POINTS_X; x++) {
          for (uint8_t ty = 0; ty < BILINEAR_SUBDIVISIONS; ty++) {
            for (uint8_t tx = 0; tx < BILINEAR_SUBDIVISIONS; tx++) {
              if ((ty && y == ABL_GRID_POINTS_Y - 1) || (tx && x == ABL_GRID_POINTS_X - 1))
                continue;
              bilinear_level_grid_virt[x * (BILINEAR_SUBDIVISIONS) + tx][y * (BILINEAR_SUBDIVISIONS) + ty] =
                bed_level_virt_2cmr(
                  x + 1,
                  y + 1,
                  (float)tx / (BILINEAR_SUBDIVISIONS),
                  (float)ty / (BILINEAR_SUBDIVISIONS)
                );
            }
          }
        }
      }
    }

  #endif // ABL_BILINEAR_SUBDIVISION
#endif // AUTO_BED_LEVELING_BILINEAR

/**
 * Home an individual linear axis
 */
static void do_homing_move(AxisEnum axis, float distance, float fr_mm_s=0.0) {

  #if ENABLED(DEBUG_LEVELING_FEATURE)
    if (DEBUGGING(LEVELING)) {
      SERIAL_MV(">>> do_homing_move(", axis_codes[axis]);
      SERIAL_MV(", ", distance);
      SERIAL_MV(", ", fr_mm_s);
      SERIAL_C(')'); SERIAL_E;
    }
  #endif

  #if HOMING_Z_WITH_PROBE && ENABLED(BLTOUCH)
    bool deploy_bltouch = (axis == Z_AXIS && distance < 0);
    if (deploy_bltouch) set_bltouch_deployed(true);
  #endif

  // Tell the planner we're at Z=0
  current_position[axis] = 0;

  #if IS_SCARA
    SYNC_PLAN_POSITION_KINEMATIC();
    current_position[axis] = distance;
    inverse_kinematics(current_position);
    planner.buffer_line(delta[A_AXIS], delta[B_AXIS], delta[C_AXIS], current_position[E_AXIS], fr_mm_s ? fr_mm_s : homing_feedrate_mm_s[axis], active_extruder, active_driver);
  #else
    sync_plan_position();
    current_position[axis] = distance;
    planner.buffer_line(current_position[X_AXIS], current_position[Y_AXIS], current_position[Z_AXIS], current_position[E_AXIS], fr_mm_s ? fr_mm_s : homing_feedrate_mm_s[axis], active_extruder, active_driver);
  #endif

  stepper.synchronize();

  #if HOMING_Z_WITH_PROBE && ENABLED(BLTOUCH)
    if (deploy_bltouch) set_bltouch_deployed(false);
  #endif

  endstops.hit_on_purpose();

  #if ENABLED(DEBUG_LEVELING_FEATURE)
    if (DEBUGGING(LEVELING)) {
      SERIAL_MV("<<< do_homing_move(", axis_codes[axis]);
      SERIAL_C(')'); SERIAL_E;
    }
  #endif
}

/**
 * Home an individual "raw axis" to its endstop.
 * This applies to XYZ on Cartesian and Core robots, and
 * to the individual ABC steppers on DELTA and SCARA.
 *
 * At the end of the procedure the axis is marked as
 * homed and the current position of that axis is updated.
 * Kinematic robots should wait till all axes are homed
 * before updating the current position.
 */
#define HOMEAXIS(LETTER) homeaxis(LETTER##_AXIS)

static void homeaxis(AxisEnum axis) {

  #if IS_SCARA
    // Only Z homing (with probe) is permitted
    if (axis != Z_AXIS) { buzz(100, 880); return; }
  #else
    #define CAN_HOME(A) \
      (axis == A##_AXIS && ((A##_MIN_PIN > -1 && A##_HOME_DIR < 0) || (A##_MAX_PIN > -1 && A##_HOME_DIR > 0)))
    if (!CAN_HOME(X) && !CAN_HOME(Y) && !CAN_HOME(Z)) return;
  #endif

  #if ENABLED(DEBUG_LEVELING_FEATURE)
    if (DEBUGGING(LEVELING)) {
      SERIAL_MV(">>> homeaxis(", axis_codes[axis]);
      SERIAL_C(')'); SERIAL_E;
    }
  #endif

  int axis_home_dir =
    #if ENABLED(DUAL_X_CARRIAGE)
      (axis == X_AXIS) ? x_home_dir(active_extruder) :
    #endif
    home_dir(axis);

  // Homing Z towards the bed? Deploy the Z probe or endstop.
  #if HOMING_Z_WITH_PROBE
    if (axis == Z_AXIS && DEPLOY_PROBE()) return;
  #endif

  // Set a flag for Z motor locking
  #if ENABLED(Z_TWO_ENDSTOPS)
    if (axis == Z_AXIS) stepper.set_homing_flag(true);
  #endif

  // Fast move towards endstop until triggered
  #if ENABLED(DEBUG_LEVELING_FEATURE)
    if (DEBUGGING(LEVELING)) SERIAL_EM("Home 1 Fast:");
  #endif
  #if MECH(DELTA)
    do_homing_move(axis, 1.5 * deltaParams.max_length[axis] * axis_home_dir);
  #else
    do_homing_move(axis, 1.5 * max_length(axis) * axis_home_dir);
  #endif

  // When homing Z with probe respect probe clearance
  const float bump = axis_home_dir * (
    #if HOMING_Z_WITH_PROBE
      (axis == Z_AXIS) ? max(Z_PROBE_BETWEEN_HEIGHT, home_bump_mm(Z_AXIS)) :
    #endif
    home_bump_mm(axis)
  );

  // If a second homing move is configured...
  if (bump) {
    // Move away from the endstop by the axis HOME_BUMP_MM
    #if ENABLED(DEBUG_LEVELING_FEATURE)
      if (DEBUGGING(LEVELING)) SERIAL_EM("Move Away:");
    #endif
    do_homing_move(axis, -bump);

    // Slow move towards endstop until triggered
    #if ENABLED(DEBUG_LEVELING_FEATURE)
      if (DEBUGGING(LEVELING)) SERIAL_EM("Home 2 Slow:");
    #endif
    do_homing_move(axis, 2 * bump, get_homing_bump_feedrate(axis));
  }

  #if ENABLED(Z_TWO_ENDSTOPS)
    if (axis == Z_AXIS) {
      float adj = FABS(z2_endstop_adj);
      bool lockZ1;
      if (axis_home_dir > 0) {
        adj = -adj;
        lockZ1 = (z2_endstop_adj > 0);
      }
      else
        lockZ1 = (z2_endstop_adj < 0);

      if (lockZ1) stepper.set_z_lock(true); else stepper.set_z2_lock(true);

      // Move to the adjusted endstop height
      do_homing_move(axis, adj);

      if (lockZ1) stepper.set_z_lock(false); else stepper.set_z2_lock(false);
      stepper.set_homing_flag(false);
    } // Z_AXIS
  #endif

  #if IS_SCARA

    set_axis_is_at_home(axis);
    SYNC_PLAN_POSITION_KINEMATIC();

  #elif MECH(DELTA)
    // Delta has already moved all three towers up in G28
    // so here it re-homes each tower in turn.
    // Delta homing treats the axes as normal linear axes.

    // retrace by the amount specified in endstop_adj
    if (deltaParams.endstop_adj[axis] * Z_HOME_DIR < 0) {
      #if ENABLED(DEBUG_LEVELING_FEATURE)
        if (DEBUGGING(LEVELING)) SERIAL_EM("endstop_adj:");
      #endif
      do_homing_move(axis, deltaParams.endstop_adj[axis]);
    }

  #else

    // For cartesian/core machines,
    // set the axis to its home position
    set_axis_is_at_home(axis);
    sync_plan_position();

    destination[axis] = current_position[axis];

    #if ENABLED(DEBUG_LEVELING_FEATURE)
      if (DEBUGGING(LEVELING)) DEBUG_POS("> AFTER set_axis_is_at_home", current_position);
    #endif

  #endif

  // Put away the Z probe
  #if HOMING_Z_WITH_PROBE
    if (axis == Z_AXIS && STOW_PROBE()) return;
  #endif

  #if ENABLED(DEBUG_LEVELING_FEATURE)
    if (DEBUGGING(LEVELING)) {
      SERIAL_MV("<<< homeaxis(", axis_codes[axis]);
      SERIAL_C(')'); SERIAL_E;
    }
  #endif
} // homeaxis()

#if ENABLED(FWRETRACT)

  void retract(bool retracting, bool swapping = false) {

    if (retracting == retracted[active_extruder]) return;

    float old_feedrate_mm_s = feedrate_mm_s;

    set_destination_to_current();

    if (retracting) {
      feedrate_mm_s = retract_feedrate_mm_s;
      current_position[E_AXIS] += (swapping ? retract_length_swap : retract_length) / volumetric_multiplier[active_extruder];
      sync_plan_position_e();
      prepare_move_to_destination();

      if (retract_zlift > 0.01) {
        current_position[Z_AXIS] -= retract_zlift;
        SYNC_PLAN_POSITION_KINEMATIC();
        prepare_move_to_destination();
      }
    }
    else {
      if (retract_zlift > 0.01) {
        current_position[Z_AXIS] += retract_zlift;
        SYNC_PLAN_POSITION_KINEMATIC();
      }

      feedrate_mm_s = MMM_TO_MMS(retract_recover_feedrate_mm_s);
      float move_e = swapping ? retract_length_swap + retract_recover_length_swap : retract_length + retract_recover_length;
      current_position[E_AXIS] -= move_e / volumetric_multiplier[active_extruder];
      sync_plan_position_e();
      prepare_move_to_destination();
    }

    feedrate_mm_s = old_feedrate_mm_s;
    retracted[active_extruder] = retracting;

  }

#endif // FWRETRACT

#if ENABLED(COLOR_MIXING_EXTRUDER)

  void normalize_mix() {
    float mix_total = 0.0;
    for (int i = 0; i < MIXING_STEPPERS; i++) mix_total += RECIPROCAL(mixing_factor[i]);
    // Scale all values if they don't add up to ~1.0
    if (!NEAR(mix_total, 1.0)) {
      SERIAL_EM("Warning: Mix factors must add up to 1.0. Scaling.");
      for (int i = 0; i < MIXING_STEPPERS; i++) mixing_factor[i] *= mix_total;
    }
  }

  // Get mixing parameters from the GCode
  // The total "must" be 1.0 (but it will be normalized)
  // If no mix factors are given, the old mix is preserved
  void gcode_get_mix() {
    const char* mixing_codes = "ABCDHI";
    byte mix_bits = 0;
    for (uint8_t i = 0; i < MIXING_STEPPERS; i++) {
      if (code_seen(mixing_codes[i])) {
        SBI(mix_bits, i);
        float v = code_value_float();
        NOLESS(v, 0.0);
        mixing_factor[i] = RECIPROCAL(v);
      }
    }
    // If any mixing factors were included, clear the rest
    // If none were included, preserve the last mix
    if (mix_bits) {
      for (uint8_t i = 0; i < MIXING_STEPPERS; i++)
        if (!TEST(mix_bits, i)) mixing_factor[i] = 0.0;
      normalize_mix();
    }
  }

#endif

#if ENABLED(IDLE_OOZING_PREVENT)

  void IDLE_OOZING_retract(bool retracting) {  
    if (retracting && !IDLE_OOZING_retracted[active_extruder]) {
      float old_feedrate_mm_s = feedrate_mm_s;
      set_destination_to_current();
      current_position[E_AXIS] += IDLE_OOZING_LENGTH / volumetric_multiplier[active_extruder];
      feedrate_mm_s = IDLE_OOZING_FEEDRATE;
      planner.set_e_position_mm(current_position[E_AXIS]);
      prepare_move_to_destination();
      feedrate_mm_s = old_feedrate_mm_s;
      IDLE_OOZING_retracted[active_extruder] = true;
      //SERIAL_EM("-");
    }
    else if (!retracting && IDLE_OOZING_retracted[active_extruder]) {
      float old_feedrate_mm_s = feedrate_mm_s;
      set_destination_to_current();
      current_position[E_AXIS] -= (IDLE_OOZING_LENGTH+IDLE_OOZING_RECOVER_LENGTH) / volumetric_multiplier[active_extruder];
      feedrate_mm_s = IDLE_OOZING_RECOVER_FEEDRATE;
      planner.set_e_position_mm(current_position[E_AXIS]);
      prepare_move_to_destination();
      feedrate_mm_s = old_feedrate_mm_s;
      IDLE_OOZING_retracted[active_extruder] = false;
      //SERIAL_EM("+");
    }
  }

#endif

#if HAS(TEMP_0) || HAS(TEMP_BED) || ENABLED(HEATER_0_USES_MAX6675)
  void print_heaterstates() {
    #if HAS(TEMP_0) || ENABLED(HEATER_0_USES_MAX6675)
      SERIAL_MV(MSG_T, thermalManager.degHotend(target_extruder), 1);
      SERIAL_MV(" /", thermalManager.degTargetHotend(target_extruder), 1);
      #if ENABLED(SHOW_TEMP_ADC_VALUES)
        SERIAL_MV(" (", thermalManager.rawHotendTemp(target_extruder) / OVERSAMPLENR);
        SERIAL_C(')');
      #endif
    #endif
    #if HAS(TEMP_BED)
      SERIAL_MV(MSG_B, thermalManager.degBed(), 1);
      SERIAL_MV(" /", thermalManager.degTargetBed(), 1);
      #if ENABLED(SHOW_TEMP_ADC_VALUES)
        SERIAL_MV(" (", thermalManager.rawBedTemp() / OVERSAMPLENR);
        SERIAL_C(')');
      #endif
    #endif
    #if HOTENDS > 1
      for (uint8_t h = 0; h < HOTENDS; h++) {
        SERIAL_MV(" T", h);
        SERIAL_C(':');
        SERIAL_V(thermalManager.degHotend(h), 1);
        SERIAL_MV(" /", thermalManager.degTargetHotend(h), 1);
        #if ENABLED(SHOW_TEMP_ADC_VALUES)
          SERIAL_MV(" (", thermalManager.rawHotendTemp(h) / OVERSAMPLENR);
          SERIAL_C(')');
        #endif
      }
    #endif
    SERIAL_MV(MSG_AT ":", thermalManager.getHeaterPower(target_extruder));
    #if HAS(TEMP_BED)
      SERIAL_MV(MSG_BAT, thermalManager.getBedPower());
    #endif
    #if HOTENDS > 1
      for (uint8_t h = 0; h < HOTENDS; h++) {
        SERIAL_MV(MSG_AT, h);
        SERIAL_C(':');
        SERIAL_V(thermalManager.getHeaterPower(h));
      }
    #endif
  }
#endif

#if HAS(TEMP_CHAMBER)
  void print_chamberstate() {
    SERIAL_M(" CHAMBER: ");
    SERIAL_MV(MSG_C, thermalManager.degChamber(), 1);
    SERIAL_MV(" /", thermalManager.degTargetChamber(), 1);
    SERIAL_M(MSG_CAT);
    #if ENABLED(CHAMBER_WATTS)
      SERIAL_V(((CHAMBER_WATTS) * thermalManager.getChamberPower()) / 127.0);
      SERIAL_M("W");
    #else
      SERIAL_V(thermalManager.getChamberPower());
    #endif
    #if ENABLED(SHOW_TEMP_ADC_VALUES)
      SERIAL_MV("    ADC C:", thermalManager.degChamber(), 1);
      SERIAL_MV("C->", thermalManager.rawChamberTemp() / OVERSAMPLENR, 1);
    #endif
  }
#endif // HAS(TEMP_CHAMBER)

#if HAS(TEMP_COOLER)
  void print_coolerstate() {
    SERIAL_M(" COOL: ");
    SERIAL_MV(MSG_C, thermalManager.degCooler(), 1);
    SERIAL_MV(" /", thermalManager.degTargetCooler(), 1);
    SERIAL_M(MSG_CAT);
    #if ENABLED(COOLER_WATTS)
      SERIAL_V(((COOLER_WATTS) * thermalManager.getCoolerPower()) / 127.0);
      SERIAL_M("W");
    #else
      SERIAL_V(thermalManager.getCoolerPower());
    #endif
    #if ENABLED(SHOW_TEMP_ADC_VALUES)
      SERIAL_MV("    ADC C:", thermalManager.degCooler(), 1);
      SERIAL_MV("C->", thermalManager.rawCoolerTemp() / OVERSAMPLENR, 0);
    #endif
  }
#endif // HAS(TEMP_COOLER)

#if ENABLED(FLOWMETER_SENSOR)
  void print_flowratestate() {
    float readval = get_flowrate();

    #if ENABLED(MINFLOW_PROTECTION)
      if(readval > MINFLOW_PROTECTION)
        flow_firstread = true;
    #endif

    SERIAL_MV(" FLOW: ", readval);
    SERIAL_M(" l/min ");
  }
#endif

#if ENABLED(CNCROUTER) && ENABLED(FAST_PWM_CNCROUTER)
  void print_cncspeed() {
    SERIAL_MV(" CNC speed: ", getCNCSpeed());
    SERIAL_M(" rpm ");
  }
#endif

#ifndef MIN_COOLING_SLOPE_DEG
  #define MIN_COOLING_SLOPE_DEG 1.50
#endif
#ifndef MIN_COOLING_SLOPE_TIME
  #define MIN_COOLING_SLOPE_TIME 60
#endif

inline void wait_heater(bool no_wait_for_cooling = true) {

  #if TEMP_RESIDENCY_TIME > 0
    millis_t residency_start_ms = 0;
    // Loop until the temperature has stabilized
    #define TEMP_CONDITIONS (!residency_start_ms || PENDING(now, residency_start_ms + (TEMP_RESIDENCY_TIME) * 1000UL))
  #else
    // Loop until the temperature is exactly on target
    #define TEMP_CONDITIONS (wants_to_cool ? thermalManager.isCoolingHotend(target_extruder) : thermalManager.isHeatingHotend(target_extruder))
  #endif // TEMP_RESIDENCY_TIME

  float theTarget = -1.0, old_temp = 9999.0;
  bool wants_to_cool = false;
  wait_for_heatup = true;
  millis_t now, next_temp_ms = 0, next_cool_check_ms = 0;

  KEEPALIVE_STATE(WAIT_HEATER);

  do {
    // Target temperature might be changed during the loop
    if (theTarget != thermalManager.degTargetHotend(target_extruder)) {
      wants_to_cool = thermalManager.isCoolingHotend(target_extruder);
      theTarget = thermalManager.degTargetHotend(target_extruder);

      // Exit if S<lower>, continue if S<higher>, R<lower>, or R<higher>
      if (no_wait_for_cooling && wants_to_cool) break;
    }

    now = millis();
    if (ELAPSED(now, next_temp_ms)) { // Print temp & remaining time every 1s while waiting
      next_temp_ms = now + 1000UL;
      print_heaterstates();
      #if TEMP_RESIDENCY_TIME > 0
        SERIAL_M(MSG_W);
        if (residency_start_ms) {
          long rem = ((TEMP_RESIDENCY_TIME * 1000UL) - (now - residency_start_ms)) / 1000UL;
          SERIAL_EV(rem);
        }
        else {
          SERIAL_EM("?");
        }
      #else
        SERIAL_E;
      #endif
    }

    idle();
    refresh_cmd_timeout(); // to prevent stepper_inactive_time from running out

    float temp = thermalManager.degHotend(target_extruder);

    #if TEMP_RESIDENCY_TIME > 0

      float temp_diff = FABS(theTarget - temp);

      if (!residency_start_ms) {
        // Start the TEMP_RESIDENCY_TIME timer when we reach target temp for the first time.
        if (temp_diff < TEMP_WINDOW) residency_start_ms = now;
      }
      else if (temp_diff > TEMP_HYSTERESIS) {
        // Restart the timer whenever the temperature falls outside the hysteresis.
        residency_start_ms = now;
      }

    #endif // TEMP_RESIDENCY_TIME > 0

    // Prevent a wait-forever situation if R is misused i.e. M109 R0
    if (wants_to_cool) {
      // break after MIN_COOLING_SLOPE_TIME seconds
      // if the temperature did not drop at least MIN_COOLING_SLOPE_DEG
      if (!next_cool_check_ms || ELAPSED(now, next_cool_check_ms)) {
        if (old_temp - temp < MIN_COOLING_SLOPE_DEG) break;
        next_cool_check_ms = now + 1000UL * MIN_COOLING_SLOPE_TIME;
        old_temp = temp;
      }
    }

  } while (wait_for_heatup && TEMP_CONDITIONS);

  if (wait_for_heatup) LCD_MESSAGEPGM(MSG_HEATING_COMPLETE);

  KEEPALIVE_STATE(IN_HANDLER);
}

#if HAS(TEMP_BED)

  #ifndef MIN_COOLING_SLOPE_DEG_BED
    #define MIN_COOLING_SLOPE_DEG_BED 1.50
  #endif
  #ifndef MIN_COOLING_SLOPE_TIME_BED
    #define MIN_COOLING_SLOPE_TIME_BED 60
  #endif

  inline void wait_bed(bool no_wait_for_cooling = true) {

    #if TEMP_BED_RESIDENCY_TIME > 0
      millis_t residency_start_ms = 0;
      // Loop until the temperature has stabilized
      #define TEMP_BED_CONDITIONS (!residency_start_ms || PENDING(now, residency_start_ms + (TEMP_BED_RESIDENCY_TIME) * 1000UL))
    #else
      // Loop until the temperature is very close target
      #define TEMP_BED_CONDITIONS (wants_to_cool ? thermalManager.isCoolingBed() : thermalManager.isHeatingBed())
    #endif // TEMP_BED_RESIDENCY_TIME > 0

    float theTarget = -1.0, old_temp = 9999.0;
    bool wants_to_cool = false;
    wait_for_heatup = true;
    millis_t now, next_temp_ms = 0, next_cool_check_ms = 0;

    KEEPALIVE_STATE(WAIT_HEATER);

    target_extruder = active_extruder; // for print_heaterstates

    // Wait for temperature to come close enough
    do {
      // Target temperature might be changed during the loop
      if (theTarget != thermalManager.degTargetBed())
        theTarget = thermalManager.degTargetBed();

      wants_to_cool = thermalManager.isCoolingBed();

      // Exit if S<lower>, continue if S<higher>, R<lower>, or R<higher>
      if (no_wait_for_cooling && wants_to_cool) break;

      now = millis();
      if (ELAPSED(now, next_temp_ms)) { // Print Temp Reading every 1 second while heating up.
        next_temp_ms = now + 1000UL;
        print_heaterstates();
        #if TEMP_BED_RESIDENCY_TIME > 0
          SERIAL_M(MSG_W);
          if (residency_start_ms) {
            long rem = (((TEMP_BED_RESIDENCY_TIME) * 1000UL) - (now - residency_start_ms)) / 1000UL;
            SERIAL_EV(rem);
          }
          else {
            SERIAL_EM("?");
          }
        #else
          SERIAL_E;
        #endif
      }

      idle();
      refresh_cmd_timeout(); // to prevent stepper_inactive_time from running out

      float temp = thermalManager.degBed();

      #if TEMP_BED_RESIDENCY_TIME > 0

        float temp_diff = FABS(theTarget - temp);

        if (!residency_start_ms) {
          // Start the TEMP_BED_RESIDENCY_TIME timer when we reach target temp for the first time.
          if (temp_diff < TEMP_BED_WINDOW) residency_start_ms = now;
        }
        else if (temp_diff > TEMP_BED_HYSTERESIS) {
          // Restart the timer whenever the temperature falls outside the hysteresis.
          residency_start_ms = now;
        }

      #endif //TEMP_BED_RESIDENCY_TIME > 0

      // Prevent a wait-forever situation if R is misused i.e. M190 R0
      if (wants_to_cool) {
        // break after MIN_COOLING_SLOPE_TIME_BED seconds
        // if the temperature did not drop at least MIN_COOLING_SLOPE_DEG_BED
        if (!next_cool_check_ms || ELAPSED(now, next_cool_check_ms)) {
          if (old_temp - temp < MIN_COOLING_SLOPE_DEG_BED) break;
          next_cool_check_ms = now + 1000UL * MIN_COOLING_SLOPE_TIME_BED;
          old_temp = temp;
        }
      }

    } while (wait_for_heatup && TEMP_BED_CONDITIONS);

    if (wait_for_heatup) LCD_MESSAGEPGM(MSG_BED_DONE);

    KEEPALIVE_STATE(IN_HANDLER);
  }
#endif // HAS(TEMP_BED)

#if HAS(TEMP_CHAMBER)
  inline void wait_chamber(bool no_wait_for_heating = true) {
    #if TEMP_CHAMBER_RESIDENCY_TIME > 0
      millis_t residency_start_ms = 0;
      // Loop until the temperature has stabilized
      #define TEMP_CHAMBER_CONDITIONS (!residency_start_ms || PENDING(now, residency_start_ms + (TEMP_CHAMBER_RESIDENCY_TIME) * 1000UL))
    #else
      // Loop until the temperature is very close target
      #define TEMP_CHAMBER_CONDITIONS (wants_to_heat ? thermalManager.isHeatingChamber() : thermalManager.isCoolingChamber())
    #endif

    float theTarget = -1;
    bool wants_to_heat;
    wait_for_heatup = true;
    millis_t now, next_temp_ms = 0;

    KEEPALIVE_STATE(WAIT_HEATER);

    // Wait for temperature to come close enough
    do {
      // Target temperature might be changed during the loop
      if (theTarget != thermalManager.degTargetChamber())
        theTarget = thermalManager.degTargetChamber();

      wants_to_heat = thermalManager.isHeatingChamber();

      // Exit if S<higher>, continue if S<lower>, R<higher>, or R<lower>
      if (no_wait_for_heating && wants_to_heat) break;

      now = millis();
      if (ELAPSED(now, next_temp_ms)) { // Print Temp Reading every 1 second while heating up.
        next_temp_ms = now + 1000UL;
        print_chamberstate();
        #if TEMP_CHAMBER_RESIDENCY_TIME > 0
          SERIAL_M(MSG_W);
          if (residency_start_ms) {
            long rem = (((TEMP_CHAMBER_RESIDENCY_TIME) * 1000UL) - (now - residency_start_ms)) / 1000UL;
            SERIAL_EV(rem);
          }
          else {
            SERIAL_EM("?");
          }
        #else
          SERIAL_E;
        #endif
      }

		idle();
		refresh_cmd_timeout(); // to prevent stepper_inactive_time from running out
	
      #if TEMP_CHAMBER_RESIDENCY_TIME > 0

        float temp_diff = FABS(theTarget - thermalManager.degTargetChamber());

        if (!residency_start_ms) {
          // Start the TEMP_CHAMBER_RESIDENCY_TIME timer when we reach target temp for the first time.
          if (temp_diff < TEMP_CHAMBER_WINDOW) residency_start_ms = now;
        }
        else if (temp_diff > TEMP_CHAMBER_HYSTERESIS) {
          // Restart the timer whenever the temperature falls outside the hysteresis.
          residency_start_ms = now;
        }

      #endif //TEMP_CHAMBER_RESIDENCY_TIME > 0

    } while (wait_for_heatup && TEMP_CHAMBER_CONDITIONS);
    LCD_MESSAGEPGM(MSG_CHAMBER_DONE);
    KEEPALIVE_STATE(IN_HANDLER);
  }
#endif

#if HAS(TEMP_COOLER)
  inline void wait_cooler(bool no_wait_for_heating = true) {
    #if TEMP_COOLER_RESIDENCY_TIME > 0
      millis_t residency_start_ms = 0;
      // Loop until the temperature has stabilized
      #define TEMP_COOLER_CONDITIONS (!residency_start_ms || PENDING(now, residency_start_ms + (TEMP_COOLER_RESIDENCY_TIME) * 1000UL))
    #else
      // Loop until the temperature is very close target
      #define TEMP_COOLER_CONDITIONS (wants_to_heat ? thermalManager.isHeatingCooler() : thermalManager.isCoolingCooler())
    #endif

    float theTarget = -1;
    bool wants_to_heat;
    wait_for_heatup = true;
    millis_t now, next_temp_ms = 0;

    KEEPALIVE_STATE(WAIT_HEATER);

    // Wait for temperature to come close enough
    do {
      // Target temperature might be changed during the loop
      if (theTarget != thermalManager.degTargetCooler())
        theTarget = thermalManager.degTargetCooler();

      wants_to_heat = thermalManager.isHeatingCooler();

      // Exit if S<higher>, continue if S<lower>, R<higher>, or R<lower>
      if (no_wait_for_heating && wants_to_heat) break;

      // Prevent a wait-forever situation if R is misused i.e. M190 C R50
      // Simply don't wait to heat a cooler over 25C
      if (wants_to_heat && theTarget > 25) break;

      now = millis();
      if (ELAPSED(now, next_temp_ms)) { //Print Temp Reading every 1 second while heating up.
        next_temp_ms = now + 1000UL;
        print_coolerstate();
        #if TEMP_COOLER_RESIDENCY_TIME > 0
          SERIAL_M(MSG_W);
          if (residency_start_ms) {
            long rem = (((TEMP_COOLER_RESIDENCY_TIME) * 1000UL) - (now - residency_start_ms)) / 1000UL;
            SERIAL_EV(rem);
          }
          else {
            SERIAL_EM("?");
          }
        #else
          SERIAL_E;
        #endif
      }

		idle();
		refresh_cmd_timeout(); // to prevent stepper_inactive_time from running out
	
      #if TEMP_COOLER_RESIDENCY_TIME > 0

        float temp_diff = FABS(theTarget - thermalManager.degTargetCooler());

        if (!residency_start_ms) {
          // Start the TEMP_COOLER_RESIDENCY_TIME timer when we reach target temp for the first time.
          if (temp_diff < TEMP_COOLER_WINDOW) residency_start_ms = now;
        }
        else if (temp_diff > TEMP_COOLER_HYSTERESIS) {
          // Restart the timer whenever the temperature falls outside the hysteresis.
          residency_start_ms = now;
        }

      #endif //TEMP_COOLER_RESIDENCY_TIME > 0

    } while (wait_for_heatup && TEMP_COOLER_CONDITIONS);
    LCD_MESSAGEPGM(MSG_COOLER_DONE);
    KEEPALIVE_STATE(IN_HANDLER);
  }
#endif

/**
 * ***************************************************************************
 * ***************************** G-CODE HANDLING *****************************
 * ***************************************************************************
 */

/**
 * Set XYZE destination and feedrate_mm_s from the current GCode command
 *
 *  - Set destination from included axis codes
 *  - Set to current for missing axis codes
 *  - Set the feedrate_mm_s, if included
 */
void gcode_get_destination() {
  #if ENABLED(IDLE_OOZING_PREVENT)
    if(code_seen('E') IDLE_OOZING_retract(false);
  #endif

  LOOP_XYZE(i) {
    if (code_seen(axis_codes[i]))
      destination[i] = code_value_axis_units(i) + (axis_relative_modes[i] || relative_mode ? current_position[i] : 0);
    else
      destination[i] = current_position[i];
  }

  if (code_seen('F') && code_value_linear_units() > 0.0)
    feedrate_mm_s = MMM_TO_MMS(code_value_linear_units());

  if (code_seen('P'))
    destination[E_AXIS] = (code_value_axis_units(E_AXIS) * density_percentage[previous_extruder] / 100) + current_position[E_AXIS];

  if(!DEBUGGING(DRYRUN))
    print_job_counter.data.filamentUsed += (destination[E_AXIS] - current_position[E_AXIS]);

  #if ENABLED(COLOR_MIXING_EXTRUDER)
    gcode_get_mix();
  #endif

  #if ENABLED(RFID_MODULE)
    if(!DEBUGGING(DRYRUN))
      RFID522.RfidData[active_extruder].data.lenght -= (destination[E_AXIS] - current_position[E_AXIS]);
  #endif

  #if ENABLED(NEXTION) && ENABLED(NEXTION_GFX)
    #if MECH(DELTA)
      if((code_seen('X') || code_seen('Y')) && code_seen('E'))
        gfx_line_to(destination[X_AXIS] + (X_MAX_POS), destination[Y_AXIS] + (Y_MAX_POS), destination[Z_AXIS]);
      else
        gfx_cursor_to(destination[X_AXIS] + (X_MAX_POS), destination[Y_AXIS] + (Y_MAX_POS), destination[Z_AXIS]);
    #else
      if((code_seen('X') || code_seen('Y')) && code_seen('E'))
        gfx_line_to(destination[X_AXIS], destination[Y_AXIS], destination[Z_AXIS]);
      else
        gfx_cursor_to(destination[X_AXIS], destination[Y_AXIS], destination[Z_AXIS]);
    #endif
  #endif
}

void unknown_command_error() {
  SERIAL_SMV(ER, MSG_UNKNOWN_COMMAND, current_command);
  SERIAL_EM("\"");
}

#if ENABLED(HOST_KEEPALIVE_FEATURE)
  /**
   * Output a "busy" message at regular intervals
   * while the machine is not accepting commands.
   */
  void host_keepalive() {
    millis_t now = millis();
    if (host_keepalive_interval && busy_state != NOT_BUSY) {
      if (PENDING(now, next_busy_signal_ms)) return;
      switch (busy_state) {
        case IN_HANDLER:
        case IN_PROCESS:
          SERIAL_LM(BUSY, MSG_BUSY_PROCESSING);
          break;
        case WAIT_HEATER:
          SERIAL_LM(BUSY, MSG_BUSY_WAIT_HEATER);
          break;
        case DOOR_OPEN:
          SERIAL_LM(BUSY, MSG_BUSY_DOOR_OPEN);
          break;
        case PAUSED_FOR_USER:
          SERIAL_LM(BUSY, MSG_BUSY_PAUSED_FOR_USER);
          break;
        case PAUSED_FOR_INPUT:
          SERIAL_LM(BUSY, MSG_BUSY_PAUSED_FOR_INPUT);
          break;
        default:
          break;
      }
    }
    next_busy_signal_ms = now + host_keepalive_interval;
  }

#endif //HOST_KEEPALIVE_FEATURE

bool position_is_reachable(float target[XYZ]
  #if HAS(BED_PROBE)
    , bool by_probe=false
  #endif
) {
  float dx = RAW_X_POSITION(target[X_AXIS]),
        dy = RAW_Y_POSITION(target[Y_AXIS]);

  #define WITHINXY(x,y) ((x) >= X_MIN_POS - 0.0001 && (x) <= X_MAX_POS + 0.0001 \
                        && (y) >= Y_MIN_POS - 0.0001 && (y) <= Y_MAX_POS + 0.0001)
  #define WITHINZ(z)    ((z) >= Z_MIN_POS - 0.0001 && (z) <= Z_MAX_POS + 0.0001)

  #if MECH(MAKERARM_SCARA)
    if (by_probe) {
      // If the returned point is 0,0,0 the radius test will fail
      vector_3 point = probe_point_to_end_point(dx, dy);
      // Is the tool point outside the rectangular bounds?
      if (!WITHINXY(point.x, point.y)) {
        // Try the opposite arm orientation
        arm_orientation = !arm_orientation;
        point = probe_point_to_end_point(dx, dy);
        // If still unreachable keep the old arm orientation
        if (!WITHINXY(point.x, point.y)) arm_orientation = !arm_orientation;
      }
      dx = point.x;
      dy = point.y;
    }
  #elif HAS(BED_PROBE)
    if (by_probe) {
      dx -= X_PROBE_OFFSET_FROM_NOZZLE;
      dy -= Y_PROBE_OFFSET_FROM_NOZZLE;
    }
  #endif

  #if IS_SCARA
    #if MIDDLE_DEAD_ZONE_R > 0
      const float R2 = HYPOT2(dx - SCARA_OFFSET_X, dy - SCARA_OFFSET_Y);
      bool good = WITHINZ(dz) && (R2 >= sq(float(MIDDLE_DEAD_ZONE_R))) && (R2 <= sq(L1 + L2));
      return good;
    #else
      return WITHINZ(dz) && HYPOT2(dx - (SCARA_OFFSET_X), dy - (SCARA_OFFSET_Y)) <= sq(L1 + L2);
    #endif
  #elif MECH(DELTA)
    return HYPOT2(dx, dy) <= sq((float)(DELTA_PRINTABLE_RADIUS));
  #else
    const float dz = RAW_Z_POSITION(target[Z_AXIS]);
    return WITHINXY(dx, dy) && WITHINZ(dz);
  #endif
}

/**************************************************
 ***************** GCode Handlers *****************
 **************************************************/

/**
 * G0, G1: Coordinated movement of X Y Z E axes
 */
inline void gcode_G0_G1(
  #if IS_SCARA
    bool fast_move = false
  #elif ENABLED(LASERBEAM)
    bool lfire = false
  #endif
) {
  if (IsRunning()) {
    gcode_get_destination(); // For X Y Z E F

    #if ENABLED(FWRETRACT)
      if (autoretract_enabled && !(code_seen('X') || code_seen('Y') || code_seen('Z')) && code_seen('E')) {
        float echange = destination[E_AXIS] - current_position[E_AXIS];
        // Is this move an attempt to retract or recover?
        if ((echange < -MIN_RETRACT && !retracted[active_extruder]) || (echange > MIN_RETRACT && retracted[active_extruder])) {
          current_position[E_AXIS] = destination[E_AXIS]; // hide the slicer-generated retract/recover from calculations
          sync_plan_position_e();  // AND from the planner
          retract(!retracted[active_extruder]);
          return;
        }
      }
    #endif // FWRETRACT

    #if ENABLED(LASERBEAM) && ENABLED(LASER_FIRE_G1)
      if (lfire) {
        if (code_seen('S')) laser.intensity = code_value_float();
        if (code_seen('L')) laser.duration = code_value_ulong();
        if (code_seen('P')) laser.ppm = code_value_float();
        if (code_seen('D')) laser.diagnostics = code_value_bool();
        if (code_seen('B')) laser_set_mode(code_value_int());

        laser.status = LASER_ON;
        laser.fired = LASER_FIRE_G1;
      }
    #endif

    #if IS_SCARA
      fast_move ? prepare_uninterpolated_move_to_destination() : prepare_move_to_destination();
    #else
      prepare_move_to_destination();
    #endif

    #if ENABLED(LASERBEAM) && ENABLED(LASER_FIRE_G1)
      if (lfire) laser.status = LASER_OFF;
    #endif

  }
}

/**
 * G2: Clockwise Arc
 * G3: Counterclockwise Arc
 *
 * This command has two forms: IJ-form and R-form.
 *
 *  - I specifies an X offset. J specifies a Y offset.
 *    At least one of the IJ parameters is required.
 *    X and Y can be omitted to do a complete circle.
 *    The given XY is not error-checked. The arc ends
 *     based on the angle of the destination.
 *    Mixing I or J with R will throw an error.
 *
 *  - R specifies the radius. X or Y is required.
 *    Omitting both X and Y will throw an error.
 *    X or Y must differ from the current XY.
 *    Mixing R with I or J will throw an error.
 *
 *  Examples:
 *
 *    G2 I10           ; CW circle centered at X+10
 *    G3 X20 Y12 R14   ; CCW circle with r=14 ending at X20 Y12
 */
#if ENABLED(ARC_SUPPORT)

  inline void gcode_G2_G3(bool clockwise) {

    if (IsRunning()) {

      #if ENABLED(SF_ARC_FIX)
        bool relative_mode_backup = relative_mode;
        relative_mode = true;
      #endif

      gcode_get_destination();

      #if ENABLED(LASERBEAM) && ENABLED(LASER_FIRE_G1)
        if (code_seen('S')) laser.intensity = code_value_float();
        if (code_seen('L')) laser.duration = code_value_ulong();
        if (code_seen('P')) laser.ppm = code_value_float();
        if (code_seen('D')) laser.diagnostics = code_value_bool();
        if (code_seen('B')) laser_set_mode(code_value_int());

        laser.status = LASER_ON;
        laser.fired = LASER_FIRE_G1;
      #endif

      #if ENABLED(SF_ARC_FIX)
        relative_mode = relative_mode_backup;
      #endif

      float arc_offset[2] = { 0.0, 0.0 };
      if (code_seen('R')) {
        const float r = code_value_axis_units(X_AXIS),
                    x1 = current_position[X_AXIS], y1 = current_position[Y_AXIS],
                    x2 = destination[X_AXIS], y2 = destination[Y_AXIS];
        if (r && (x2 != x1 || y2 != y1)) {
          const float e = clockwise ^ (r < 0) ? -1 : 1,           // clockwise -1/1, counterclockwise 1/-1
                      dx = x2 - x1, dy = y2 - y1,                 // X and Y differences
                      d = HYPOT(dx, dy),                          // Linear distance between the points
                      h = SQRT(sq(r) - sq(d * 0.5)),              // Distance to the arc pivot-point
                      mx = (x1 + x2) * 0.5, my = (y1 + y2) * 0.5, // Point between the two points
                      sx = -dy / d, sy = dx / d,                  // Slope of the perpendicular bisector
                      cx = mx + e * h * sx, cy = my + e * h * sy; // Pivot-point of the arc
          arc_offset[X_AXIS] = cx - x1;
          arc_offset[Y_AXIS] = cy - y1;
        }
      }
      else {
        if (code_seen('I')) arc_offset[X_AXIS] = code_value_axis_units(X_AXIS);
        if (code_seen('J')) arc_offset[Y_AXIS] = code_value_axis_units(Y_AXIS);
      }

      if (arc_offset[0] || arc_offset[1]) {
        // Send an arc to the planner
        plan_arc(destination, arc_offset, clockwise);
        refresh_cmd_timeout();
      }
      else {
        // Bad arguments
        SERIAL_LM(ER, MSG_ERR_ARC_ARGS);
      }
    }
  }

#endif // ARC_SUPPORT

/**
 * G4: Dwell S<seconds> or P<milliseconds>
 */
inline void gcode_G4() {
  millis_t codenum = 0;

  if (code_seen('P')) codenum = code_value_millis(); // milliseconds to wait
  if (code_seen('S')) codenum = code_value_millis_from_seconds(); // seconds to wait

  stepper.synchronize();
  refresh_cmd_timeout();
  codenum += previous_cmd_ms;  // keep track of when we started waiting

  if (!lcd_hasstatus()) LCD_MESSAGEPGM(MSG_DWELL);

  while (PENDING(millis(), codenum)) idle();
}

#if ENABLED(G5_BEZIER)

  /**
   * Parameters interpreted according to:
   * http://linuxcnc.org/docs/2.6/html/gcode/gcode.html#sec:G5-Cubic-Spline
   * However I, J omission is not supported at this point; all
   * parameters can be omitted and default to zero.
   */

  /**
   * G5: Cubic B-spline
   */
  inline void gcode_G5() {
    if (IsRunning()) {

      gcode_get_destination();

      float offset[] = {
        code_seen('I') ? code_value_axis_units(X_AXIS) : 0.0,
        code_seen('J') ? code_value_axis_units(Y_AXIS) : 0.0,
        code_seen('P') ? code_value_axis_units(X_AXIS) : 0.0,
        code_seen('Q') ? code_value_axis_units(Y_AXIS) : 0.0
      };

      plan_cubic_move(offset);
    }
  }
#endif

#if ENABLED(LASERBEAM) && ENABLED(LASER_RASTER)
  inline void gcode_G7() {

    if (code_seen('L')) laser.raster_raw_length = code_value_int();

    if (code_seen('$')) {
      laser.raster_direction = code_value_bool();
      destination[Y_AXIS] = current_position[Y_AXIS] + (laser.raster_mm_per_pulse * laser.raster_aspect_ratio); // increment Y axis
    }

    if (code_seen('D')) laser.raster_num_pixels = base64_decode(laser.raster_data, seen_pointer + 1, laser.raster_raw_length);

    if (!laser.raster_direction) {
      destination[X_AXIS] = current_position[X_AXIS] - (laser.raster_mm_per_pulse * laser.raster_num_pixels);
      if (laser.diagnostics)
        SERIAL_EM("Negative Raster Line");
    }
    else {
      destination[X_AXIS] = current_position[X_AXIS] + (laser.raster_mm_per_pulse * laser.raster_num_pixels);
      if (laser.diagnostics)
        SERIAL_EM("Positive Raster Line");
    }

    laser.ppm = 1 / laser.raster_mm_per_pulse; // number of pulses per millimetre
    laser.duration = (1000000 / feedrate_mm_s) / laser.ppm; // (1 second in microseconds / (time to move 1mm in microseconds)) / (pulses per mm) = Duration of pulse, taking into account feedrate_mm_s as speed and ppm

    laser.mode = RASTER;
    laser.status = LASER_ON;
    laser.fired = RASTER;
    prepare_move_to_destination();
  }
#endif

#if ENABLED(FWRETRACT)

  /**
   * G10 - Retract filament according to settings of M207
   * G11 - Recover filament according to settings of M208
   */
  inline void gcode_G10_G11(bool doRetract = false) {
    #if EXTRUDERS > 1
      if (doRetract) {
        retracted_swap[active_extruder] = (code_seen('S') && code_value_bool()); // checks for swap retract argument
      }
    #endif
    retract(doRetract
     #if EXTRUDERS > 1
      , retracted_swap[active_extruder]
     #endif
    );
  }

#endif //FWRETRACT

#if ENABLED(NOZZLE_CLEAN_FEATURE)
  /**
   * G12: Clean the nozzle
   */
  inline void gcode_G12() {
    // Don't allow nozzle cleaning without homing first
    if (axis_unhomed_error(true, true, true)) { return; }

    uint8_t const pattern = code_seen('P') ? code_value_ushort() : 0;
    uint8_t const strokes = code_seen('S') ? code_value_ushort() : NOZZLE_CLEAN_STROKES;
    uint8_t const objects = code_seen('T') ? code_value_ushort() : NOZZLE_CLEAN_TRIANGLES;

    Nozzle::clean(pattern, strokes, objects);
  }
#endif

#if ENABLED(INCH_MODE_SUPPORT)
  /**
   * G20: Set input mode to inches
   */
  inline void gcode_G20() {
    set_input_linear_units(LINEARUNIT_INCH);
  }

  /**
   * G21: Set input mode to millimeters
   */
  inline void gcode_G21() {
    set_input_linear_units(LINEARUNIT_MM);
  }
#endif

#if ENABLED(NOZZLE_PARK_FEATURE)
  /**
   * G27: Park the nozzle
   */
  inline void gcode_G27() {
    // Don't allow nozzle parking without homing first
    if (axis_unhomed_error(true, true, true)) { return; }
    uint8_t const z_action = code_seen('P') ? code_value_ushort() : 0;
    Nozzle::park(z_action);
  }
#endif // NOZZLE_PARK_FEATURE

#if ENABLED(QUICK_HOME)
  static void quick_home_xy() {

    // Pretend the current position is 0,0
    current_position[X_AXIS] = current_position[Y_AXIS] = 0;
    sync_plan_position();

    #if ENABLED(DUAL_X_CARRIAGE)
      int x_axis_home_dir = x_home_dir(active_extruder);
    #else
      int x_axis_home_dir = home_dir(X_AXIS);
    #endif

    float mlx = max_length(X_AXIS),
          mly = max_length(Y_AXIS),
          mlratio = mlx > mly ? mly / mlx : mlx / mly,
          fr_mm_s = min(homing_feedrate_mm_s[X_AXIS], homing_feedrate_mm_s[Y_AXIS]) * SQRT(sq(mlratio) + 1.0);

    do_blocking_move_to_xy(1.5 * mlx * x_axis_home_dir, 1.5 * mly * home_dir(Y_AXIS), fr_mm_s);
    endstops.hit_on_purpose(); // clear endstop hit flags
    current_position[X_AXIS] = current_position[Y_AXIS] = 0.0;
  }
#endif // QUICK_HOME

#if ENABLED(DEBUG_LEVELING_FEATURE)

  void log_machine_info() {
    SERIAL_M("Machine Type: ");
    #if MECH(DELTA)
      SERIAL_EM("Delta");
    #elif IS_SCARA
      SERIAL_EM("SCARA");
    #elif IS_CORE
      SERIAL_EM("Core");
    #else
      SERIAL_EM("Cartesian");
    #endif

    SERIAL_M("Probe: ");
    #if ENABLED(Z_PROBE_FIX_MOUNTED)
      SERIAL_EM("Z_PROBE_FIX_MOUNTED");
    #elif ENABLED(BLTOUCH)
      SERIAL_EM("BLTOUCH");
    #elif ENABLED(Z_PROBE_SLED)
      SERIAL_EM("Z_PROBE_SLED");
    #elif ENABLED(Z_PROBE_ALLEN_KEY)
      SERIAL_EM("ALLEN KEY");
    #elif HAS(Z_SERVO_ENDSTOP)
      SERIAL_EM("SERVO PROBE");
    #else
      SERIAL_EM("NONE");
    #endif

    #if HAS(BED_PROBE)
      SERIAL_MV("Probe Offset X:", X_PROBE_OFFSET_FROM_NOZZLE);
      SERIAL_MV(" Y:", Y_PROBE_OFFSET_FROM_NOZZLE);
      SERIAL_MV(" Z:", zprobe_zoffset);
      #if (X_PROBE_OFFSET_FROM_NOZZLE > 0)
        SERIAL_M(" (Right");
      #elif (X_PROBE_OFFSET_FROM_NOZZLE < 0)
        SERIAL_M(" (Left");
      #elif (Y_PROBE_OFFSET_FROM_NOZZLE != 0)
        SERIAL_M(" (Middle");
      #else
        SERIAL_M(" (Aligned With");
      #endif
      #if (Y_PROBE_OFFSET_FROM_NOZZLE > 0)
        SERIAL_M("-Back");
      #elif (Y_PROBE_OFFSET_FROM_NOZZLE < 0)
        SERIAL_M("-Front");
      #elif (X_PROBE_OFFSET_FROM_NOZZLE != 0)
        SERIAL_M("-Center");
      #endif
      if (zprobe_zoffset < 0)
        SERIAL_M(" & Below");
      else if (zprobe_zoffset > 0)
        SERIAL_M(" & Above");
      else
        SERIAL_M(" & Same Z as");
      SERIAL_EM(" Nozzle)");
    #endif

    #if HAS(ABL)
      SERIAL_M("Auto Bed Leveling: ");
      #if ENABLED(AUTO_BED_LEVELING_LINEAR)
        SERIAL_M("LINEAR");
      #elif ENABLED(AUTO_BED_LEVELING_BILINEAR)
        SERIAL_M("BILINEAR");
      #elif ENABLED(AUTO_BED_LEVELING_3POINT)
        SERIAL_M("3POINT");
      #endif
      if (planner.abl_enabled) {
        SERIAL_EM(" (enabled)");
        #if ENABLED(AUTO_BED_LEVELING_LINEAR) || ENABLED(AUTO_BED_LEVELING_3POINT)
          float diff[XYZ] = {
            stepper.get_axis_position_mm(X_AXIS) - current_position[X_AXIS],
            stepper.get_axis_position_mm(Y_AXIS) - current_position[Y_AXIS],
            stepper.get_axis_position_mm(Z_AXIS) - current_position[Z_AXIS]
          };
          SERIAL_M("ABL Adjustment X");
          if (diff[X_AXIS] > 0) SERIAL_C('+');
          SERIAL_V(diff[X_AXIS]);
          SERIAL_M(" Y");
          if (diff[Y_AXIS] > 0) SERIAL_C('+');
          SERIAL_V(diff[Y_AXIS]);
          SERIAL_M(" Z");
          if (diff[Z_AXIS] > 0) SERIAL_C('+');
          SERIAL_V(diff[Z_AXIS]);
        #elif ENABLED(AUTO_BED_LEVELING_BILINEAR)
          SERIAL_MV("ABL Adjustment Z", bilinear_z_offset(current_position));
        #endif
      }
      SERIAL_E;
    #elif ENABLED(MESH_BED_LEVELING)
      SERIAL_M("Mesh Bed Leveling");
      if (mbl.active()) {
        float lz = current_position[Z_AXIS];
        planner.apply_leveling(current_position[X_AXIS], current_position[Y_AXIS], lz);
        SERIAL_EM(" (enabled)");
        SERIAL_MV("MBL Adjustment Z", lz);
      }
      SERIAL_E;
    #endif

  }

#endif // DEBUG_LEVELING_FEATURE

#if MECH(DELTA)

  /**
   * A delta can only safely home all axes at the same time
   * This is like quick_home_xy() but for 3 towers.
   */
  inline void home_delta() {

    #if ENABLED(DEBUG_LEVELING_FEATURE)
      if (DEBUGGING(LEVELING)) DEBUG_POS(">>> home_delta", current_position);
    #endif

    // Init the current position of all carriages to 0,0,0
    ZERO(current_position);
    sync_plan_position();

    // Move all carriages together linearly until an endstop is hit.
    current_position[X_AXIS] = current_position[Y_AXIS] = current_position[Z_AXIS] = deltaParams.max_length[Z_AXIS] + 10;
    feedrate_mm_s = homing_feedrate_mm_s[X_AXIS];
    line_to_current_position();
    stepper.synchronize();
    endstops.hit_on_purpose(); // clear endstop hit flags

    // At least one carriage has reached the top.
    // Now re-home each carriage separately.
    HOMEAXIS(A);
    HOMEAXIS(B);
    HOMEAXIS(C);

    // Set all carriages to their home positions
    // Do this here all at once for Delta, because
    // XYZ isn't ABC. Applying this per-tower would
    // give the impression that they are the same.
    LOOP_XYZ(i) set_axis_is_at_home((AxisEnum)i);

    SYNC_PLAN_POSITION_KINEMATIC();

    #if ENABLED(DEBUG_LEVELING_FEATURE)
      if (DEBUGGING(LEVELING)) DEBUG_POS("<<< home_delta", current_position);
    #endif

    #if ENABLED(DELTA_HOME_TO_SAFE_ZONE)
      // move to a height where we can use the full xy-area
      do_blocking_move_to_z(deltaParams.clip_start_height);
    #endif

  }
#endif // DELTA

#if ENABLED(Z_SAFE_HOMING)

  inline void home_z_safely() {

    // Disallow Z homing if X or Y are unknown
    if (!axis_known_position[X_AXIS] || !axis_known_position[Y_AXIS]) {
      LCD_MESSAGEPGM(MSG_ERR_Z_HOMING);
      SERIAL_LM(ECHO, MSG_ERR_Z_HOMING);
      return;
    }

    #if ENABLED(DEBUG_LEVELING_FEATURE)
      if (DEBUGGING(LEVELING)) SERIAL_EM("Z_SAFE_HOMING >>>");
    #endif

    SYNC_PLAN_POSITION_KINEMATIC();

    /**
     * Move the Z probe (or just the nozzle) to the safe homing point
     */
    destination[X_AXIS] = LOGICAL_X_POSITION(Z_SAFE_HOMING_X_POINT);
    destination[Y_AXIS] = LOGICAL_Y_POSITION(Z_SAFE_HOMING_Y_POINT);
    destination[Z_AXIS] = current_position[Z_AXIS]; // Z is already at the right height

    if (position_is_reachable(
          destination
          #if HOMING_Z_WITH_PROBE
            , true
          #endif
        )
    ) {
      #if HOMING_Z_WITH_PROBE
        destination[X_AXIS] -= X_PROBE_OFFSET_FROM_NOZZLE;
        destination[Y_AXIS] -= Y_PROBE_OFFSET_FROM_NOZZLE;
      #endif
      #if ENABLED(DEBUG_LEVELING_FEATURE)
        if (DEBUGGING(LEVELING)) DEBUG_POS("Z_SAFE_HOMING", destination);
      #endif
      do_blocking_move_to_xy(destination[X_AXIS], destination[Y_AXIS]);
      HOMEAXIS(Z);
    }
    else {
      LCD_MESSAGEPGM(MSG_ZPROBE_OUT);
      SERIAL_LM(ECHO, MSG_ZPROBE_OUT);
    }

    #if ENABLED(DEBUG_LEVELING_FEATURE)
      if (DEBUGGING(LEVELING)) SERIAL_EM("<<< Z_SAFE_HOMING");
    #endif
  }
#endif // Z_SAFE_HOMING

#if ENABLED(DOUBLE_Z_HOMING)

  inline void double_home_z() {
    // Disallow Z homing if X or Y are unknown
    if (!axis_known_position[X_AXIS] || !axis_known_position[Y_AXIS]) {
      LCD_MESSAGEPGM(MSG_ERR_Z_HOMING);
      SERIAL_LM(ECHO, MSG_ERR_Z_HOMING);
      return;
    }

    #if ENABLED(DEBUG_LEVELING_FEATURE)
      if (DEBUGGING(LEVELING)) SERIAL_EM("DOUBLE_Z_HOMING >>>");
    #endif

    SYNC_PLAN_POSITION_KINEMATIC();

    /**
     * Move the Z probe (or just the nozzle) to the safe homing point
     */
    destination[X_AXIS] = LOGICAL_X_POSITION(DOUBLE_Z_HOMING_X_POINT);
    destination[Y_AXIS] = LOGICAL_Y_POSITION(DOUBLE_Z_HOMING_Y_POINT);
    destination[Z_AXIS] = current_position[Z_AXIS]; // Z is already at the right height

    if (position_is_reachable(
          destination
          #if HAS(BED_PROBE)
            , true
          #endif
        )
    ) {
      #if HAS(BED_PROBE)
        destination[X_AXIS] -= X_PROBE_OFFSET_FROM_NOZZLE;
        destination[Y_AXIS] -= Y_PROBE_OFFSET_FROM_NOZZLE;
      #endif
      #if ENABLED(DEBUG_LEVELING_FEATURE)
        if (DEBUGGING(LEVELING)) DEBUG_POS("DOUBLE_Z_HOMING", destination);
      #endif

      const float newzero = probe_pt(destination[X_AXIS], destination[Y_AXIS]) - zprobe_zoffset;
      current_position[Z_AXIS] -= newzero;
      destination[Z_AXIS] = current_position[Z_AXIS];
      soft_endstop_max[Z_AXIS] = base_max_pos(Z_AXIS) - newzero;

      SYNC_PLAN_POSITION_KINEMATIC();
      do_blocking_move_to_z(MIN_Z_HEIGHT_FOR_HOMING);
    }
    else {
      LCD_MESSAGEPGM(MSG_ZPROBE_OUT);
      SERIAL_LM(ECHO, MSG_ZPROBE_OUT);
    }

    #if ENABLED(DEBUG_LEVELING_FEATURE)
      if (DEBUGGING(LEVELING)) SERIAL_EM("<<< DOUBLE_Z_HOMING");
    #endif
  }

#endif

/**
 * G28: Home all axes according to settings
 *
 * Parameters
 *
 *  None  Home to all axes with no parameters.
 *        With QUICK_HOME enabled XY will home together, then Z.
 *
 * Cartesian parameters
 *
 *  X   Home to the X endstop
 *  Y   Home to the Y endstop
 *  Z   Home to the Z endstop
 *  B   Return to back point
 *
 */
inline void gcode_G28() {

  #if ENABLED(DEBUG_LEVELING_FEATURE)
    if (DEBUGGING(LEVELING)) {
      SERIAL_EM(">>> gcode_G28");
      log_machine_info();
    }
  #endif

  // Wait for planner moves to finish!
  stepper.synchronize();

  // Disable the leveling matrix before homing
  #if PLANNER_LEVELING
    // For auto bed leveling, disable abl
    set_bed_leveling_enabled(false);
  #endif

  // Always home with tool 0 active
  #if HOTENDS > 1
    uint8_t old_tool_index = active_extruder;
    tool_change(0, 0, true);
  #endif

  #if ENABLED(DUAL_X_CARRIAGE)
    hotend_duplication_enabled = false;
  #endif

  /**
   * For mesh bed leveling deactivate the mesh calculations, will be turned
   * on again when homing all axis
   */
  #if ENABLED(MESH_BED_LEVELING)
    float pre_home_z = MESH_HOME_SEARCH_Z;
    if (mbl.active()) {
      #if ENABLED(DEBUG_LEVELING_FEATURE)
        if (DEBUGGING(LEVELING)) SERIAL_EM("MBL was active");
      #endif
      // Save known Z position if already homed
      if (axis_homed[X_AXIS] && axis_homed[Y_AXIS] && axis_homed[Z_AXIS]) {
        set_bed_leveling_enabled(false);
        pre_home_z = current_position[Z_AXIS];
      }
      else {
        mbl.set_active(false);
        current_position[Z_AXIS] = pre_home_z;
      }
      #if ENABLED(DEBUG_LEVELING_FEATURE)
        if (DEBUGGING(LEVELING)) DEBUG_POS("Set Z to pre_home_z", current_position);
      #endif
    }
  #endif

  setup_for_endstop_or_probe_move();
  #if ENABLED(DEBUG_LEVELING_FEATURE)
    if (DEBUGGING(LEVELING)) SERIAL_EM("> endstops.enable(true)");
  #endif
  endstops.enable(true); // Enable endstops for next homing move

  bool come_back = code_seen('B');
  float lastpos[NUM_AXIS];
  float old_feedrate_mm_s;
  if (come_back) {
    old_feedrate_mm_s = feedrate_mm_s;
    memcpy(lastpos, current_position, sizeof(lastpos));
  }

  bool  homeX = code_seen('X'),
        homeY = code_seen('Y'),
        homeZ = code_seen('Z'),
        homeE = code_seen('E');

  #if ENABLED(FORCE_HOME_XY_BEFORE_Z)
    if (homeZ) homeX = homeY = true;
  #endif

  home_all_axis = (!homeX && !homeY && !homeZ && !homeE) || (homeX && homeY && homeZ);

  #if ENABLED(NPR2)
    if ((home_all_axis) || (code_seen('E'))) {
      active_driver = active_extruder = 1;
      planner.buffer_line(current_position[X_AXIS], current_position[Y_AXIS], current_position[Z_AXIS], -200, COLOR_HOMERATE, active_extruder, active_driver);
      stepper.synchronize();
      old_color = 99;
      active_driver = active_extruder = 0;
    }
  #endif

  #if MECH(DELTA)

    /**
     * A delta can only safely home all axis at the same time
     */

    home_delta();

  #else // NOT DELTA

    set_destination_to_current();

    #if Z_HOME_DIR > 0  // If homing away from BED do Z first

      if (home_all_axis || homeZ) {
        HOMEAXIS(Z);
        #if ENABLED(DEBUG_LEVELING_FEATURE)
          if (DEBUGGING(LEVELING)) DEBUG_POS("> HOMEAXIS(Z)", current_position);
        #endif
      }

    #else

      if (home_all_axis || homeX || homeY) {
        // Raise Z before homing any other axes and z is not already high enough (never lower z)
        destination[Z_AXIS] = LOGICAL_Z_POSITION(MIN_Z_HEIGHT_FOR_HOMING);
        if (destination[Z_AXIS] > current_position[Z_AXIS]) {
          #if ENABLED(DEBUG_LEVELING_FEATURE)
            if (DEBUGGING(LEVELING))
              SERIAL_EMV("Raise Z (before homing) to ", destination[Z_AXIS]);
          #endif
          do_blocking_move_to_z(destination[Z_AXIS]);
        }
      }

    #endif

    #if ENABLED(QUICK_HOME)

      if (home_all_axis || (homeX && homeY)) quick_home_xy();

    #endif

    #if ENABLED(HOME_Y_BEFORE_X)
      // Home Y
      if (home_all_axis || homeY) {
        HOMEAXIS(Y);
        #if ENABLED(DEBUG_LEVELING_FEATURE)
          if (DEBUGGING(LEVELING)) DEBUG_POS("> homeY", current_position);
        #endif
      }
    #endif

    // Home X
    if (home_all_axis || homeX) {
      #if ENABLED(DUAL_X_CARRIAGE)
        int tmp_extruder = active_extruder;
        active_extruder = !active_extruder;
        HOMEAXIS(X);
        inactive_hotend_x_pos = RAW_X_POSITION(current_position[X_AXIS]);
        active_extruder = tmp_extruder;
        HOMEAXIS(X);
        // reset state used by the different modes
        memcpy(raised_parked_position, current_position, sizeof(raised_parked_position));
        delayed_move_time = 0;
        active_hotend_parked = true;
      #else
        HOMEAXIS(X);
      #endif
      #if ENABLED(DEBUG_LEVELING_FEATURE)
        if (DEBUGGING(LEVELING)) DEBUG_POS("> homeX", current_position);
      #endif
    }

    #if DISABLED(HOME_Y_BEFORE_X)
      // Home Y
      if (home_all_axis || homeY) {
        HOMEAXIS(Y);
        #if ENABLED(DEBUG_LEVELING_FEATURE)
          if (DEBUGGING(LEVELING)) DEBUG_POS("> homeY", current_position);
        #endif
      }
    #endif

    // Home Z last if homing towards the bed
    #if Z_HOME_DIR < 0
      if (home_all_axis || homeZ) {
        #if ENABLED(Z_SAFE_HOMING)
          home_z_safely();
        #else
          HOMEAXIS(Z);
        #endif // !Z_SAFE_HOMING
        #if ENABLED(DEBUG_LEVELING_FEATURE)
          if (DEBUGGING(LEVELING)) DEBUG_POS("> (home_all_axis || homeZ) > final", current_position);
        #endif
      }
    #elif ENABLED(DOUBLE_Z_HOMING)
      if (home_all_axis || homeZ)
        double_home_z();
    #endif

    SYNC_PLAN_POSITION_KINEMATIC();

  #endif // !DELTA (gcode_G28)

  endstops.not_homing();

  // Enable mesh leveling again
  #if ENABLED(MESH_BED_LEVELING)
    if (mbl.has_mesh()) {
      #if ENABLED(DEBUG_LEVELING_FEATURE)
        if (DEBUGGING(LEVELING)) SERIAL_EM("MBL has mesh");
      #endif
      if (home_all_axis || (axis_homed[X_AXIS] && axis_homed[Y_AXIS] && homeZ)) {
        #if ENABLED(DEBUG_LEVELING_FEATURE)
          if (DEBUGGING(LEVELING)) SERIAL_EM("MBL Z homing");
        #endif
        current_position[Z_AXIS] = MESH_HOME_SEARCH_Z
          #if Z_HOME_DIR > 0
            + Z_MAX_POS
          #endif
        ;
        SYNC_PLAN_POSITION_KINEMATIC();
        mbl.set_active(true);
        #if ENABLED(MESH_G28_REST_ORIGIN)
          current_position[Z_AXIS] = 0.0;
          set_destination_to_current();
          line_to_destination(homing_feedrate_mm_s[Z_AXIS]);
          stepper.synchronize();
          #if ENABLED(DEBUG_LEVELING_FEATURE)
            if (DEBUGGING(LEVELING)) DEBUG_POS("MBL Rest Origin", current_position);
          #endif
        #else
          planner.unapply_leveling(current_position);
          #if ENABLED(DEBUG_LEVELING_FEATURE)
            if (DEBUGGING(LEVELING)) DEBUG_POS("MBL adjusted MESH_HOME_SEARCH_Z", current_position);
          #endif
        #endif
      }
      else if ((axis_homed[X_AXIS] && axis_homed[Y_AXIS] && axis_homed[Z_AXIS]) && (homeX || homeY)) {
        current_position[Z_AXIS] = pre_home_z;
        SYNC_PLAN_POSITION_KINEMATIC();
        mbl.set_active(true);
        planner.unapply_leveling(current_position);
        #if ENABLED(DEBUG_LEVELING_FEATURE)
          if (DEBUGGING(LEVELING)) DEBUG_POS("MBL Home X or Y", current_position);
        #endif
      }
    }
  #endif

  if (come_back) {
    #if MECH(DELTA)
      feedrate_mm_s = homing_feedrate_mm_s[X_AXIS];
      memcpy(destination, lastpos, sizeof(destination));
      prepare_move_to_destination();
      feedrate_mm_s = old_feedrate_mm_s;
    #else
      if (homeX) {
        feedrate_mm_s = homing_feedrate_mm_s[X_AXIS];
        destination[X_AXIS] = lastpos[X_AXIS];
        prepare_move_to_destination();
      }
      if (homeY) {
        feedrate_mm_s = homing_feedrate_mm_s[Y_AXIS];
        destination[Y_AXIS] = lastpos[Y_AXIS];
        prepare_move_to_destination();
      }
      if (homeZ) {
        feedrate_mm_s = homing_feedrate_mm_s[Z_AXIS];
        destination[Z_AXIS] = lastpos[Z_AXIS];
        prepare_move_to_destination();
      }
      feedrate_mm_s = old_feedrate_mm_s;
    #endif
  }

  #if ENABLED(NEXTION) && ENABLED(NEXTION_GFX)
    #if MECH(DELTA)
      gfx_clear((X_MAX_POS) * 2, (Y_MAX_POS) * 2, Z_MAX_POS);
      gfx_cursor_to(current_position[X_AXIS] + (X_MAX_POS), current_position[Y_AXIS] + (Y_MAX_POS), current_position[Z_AXIS]);
    #else
      gfx_clear(X_MAX_POS, Y_MAX_POS, Z_MAX_POS);
      gfx_cursor_to(current_position[X_AXIS], current_position[Y_AXIS], current_position[Z_AXIS]);
    #endif
  #endif

  clean_up_after_endstop_or_probe_move();

  #if ENABLED(DEBUG_LEVELING_FEATURE)
    if (DEBUGGING(LEVELING)) SERIAL_EM("<<< gcode_G28");
  #endif

  // Restore the active tool after homing
  #if HOTENDS > 1
    tool_change(old_tool_index, 0, true);
  #endif

  report_current_position();
}

#if HAS(PROBING_PROCEDURE)
  void out_of_range_error(const char* p_edge) {
    SERIAL_M("?Probe ");
    SERIAL_PS(p_edge);
    SERIAL_EM(" position out of range.");
  }
#endif

#if ENABLED(MESH_BED_LEVELING)

  inline void _mbl_goto_xy(float x, float y) {
    float old_feedrate_mm_s = feedrate_mm_s;
    feedrate_mm_s = homing_feedrate_mm_s[Z_AXIS];

    current_position[Z_AXIS] = MESH_HOME_SEARCH_Z
      #if Z_PROBE_BETWEEN_HEIGHT > MIN_Z_HEIGHT_FOR_HOMING
        + Z_PROBE_BETWEEN_HEIGHT
      #elif MIN_Z_HEIGHT_FOR_HOMING > 0
        + MIN_Z_HEIGHT_FOR_HOMING
      #endif
    ;
    line_to_current_position();

    feedrate_mm_s = MMM_TO_MMS(XY_PROBE_SPEED);
    current_position[X_AXIS] = LOGICAL_X_POSITION(x);
    current_position[Y_AXIS] = LOGICAL_Y_POSITION(y);
    line_to_current_position();

    #if Z_PROBE_BETWEEN_HEIGHT > 0 || MIN_Z_HEIGHT_FOR_HOMING > 0
      feedrate_mm_s = homing_feedrate_mm_s[Z_AXIS];
      current_position[Z_AXIS] = LOGICAL_Z_POSITION(MESH_HOME_SEARCH_Z);
      line_to_current_position();
    #endif

    feedrate_mm_s = old_feedrate_mm_s;
    stepper.synchronize();
  }

  // Save 130 bytes with non-duplication of PSTR
  void say_not_entered() { SERIAL_EM(" not entered."); }

  void mbl_mesh_report() {
    SERIAL_EM("Num X,Y: " STRINGIFY(MESH_NUM_X_POINTS) "," STRINGIFY(MESH_NUM_Y_POINTS));
    SERIAL_EM("Z search height: " STRINGIFY(MESH_HOME_SEARCH_Z));
    SERIAL_EMV("Z offset: ", mbl.z_offset, 5);
    SERIAL_EM("Measured points:");
    for (uint8_t py = 0; py < MESH_NUM_Y_POINTS; py++) {
      for (uint8_t px = 0; px < MESH_NUM_X_POINTS; px++) {
        SERIAL_MV("  ", mbl.z_values[py][px], 5);
      }
      SERIAL_E;
    }
  }

  /**
   * G29: Mesh-based Z probe, probes a grid and produces a
   *      mesh to compensate for variable bed height
   *
   * Parameters With MESH_BED_LEVELING:
   *
   *  S0              Produce a mesh report
   *  S1              Start probing mesh points
   *  S2              Probe the next mesh point
   *  S3 Xn Yn Zn.nn  Manually modify a single point
   *  S4 Zn.nn        Set z offset. Positive away from bed, negative closer to bed.
   *  S5              Reset and disable mesh
   *
   * The S0 report the points as below
   *
   *  +----> X-axis  1-n
   *  |
   *  |
   *  v Y-axis  1-n
   *
   */
  inline void gcode_G29() {

    static int probe_point = -1;
    MeshLevelingState state = code_seen('S') ? (MeshLevelingState)code_value_byte() : MeshReport;
    if (state < 0 || state > 5) {
      SERIAL_M("S out of range (0-5).");
      return;
    }

    int8_t px, py;

    switch (state) {
      case MeshReport:
        if (mbl.has_mesh()) {
          SERIAL_EMT("State: ", mbl.active() ? MSG_ON : MSG_OFF);
          mbl_mesh_report();
        }
        else
          SERIAL_EM("Mesh bed leveling not active.");
        break;

      case MeshStart:
        mbl.reset();
        probe_point = 0;
        enqueue_and_echo_commands_P(PSTR("G28\nG29 S2"));
        break;

      case MeshNext:
        if (probe_point < 0) {
          SERIAL_EM("Start mesh probing with \"G29 S1\" first.");
          return;
        }
        // For each G29 S2...
        if (probe_point == 0) {
          // For the intial G29 S2 make Z a positive value (e.g., 4.0)
          current_position[Z_AXIS] = MESH_HOME_SEARCH_Z
            #if Z_HOME_DIR > 0
              + Z_MAX_POS
            #endif
          ;
          SYNC_PLAN_POSITION_KINEMATIC();
        }
        else {
          // For G29 S2 after adjusting Z.
          mbl.set_zigzag_z(probe_point - 1, current_position[Z_AXIS]);
        }
        // If there's another point to sample, move there with optional lift.
        if (probe_point < (MESH_NUM_X_POINTS) * (MESH_NUM_Y_POINTS)) {
          mbl.zigzag(probe_point, px, py);
          _mbl_goto_xy(mbl.get_probe_x(px), mbl.get_probe_y(py));
          probe_point++;
        }
        else {
          // One last "return to the bed" (as originally coded) at completion
          current_position[Z_AXIS] = MESH_HOME_SEARCH_Z
            #if Z_PROBE_BETWEEN_HEIGHT > MIN_Z_HEIGHT_FOR_HOMING
              + Z_PROBE_BETWEEN_HEIGHT
            #elif MIN_Z_HEIGHT_FOR_HOMING > 0
              + MIN_Z_HEIGHT_FOR_HOMING
            #endif
          ;
          line_to_current_position();
          stepper.synchronize();

          // After recording the last point, activate the mbl and home
          SERIAL_EM("Mesh probing done.");
          probe_point = -1;
          mbl.set_has_mesh(true);
          enqueue_and_echo_commands_P(PSTR("G28"));
        }
        break;

      case MeshSet:
        if (code_seen('X')) {
          px = code_value_int() - 1;
          if (px < 0 || px >= MESH_NUM_X_POINTS) {
            SERIAL_EM("X out of range (1-" STRINGIFY(MESH_NUM_X_POINTS) ").");
            return;
          }
        }
        else {
          SERIAL_C('X'); say_not_entered();
          return;
        }

        if (code_seen('Y')) {
          py = code_value_int() - 1;
          if (py < 0 || py >= MESH_NUM_Y_POINTS) {
            SERIAL_EM("Y out of range (1-" STRINGIFY(MESH_NUM_Y_POINTS) ").");
            return;
          }
        }
        else {
          SERIAL_C('Y'); say_not_entered();
          return;
        }

        if (code_seen('Z')) {
          mbl.z_values[py][px] = code_value_axis_units(Z_AXIS);
        }
        else {
          SERIAL_C('Z'); say_not_entered();
          return;
        }
        break;

      case MeshSetZOffset:
        if (code_seen('Z')) {
          mbl.z_offset = code_value_axis_units(Z_AXIS);
        }
        else {
          SERIAL_C('Z'); say_not_entered();
          return;
        }
        break;

      case MeshReset:
        if (mbl.active()) {
          current_position[Z_AXIS] -= MESH_HOME_SEARCH_Z;
          planner.apply_leveling(current_position[X_AXIS], current_position[Y_AXIS], current_position[Z_AXIS]);
          mbl.reset();
          SYNC_PLAN_POSITION_KINEMATIC();
        }
        else
          mbl.reset();

    } // switch(state)

    report_current_position();
  }

#elif HAS(ABL)

  /**
   * G29: Detailed Z-Probe, probes the bed at 3 or more points.
   *      Will fail if the printer has not been homed with G28.
   *
   * Enhanced G29 Auto Bed Levelling Probe Routine
   *
   * Parameters With AUTO_BED_LEVELING_GRID:
   *
   *  P  Set the size of the grid that will be probed (P x P points).
   *     Example: "G29 P4"
   *
   *  S  Set the XY travel speed between probe points (in units/min)
   *
   *  D  Dry-Run mode. Just evaluate the bed Topology - Don't apply
   *     or clean the rotation Matrix. Useful to check the topology
   *     after a first run of G29.
   *
   *  V  Set the verbose level (0-4). Example: "G29 V3"
   *
   *  T  Generate a Bed Topology Report. Example: "G29 P5 T" for a detailed report.
   *     This is useful for manual bed leveling and finding flaws in the bed (to
   *     assist with part placement).
   *     Not supported by non-linear delta printer bed leveling.
   *
   *  F  Set the Front limit of the probing grid
   *  B  Set the Back limit of the probing grid
   *  L  Set the Left limit of the probing grid
   *  R  Set the Right limit of the probing grid
   *
   * Parameters with BILINEAR only:
   *
   *  Z  Supply an additional Z probe offset
   *
   * Global Parameters:
   *
   * E/e By default G29 will engage the probe, test the bed, then disengage.
   *     Include "E" to engage/disengage the probe for each sample.
   *     There's no extra effect if you have a fixed probe.
   *     Usage: "G29 E" or "G29 e"
   *
   */
  inline void gcode_G29() {

    #if ENABLED(DEBUG_LEVELING_FEATURE)
      bool query = code_seen('Q');
      uint8_t old_debug_flags = mk_debug_flags;
      if (query) mk_debug_flags |= DEBUG_LEVELING;
      if (DEBUGGING(LEVELING)) {
        DEBUG_POS(">>> gcode_G29", current_position);
        log_machine_info();
      }
      mk_debug_flags = old_debug_flags;
      if (query) return;
    #endif

    #if MECH(DELTA)
      // Disable auto bed leveling during G29
      bool abl_should_enable = planner.abl_enabled;
      planner.abl_enabled = false;

      // Homing
      if (!axis_homed[X_AXIS] || !axis_homed[Y_AXIS] || !axis_homed[Z_AXIS])
        home_delta();
    #else
      // Don't allow auto-levelling without homing first
      if (axis_unhomed_error(true, true, true)) return;
    #endif

    int verbose_level = code_seen('V') ? code_value_int() : 1;
    if (verbose_level < 0 || verbose_level > 4) {
      SERIAL_LM(ER, "?(V)erbose Level is implausible (0-4).");
      return;
    }

    bool dryrun = code_seen('D'),
         stow_probe_after_each = code_seen('E');

    #if ABL_GRID

      if (verbose_level > 0) {
        SERIAL_EM("G29 Auto Bed Leveling");
        if (dryrun) SERIAL_EM("Running in DRY-RUN mode");
      }

      #if ABL_PLANAR

        bool do_topography_map = verbose_level > 2 || code_seen('T');

        // X and Y specify points in each direction, overriding the default
        // These values may be saved with the completed mesh
        int abl_grid_points_x = code_seen('X') ? code_value_int() : ABL_GRID_POINTS_X,
            abl_grid_points_y = code_seen('Y') ? code_value_int() : ABL_GRID_POINTS_Y;

        if (code_seen('P')) abl_grid_points_x = abl_grid_points_y = code_value_int();

        if (abl_grid_points_x < 2 || abl_grid_points_y < 2) {
          SERIAL_LM(ER, "?Number of probed (P)oints is implausible (2 minimum).\n");
          return;
        }

      #else

        const uint8_t abl_grid_points_x = ABL_GRID_POINTS_X, abl_grid_points_y = ABL_GRID_POINTS_Y;

      #endif

      xy_probe_feedrate_mm_s = MMM_TO_MMS(code_seen('S') ? code_value_linear_units() : XY_PROBE_SPEED);

      int left_probe_bed_position = code_seen('L') ? (int)code_value_axis_units(X_AXIS) : LOGICAL_X_POSITION(LEFT_PROBE_BED_POSITION),
          right_probe_bed_position = code_seen('R') ? (int)code_value_axis_units(X_AXIS) : LOGICAL_X_POSITION(RIGHT_PROBE_BED_POSITION),
          front_probe_bed_position = code_seen('F') ? (int)code_value_axis_units(Y_AXIS) : LOGICAL_Y_POSITION(FRONT_PROBE_BED_POSITION),
          back_probe_bed_position = code_seen('B') ? (int)code_value_axis_units(Y_AXIS) : LOGICAL_Y_POSITION(BACK_PROBE_BED_POSITION);

      bool left_out_l = left_probe_bed_position < LOGICAL_X_POSITION(MIN_PROBE_X),
           left_out = left_out_l || left_probe_bed_position > right_probe_bed_position - (MIN_PROBE_EDGE),
           right_out_r = right_probe_bed_position > LOGICAL_X_POSITION(MAX_PROBE_X),
           right_out = right_out_r || right_probe_bed_position < left_probe_bed_position + MIN_PROBE_EDGE,
           front_out_f = front_probe_bed_position < LOGICAL_Y_POSITION(MIN_PROBE_Y),
           front_out = front_out_f || front_probe_bed_position > back_probe_bed_position - (MIN_PROBE_EDGE),
           back_out_b = back_probe_bed_position > LOGICAL_Y_POSITION(MAX_PROBE_Y),
           back_out = back_out_b || back_probe_bed_position < front_probe_bed_position + MIN_PROBE_EDGE;

      if (left_out || right_out || front_out || back_out) {
        if (left_out) {
          out_of_range_error(PSTR("(L)eft"));
          left_probe_bed_position = left_out_l ? LOGICAL_X_POSITION(MIN_PROBE_X) : right_probe_bed_position - (MIN_PROBE_EDGE);
        }
        if (right_out) {
          out_of_range_error(PSTR("(R)ight"));
          right_probe_bed_position = right_out_r ? LOGICAL_Y_POSITION(MAX_PROBE_X) : left_probe_bed_position + MIN_PROBE_EDGE;
        }
        if (front_out) {
          out_of_range_error(PSTR("(F)ront"));
          front_probe_bed_position = front_out_f ? LOGICAL_Y_POSITION(MIN_PROBE_Y) : back_probe_bed_position - (MIN_PROBE_EDGE);
        }
        if (back_out) {
          out_of_range_error(PSTR("(B)ack"));
          back_probe_bed_position = back_out_b ? LOGICAL_Y_POSITION(MAX_PROBE_Y) : front_probe_bed_position + MIN_PROBE_EDGE;
        }
        return;
      }

    #endif // ABL_GRID

    stepper.synchronize();

    #if NOMECH(DELTA)
      // Disable auto bed leveling during G29
      bool abl_should_enable = planner.abl_enabled;

      planner.abl_enabled = false;
    #endif

    if (!dryrun) {
      // Re-orient the current position without leveling
      // based on where the steppers are positioned.
      set_current_from_steppers_for_axis(ALL_AXES);

      // Sync the planner to where the steppers stopped
      SYNC_PLAN_POSITION_KINEMATIC();
    }

    setup_for_endstop_or_probe_move();

    // Deploy the probe. Probe will raise if needed.
    if (DEPLOY_PROBE()) {
      planner.abl_enabled = abl_should_enable;
      return;
    }

    float xProbe = 0, yProbe = 0, measured_z = 0;

    #if ABL_GRID

      // probe at the points of a lattice grid
      const float xGridSpacing = (right_probe_bed_position - left_probe_bed_position) / (abl_grid_points_x - 1),
                  yGridSpacing = (back_probe_bed_position - front_probe_bed_position) / (abl_grid_points_y - 1);

      #if ENABLED(AUTO_BED_LEVELING_BILINEAR)

        float zoffset = zprobe_zoffset;
        if (code_seen('Z')) zoffset += code_value_axis_units(Z_AXIS);

        if ( xGridSpacing != bilinear_grid_spacing[X_AXIS]
          || yGridSpacing != bilinear_grid_spacing[Y_AXIS]
          || left_probe_bed_position != bilinear_start[X_AXIS]
          || front_probe_bed_position != bilinear_start[Y_AXIS]
        ) {
          // Before reset bed level, re-enable to correct the position
          planner.abl_enabled = abl_should_enable;
          // Reset grid to 0.0 or "not probed". (Also disables ABL)
          reset_bed_level();

          #if ENABLED(ABL_BILINEAR_SUBDIVISION)
            bilinear_grid_spacing_virt[X_AXIS] = xGridSpacing / (BILINEAR_SUBDIVISIONS);
            bilinear_grid_spacing_virt[Y_AXIS] = yGridSpacing / (BILINEAR_SUBDIVISIONS);
          #endif
          bilinear_grid_spacing[X_AXIS] = xGridSpacing;
          bilinear_grid_spacing[Y_AXIS] = yGridSpacing;
          bilinear_start[X_AXIS] = RAW_X_POSITION(left_probe_bed_position);
          bilinear_start[Y_AXIS] = RAW_Y_POSITION(front_probe_bed_position);

          // Can't re-enable (on error) until the new grid is written
          abl_should_enable = false;
        }

      #elif ENABLED(AUTO_BED_LEVELING_LINEAR)

        /**
         * solve the plane equation ax + by + d = z
         * A is the matrix with rows [x y 1] for all the probed points
         * B is the vector of the Z positions
         * the normal vector to the plane is formed by the coefficients of the
         * plane equation in the standard form, which is Vx*x+Vy*y+Vz*z+d = 0
         * so Vx = -a Vy = -b Vz = 1 (we want the vector facing towards positive Z
         */

        int abl2 = abl_grid_points_x * abl_grid_points_y,
            indexIntoAB[abl_grid_points_x][abl_grid_points_y],
            probePointCounter = -1;

        float eqnAMatrix[abl2 * 3], // "A" matrix of the linear system of equations
              eqnBVector[abl2],     // "B" vector of Z points
              mean = 0.0;

      #endif // AUTO_BED_LEVELING_LINEAR

      #if ENABLED(PROBE_Y_FIRST)
        #define PR_OUTER_VAR xCount
        #define PR_OUTER_END abl_grid_points_x
        #define PR_INNER_VAR yCount
        #define PR_INNER_END abl_grid_points_y
      #else
        #define PR_OUTER_VAR yCount
        #define PR_OUTER_END abl_grid_points_y
        #define PR_INNER_VAR xCount
        #define PR_INNER_END abl_grid_points_x
      #endif

      bool zig = PR_OUTER_END & 1; // always end at [RIGHT_PROBE_BED_POSITION, BACK_PROBE_BED_POSITION]

      for (uint8_t PR_OUTER_VAR = 0; PR_OUTER_VAR < PR_OUTER_END; PR_OUTER_VAR++) {

        int8_t inStart, inStop, inInc;

        if (zig) {
          inStart = 0;
          inStop = PR_INNER_END;
          inInc = 1;
        }
        else {
          inStart = PR_INNER_END - 1;
          inStop = -1;
          inInc = -1;
        }

        zig = !zig;

        for (int8_t PR_INNER_VAR = inStart; PR_INNER_VAR != inStop; PR_INNER_VAR += inInc) {

          float xBase = left_probe_bed_position + xGridSpacing * xCount,
                yBase = front_probe_bed_position + yGridSpacing * yCount;

          xProbe = FLOOR(xBase + (xBase < 0 ? 0 : 0.5));
          yProbe = FLOOR(yBase + (yBase < 0 ? 0 : 0.5));

          #if ENABLED(AUTO_BED_LEVELING_LINEAR)
            indexIntoAB[xCount][yCount] = ++probePointCounter;
          #endif

          #if IS_KINEMATIC
            // Avoid probing outside the round or hexagonal area
            float pos[XYZ] = { xProbe, yProbe, 0 };
            if (!position_is_reachable(pos, true)) continue;
          #endif

          measured_z = probe_pt(xProbe, yProbe, stow_probe_after_each, verbose_level);

          if (measured_z == NAN) {
            planner.abl_enabled = abl_should_enable;
            return;
          }

          #if ENABLED(AUTO_BED_LEVELING_LINEAR)

            mean += measured_z;
            eqnBVector[probePointCounter] = measured_z;
            eqnAMatrix[probePointCounter + 0 * abl2] = xProbe;
            eqnAMatrix[probePointCounter + 1 * abl2] = yProbe;
            eqnAMatrix[probePointCounter + 2 * abl2] = 1;

          #elif ENABLED(AUTO_BED_LEVELING_BILINEAR)

            if (!dryrun) bilinear_level_grid[xCount][yCount] = measured_z + zoffset;

          #endif

          idle();

        } // xProbe
      } // yProbe

    #elif ENABLED(AUTO_BED_LEVELING_3POINT)

      #if ENABLED(DEBUG_LEVELING_FEATURE)
        if (DEBUGGING(LEVELING)) SERIAL_EM("> 3-point Leveling");
      #endif

      // Probe at 3 arbitrary points
      vector_3 points[3] = {
        vector_3(ABL_PROBE_PT_1_X, ABL_PROBE_PT_1_Y, 0),
        vector_3(ABL_PROBE_PT_2_X, ABL_PROBE_PT_2_Y, 0),
        vector_3(ABL_PROBE_PT_3_X, ABL_PROBE_PT_3_Y, 0)
      };

      for (uint8_t i = 0; i < 3; ++i) {
        // Retain the last probe position
        xProbe = LOGICAL_X_POSITION(points[i].x);
        yProbe = LOGICAL_Y_POSITION(points[i].y);
        measured_z = points[i].z = probe_pt(xProbe, yProbe, stow_probe_after_each, verbose_level);
      }

      if (measured_z == NAN) {
        planner.abl_enabled = abl_should_enable;
        return;
      }

      if (!dryrun) {
        vector_3 planeNormal = vector_3::cross(points[0] - points[1], points[2] - points[1]).get_normal();
        if (planeNormal.z < 0) {
          planeNormal.x *= -1;
          planeNormal.y *= -1;
          planeNormal.z *= -1;
        }
        planner.bed_level_matrix = matrix_3x3::create_look_at(planeNormal);

        // Can't re-enable (on error) until the new grid is written
        abl_should_enable = false;
      }

    #endif // !AUTO_BED_LEVELING_3POINT

    // Raise to _Z_PROBE_DEPLOY_HEIGHT. Stow the probe.
    if (STOW_PROBE()) {
      planner.abl_enabled = abl_should_enable;
      return;
    }

    // Restore state after probing
    clean_up_after_endstop_or_probe_move();

    #if ENABLED(DEBUG_LEVELING_FEATURE)
      if (DEBUGGING(LEVELING)) DEBUG_POS("> probing complete", current_position);
    #endif

    // Calculate leveling, print reports, correct the position
    #if ENABLED(AUTO_BED_LEVELING_BILINEAR)

      if (!dryrun) extrapolate_unprobed_bed_level();
      print_bilinear_leveling_grid();

      #if ENABLED(ABL_BILINEAR_SUBDIVISION)
        bed_level_virt_interpolate();
        bed_level_virt_print();
      #endif

    #elif ENABLED(AUTO_BED_LEVELING_LINEAR)

      // For LINEAR leveling calculate matrix, print reports, correct the position

      // solve lsq problem
      float plane_equation_coefficients[3];
      qr_solve(plane_equation_coefficients, abl2, 3, eqnAMatrix, eqnBVector);

      mean /= abl2;

      if (verbose_level) {
        SERIAL_MV("Eqn coefficients: a: ", plane_equation_coefficients[0], 8);
        SERIAL_MV(" b: ", plane_equation_coefficients[1], 8);
        SERIAL_EMV(" d: ", plane_equation_coefficients[2], 8);
        if (verbose_level > 2)
          SERIAL_EMV("Mean of sampled points: ", mean, 8);
      }

      // Create the matrix but don't correct the position yet
      if (!dryrun) {
        planner.bed_level_matrix = matrix_3x3::create_look_at(
          vector_3(-plane_equation_coefficients[0], -plane_equation_coefficients[1], 1)
        );
      }

      // Show the Topography map if enabled
      if (do_topography_map) {
        SERIAL_EM(" Bed Height Topography:");
        SERIAL_EM("   +--- BACK --+");
        SERIAL_EM("   |           |");
        SERIAL_EM(" L |    (+)    | R");
        SERIAL_EM(" E |           | I");
        SERIAL_EM(" F | (-) N (+) | G");
        SERIAL_EM(" T |           | H");
        SERIAL_EM("   |    (-)    | T");
        SERIAL_EM("   |           |");
        SERIAL_EM("   O-- FRONT --+");
        SERIAL_EM(" (0,0)");

        float min_diff = 999;

        for (int8_t yy = abl_grid_points_y - 1; yy >= 0; yy--) {
          for (uint8_t xx = 0; xx < abl_grid_points_x; xx++) {
            int ind = indexIntoAB[xx][yy];
            float diff = eqnBVector[ind] - mean,
                  x_tmp = eqnAMatrix[ind + 0 * abl2],
                  y_tmp = eqnAMatrix[ind + 1 * abl2],
                  z_tmp = 0;

            apply_rotation_xyz(planner.bed_level_matrix, x_tmp, y_tmp, z_tmp);

            NOMORE(min_diff, eqnBVector[ind] - z_tmp);

            if (diff >= 0.0)
              SERIAL_M(" +");   // Include + for column alignment
            else
              SERIAL_C(' ');
            SERIAL_V(diff, 5);
          } // xx
          SERIAL_E;
        } // yy
        SERIAL_E;

        if (verbose_level > 3) {
          SERIAL_EM("\nCorrected Bed Height vs. Bed Topology:");

          for (int8_t yy = abl_grid_points_y - 1; yy >= 0; yy--) {
            for (uint8_t xx = 0; xx < abl_grid_points_x; xx++) {
              int ind = indexIntoAB[xx][yy];
              float x_tmp = eqnAMatrix[ind + 0 * abl2],
                    y_tmp = eqnAMatrix[ind + 1 * abl2],
                    z_tmp = 0;

              apply_rotation_xyz(planner.bed_level_matrix, x_tmp, y_tmp, z_tmp);

              float diff = eqnBVector[ind] - z_tmp - min_diff;
              if (diff >= 0.0)
                SERIAL_M(" +");   // Include + for column alignment
              else
                SERIAL_C(' ');
              SERIAL_V(diff, 5);
            } // xx
            SERIAL_E;
          } // yy
          SERIAL_E;
        }
      } // do_topography_map

    #endif // AUTO_BED_LEVELING_LINEAR_GRID

    #if ABL_PLANAR

      // For LINEAR and 3POINT leveling correct the current position

      if (verbose_level > 0)
        planner.bed_level_matrix.debug("\n\nBed Level Correction Matrix:");

      if (!dryrun) {
        //
        // Correct the current XYZ position based on the tilted plane.
        //

        #if ENABLED(DEBUG_LEVELING_FEATURE)
          if (DEBUGGING(LEVELING)) DEBUG_POS("G29 uncorrected XYZ", current_position);
        #endif

        float converted[XYZ];
        memcpy(converted, current_position, sizeof(converted));

        planner.abl_enabled = true;
        planner.unapply_leveling(converted); // use conversion machinery
        planner.abl_enabled = false;
 
        // Use the last measured distance to the bed, if possible
        if ( NEAR(current_position[X_AXIS], xProbe - (X_PROBE_OFFSET_FROM_NOZZLE))
          && NEAR(current_position[Y_AXIS], yProbe - (Y_PROBE_OFFSET_FROM_NOZZLE))
        ) {
          float simple_z = current_position[Z_AXIS] - (measured_z - (-zprobe_zoffset));
          #if ENABLED(DEBUG_LEVELING_FEATURE)
            if (DEBUGGING(LEVELING)) {
              SERIAL_MV("Z from Probe:", simple_z);
              SERIAL_MV("  Matrix:", converted[Z_AXIS]);
              SERIAL_EMV("  Discrepancy:", simple_z - converted[Z_AXIS]);
            }
          #endif
          converted[Z_AXIS] = simple_z;
        }

        // The rotated XY and corrected Z are now current_position
        memcpy(current_position, converted, sizeof(converted));

        #if ENABLED(DEBUG_LEVELING_FEATURE)
          if (DEBUGGING(LEVELING)) DEBUG_POS("G29 corrected XYZ", current_position);
        #endif
      }

    #elif ENABLED(AUTO_BED_LEVELING_BILINEAR)

      if (!dryrun) {
        #if ENABLED(DEBUG_LEVELING_FEATURE)
          if (DEBUGGING(LEVELING)) SERIAL_EMV("G29 uncorrected Z:", current_position[Z_AXIS]);
        #endif

        // Unapply the offset because it is going to be immediately applied
        // and cause compensation movement in Z. (Just like planner.unapply_leveling)
        current_position[Z_AXIS] -= bilinear_z_offset(current_position);

        #if ENABLED(DEBUG_LEVELING_FEATURE)
          if (DEBUGGING(LEVELING)) SERIAL_EMV(" corrected Z:", current_position[Z_AXIS]);
        #endif
      }

    #endif // ABL_PLANAR

    #if ENABLED(Z_PROBE_END_SCRIPT)
      #if ENABLED(DEBUG_LEVELING_FEATURE)
        if (DEBUGGING(LEVELING)) {
          SERIAL_M("Z Probe End Script: ");
          SERIAL_EM(Z_PROBE_END_SCRIPT);
        }
      #endif
      enqueue_and_echo_commands_P(PSTR(Z_PROBE_END_SCRIPT));
      stepper.synchronize();
    #endif

    #if ENABLED(DEBUG_LEVELING_FEATURE)
      if (DEBUGGING(LEVELING)) SERIAL_EM("<<< gcode_G29");
    #endif

    report_current_position();

    KEEPALIVE_STATE(IN_HANDLER);

    // Auto Bed Leveling is complete! Enable if possible.
    planner.abl_enabled = dryrun ? abl_should_enable : true;

    if (planner.abl_enabled)
      SYNC_PLAN_POSITION_KINEMATIC();

  }

#endif // HAS_ABL

#if HAS(BED_PROBE) && NOMECH(DELTA)

  /**
   * G30: Do a single Z probe at the current XY
   * Usage:
   *   G30 <X#> <Y#> <S#>
   *     X = Probe X position (default=current probe position)
   *     Y = Probe Y position (default=current probe position)
   *     S = Stows the probe if 1 (default=1)
   */
  inline void gcode_G30() {

    float X_probe_location = code_seen('X') ? code_value_axis_units(X_AXIS) : current_position[X_AXIS] + X_PROBE_OFFSET_FROM_NOZZLE,
          Y_probe_location = code_seen('Y') ? code_value_axis_units(Y_AXIS) : current_position[Y_AXIS] + Y_PROBE_OFFSET_FROM_NOZZLE;

    float pos[XYZ] = { X_probe_location, Y_probe_location, LOGICAL_Z_POSITION(0) };
    if (!position_is_reachable(pos, true)) return;

    bool stow = code_seen('S') ? code_value_bool() : true;

    // Disable leveling so the planner won't mess with us
    #if PLANNER_LEVELING
      set_bed_leveling_enabled(false);
    #endif

    setup_for_endstop_or_probe_move();

    float measured_z = probe_pt(X_probe_location, Y_probe_location, stow, 1);

    SERIAL_MV(MSG_BED_LEVELING_Z, measured_z - (-zprobe_zoffset) + 0.0001, 3);
    SERIAL_MV(MSG_BED_LEVELING_X, X_probe_location + 0.0001, 3);
    SERIAL_MV(MSG_BED_LEVELING_Y, Y_probe_location + 0.0001, 3);
    SERIAL_E;

    clean_up_after_endstop_or_probe_move();

    report_current_position();
  }

  #if ENABLED(Z_PROBE_SLED)

    /**
     * G31: Deploy the Z probe
     */
    inline void gcode_G31() { DEPLOY_PROBE(); }

    /**
     * G32: Stow the Z probe
     */
    inline void gcode_G32() { STOW_PROBE(); }

  #endif // Z_PROBE_SLED

#elif ENABLED(AUTO_CALIBRATION_FEATURE)

  /**
   * G30: Delta AutoCalibration
   * Usage:
   *    G30 <X#> <Y#> <A#> <E> <R> <I> <D> <T> <S#> <U#>
   *      X = Probe X position (default=current probe position)
   *      Y = Probe Y position (default=current probe position)
   *      A = Autocalibration +/- precision
   *      E = Adjust Endstop
   *      R = Adjust Endstop & Delta Radius
   *      I = Adjust Tower
   *      D = Adjust Diagonal Rod
   *      T = Adjust Tower Radius
   *      S = Stows the probe if 1 (default=1)
   *      U = <bool> with a non-zero value will apply the result to current zprobe_zoffset
   */
  inline void gcode_G30() {

    #if ENABLED(AUTO_BED_LEVELING_BILINEAR)
      set_bed_leveling_enabled(false);
    #endif

    // Homing and deploy z probe
    if (!axis_homed[X_AXIS] || !axis_homed[Y_AXIS] || !axis_homed[Z_AXIS])
      home_delta();

    setup_for_endstop_or_probe_move();

    if (code_seen('X') || code_seen('Y')) {
      // Probe specified X, Y point
      float X_probe_location = code_seen('X') ? code_value_axis_units(X_AXIS) : current_position[X_AXIS] + X_PROBE_OFFSET_FROM_NOZZLE,
            Y_probe_location = code_seen('Y') ? code_value_axis_units(Y_AXIS) : current_position[Y_AXIS] + Y_PROBE_OFFSET_FROM_NOZZLE;

      float pos[XYZ] = { X_probe_location, Y_probe_location, LOGICAL_Z_POSITION(0) };
      if (!position_is_reachable(pos, true)) return;

      bool stow = code_seen('S') ? code_value_bool() : true;

      float measured_z = probe_pt(X_probe_location, Y_probe_location, stow, 1),
            new_zprobe_zoffset = soft_endstop_min[Z_AXIS] - measured_z;

      SERIAL_MV(MSG_BED_LEVELING_Z, measured_z - (-zprobe_zoffset) + 0.0001, 3);
      SERIAL_MV(MSG_BED_LEVELING_X, X_probe_location + 0.0001, 3);
      SERIAL_MV(MSG_BED_LEVELING_Y, Y_probe_location + 0.0001, 3);
      SERIAL_E;

      if (code_seen('U') && code_value_bool() != 0)
        zprobe_zoffset = new_zprobe_zoffset;

      clean_up_after_endstop_or_probe_move();

      report_current_position();

      return;
    }

    if (code_seen('A')) {
      SERIAL_EM("Starting Auto Calibration...");
      LCD_MESSAGEPGM("Auto Calibration...");
      if (code_has_value()) ac_prec = code_value_float();
      SERIAL_MV("Calibration precision: +/-", ac_prec, 2);
      SERIAL_EM(" mm");
    }

    // Probe all points
    bed_probe_all();

    // Show calibration report      
    calibration_report();

    if (code_seen('E')) {
      int iteration = 0;
      do {
        iteration ++;
        SERIAL_EMV("Iteration: ", iteration);

        SERIAL_EM("Checking/Adjusting Endstop offsets");
        adj_endstops();

        bed_probe_all();
        calibration_report();
      } while ((bed_level_x < -ac_prec) or (bed_level_x > ac_prec)
            or (bed_level_y < -ac_prec) or (bed_level_y > ac_prec)
            or (bed_level_z < -ac_prec) or (bed_level_z > ac_prec));

      SERIAL_EM("Endstop adjustment complete");
    }

    if (code_seen('R')) {
      int iteration = 0;
      do {
        iteration ++;
        SERIAL_EMV("Iteration: ", iteration);

        SERIAL_EM("Checking/Adjusting Endstop offsets");
        adj_endstops();

        bed_probe_all();
        calibration_report();

        SERIAL_EM("Checking delta radius");
        adj_deltaradius();

      } while ((bed_level_c < -ac_prec) or (bed_level_c > ac_prec)
            or (bed_level_x < -ac_prec) or (bed_level_x > ac_prec)
            or (bed_level_y < -ac_prec) or (bed_level_y > ac_prec)
            or (bed_level_z < -ac_prec) or (bed_level_z > ac_prec));
    }

    if (code_seen('I')) {
      SERIAL_EMV("Adjusting Tower Delta for tower", code_value_byte());
      adj_tower_delta(code_value_byte());
      SERIAL_EM("Tower Delta adjustment complete");
    }

    if (code_seen('D')) {
      SERIAL_EM("Adjusting Diagonal Rod Length");
      adj_diagrod_length();
      SERIAL_EM("Diagonal Rod Length adjustment complete");
    }

    if (code_seen('T')) {
      SERIAL_EMV("Adjusting Tower Radius for tower", code_value_byte());
      adj_tower_radius(code_value_byte());
      SERIAL_EM("Tower Radius adjustment complete");
    }

    if (code_seen('A')) {
      int iteration = 0;
      bool dr_adjusted;

      do {
        do {
          iteration ++;
          SERIAL_EMV("Iteration: ", iteration);

          SERIAL_EM("Checking/Adjusting endstop offsets");
          adj_endstops();

          bed_probe_all();
          calibration_report();

          if ((bed_level_c < -ac_prec) or (bed_level_c > ac_prec)) {
            SERIAL_EM("Checking delta radius");
            dr_adjusted = adj_deltaradius();
          }
          else
            dr_adjusted = false;

          #if ENABLED(DEBUG_LEVELING_FEATURE)
            if (DEBUGGING(LEVELING)) {
              SERIAL_EMV("bed_level_c = ", bed_level_c, 4);
              SERIAL_EMV("bed_level_x = ", bed_level_x, 4);
              SERIAL_EMV("bed_level_y = ", bed_level_y, 4);
              SERIAL_EMV("bed_level_z = ", bed_level_z, 4);
            }
          #endif

        } while ((bed_level_c < -ac_prec) or (bed_level_c > ac_prec)
              or (bed_level_x < -ac_prec) or (bed_level_x > ac_prec)
              or (bed_level_y < -ac_prec) or (bed_level_y > ac_prec)
              or (bed_level_z < -ac_prec) or (bed_level_z > ac_prec)
              or (dr_adjusted));

        if ((bed_level_ox < -ac_prec) or (bed_level_ox > ac_prec) or
            (bed_level_oy < -ac_prec) or (bed_level_oy > ac_prec) or
            (bed_level_oz < -ac_prec) or (bed_level_oz > ac_prec)) {
          SERIAL_EM("Checking for tower geometry errors..");
          if (fix_tower_errors() != 0 ) {
            // Tower positions have been changed .. home to endstops
            SERIAL_EM("Tower Positions changed .. Homing");
            home_delta();
            do_probe_raise(_Z_PROBE_DEPLOY_HEIGHT);
          }
          else {
            SERIAL_EM("Checking Diagonal Rod Length");
            if (adj_diagrod_length() != 0) { 
              // If diagonal rod length has been changed .. home to endstops
              SERIAL_EM("Diagonal Rod Length changed .. Homing");
              home_delta();
              do_probe_raise(_Z_PROBE_DEPLOY_HEIGHT);
            }
          }
          bed_probe_all();
          calibration_report();
        }

        #if ENABLED(DEBUG_LEVELING_FEATURE)
          if (DEBUGGING(LEVELING)) {
            SERIAL_EMV("bed_level_c = ", bed_level_c, 4);
            SERIAL_EMV("bed_level_x = ", bed_level_x, 4);
            SERIAL_EMV("bed_level_y = ", bed_level_y, 4);
            SERIAL_EMV("bed_level_z = ", bed_level_z, 4);
            SERIAL_EMV("bed_level_ox = ", bed_level_ox, 4);
            SERIAL_EMV("bed_level_oy = ", bed_level_oy, 4);
            SERIAL_EMV("bed_level_oz = ", bed_level_oz, 4);
          }
        #endif
      } while((bed_level_c < -ac_prec) or (bed_level_c > ac_prec)
           or (bed_level_x < -ac_prec) or (bed_level_x > ac_prec)
           or (bed_level_y < -ac_prec) or (bed_level_y > ac_prec)
           or (bed_level_z < -ac_prec) or (bed_level_z > ac_prec)
           or (bed_level_ox < -ac_prec) or (bed_level_ox > ac_prec)
           or (bed_level_oy < -ac_prec) or (bed_level_oy > ac_prec)
           or (bed_level_oz < -ac_prec) or (bed_level_oz > ac_prec));

      SERIAL_EM("Autocalibration Complete");
    }

    STOW_PROBE();

    // reset LCD alert message
    lcd_reset_alert_level();

    clean_up_after_endstop_or_probe_move();

    #if ENABLED(DEBUG_LEVELING_FEATURE)
      if (DEBUGGING(LEVELING)) SERIAL_EM("<<< gcode_G30");
    #endif

    report_current_position();
    KEEPALIVE_STATE(IN_HANDLER);
  }

#elif ENABLED(AUTO_CALIBRATION_7_POINT)

  /**
   * G30: Delta AutoCalibration
   * Usage:
   *    G30 <X#> <Y#> <A> <S#> <U#>
   *      X = Probe X position (default=current probe position)
   *      Y = Probe Y position (default=current probe position)
   *      A = Autocalibration
   *      S = Stows the probe if 1 (default=1)
   *      U = <bool> with a non-zero value will apply the result to current zprobe_zoffset
   */
  inline void gcode_G30() {

    #if ENABLED(AUTO_BED_LEVELING_BILINEAR)
      set_bed_leveling_enabled(false);
    #endif

    setup_for_endstop_or_probe_move();
    #if ENABLED(DEBUG_LEVELING_FEATURE)
      if (DEBUGGING(LEVELING)) SERIAL_EM("> endstops.enable(true)");
    #endif
    endstops.enable(true); // Enable endstops for next homing move
  
    // Homing and deploy z probe
    if (!axis_homed[X_AXIS] || !axis_homed[Y_AXIS] || !axis_homed[Z_AXIS])
      home_delta();

    stepper.synchronize();  // wait until the machine is idle

    do_blocking_move_to_z(Z_PROBE_DEPLOY_HEIGHT);

    bool stow = code_seen('S') ? code_value_bool() : true;

    if (code_seen('A')) {

      const int8_t numPoints = code_value_int() <= 7 ? 7 : 10;
      const int8_t MaxCalibrationPoints = 10;
      const int8_t numFactors = 7;
      float xBedProbePoints[MaxCalibrationPoints],
            yBedProbePoints[MaxCalibrationPoints],
            zBedProbePoints[MaxCalibrationPoints];
      char rply[50];

      SERIAL_MV("Starting Auto Calibration ", numPoints);
      SERIAL_EM(" points");
      LCD_MESSAGEPGM("Auto Calibration...");

      if (numPoints >= 7) {
        for (uint8_t i = 0; i < 6; i++) {
          xBedProbePoints[i] = deltaParams.probe_Radius * sin((2 * M_PI * i) / 6);
          yBedProbePoints[i] = deltaParams.probe_Radius * cos((2 * M_PI * i) / 6);
          zBedProbePoints[i] = probe_pt(xBedProbePoints[i], yBedProbePoints[i], false, 4) - (-zprobe_zoffset);
        }
      }
      if (numPoints >= 10) {
        for (uint8_t i = 6; i < 9; i++) {
          xBedProbePoints[i] = (deltaParams.probe_Radius / 2) * sin((2 * M_PI * (i - 6)) / 3);
          yBedProbePoints[i] = (deltaParams.probe_Radius / 2) * cos((2 * M_PI * (i - 6)) / 3);
          zBedProbePoints[i] = probe_pt(xBedProbePoints[i], yBedProbePoints[i], false, 4) - (-zprobe_zoffset);
        }
        xBedProbePoints[9] = 0.0;
        yBedProbePoints[9] = 0.0;
        zBedProbePoints[9] = probe_pt(0.0, 0.0, true, 4) - (-zprobe_zoffset);
      }
      else {
        xBedProbePoints[6] = 0.0;
        yBedProbePoints[6] = 0.0;
        zBedProbePoints[6] = probe_pt(0.0, 0.0, true, 4) - (-zprobe_zoffset);
      }

      using namespace mm;
      MathMatrix<float, MaxCalibrationPoints, ABC> probeMotorPositions;
      float corrections[numPoints],
            initialSumOfSquares = 0.0;

      // Transform the probing points to motor endpoints and store them in a matrix, so that we can do multiple iterations using the same data
      for (uint8_t i = 0; i < numPoints; ++i) {
        corrections[i] = 0.0;
        float machinePos[ABC];
        float xp = xBedProbePoints[i], yp = yBedProbePoints[i];

        xp -= X_PROBE_OFFSET_FROM_NOZZLE;
        yp -= Y_PROBE_OFFSET_FROM_NOZZLE;
        machinePos[A_AXIS] = xp;
        machinePos[B_AXIS] = yp;
        machinePos[C_AXIS] = 0.0;

        deltaParams.inverse_kinematics_DELTA(machinePos);

        for(uint8_t axis = 0; axis < ABC; axis++)
          probeMotorPositions(i, axis) = delta[axis];

        initialSumOfSquares += sq(zBedProbePoints[i]);
      }

      // Do 1 or more Newton-Raphson iterations
      uint8_t iteration = 0;
      float expectedRmsError;

      do {
        iteration++;

        MathMatrix<float, MaxCalibrationPoints, numFactors> derivativeMatrix;
        for (uint8_t i = 0; i < numPoints; i++) {
          for (uint8_t j = 0; j < numFactors; j++) {
            derivativeMatrix(i, j) =
              deltaParams.ComputeDerivative(j, probeMotorPositions(i, A_AXIS), probeMotorPositions(i, B_AXIS), probeMotorPositions(i, C_AXIS));
          }
        }

        MathMatrix<float, numFactors, numFactors + 1> normalMatrix;
        for (uint8_t i = 0; i < numFactors; i++) {
          for (uint8_t j = 0; j < numFactors; j++) {
            float temp = derivativeMatrix(0, i) * derivativeMatrix(0, j);
            for (uint8_t k = 1; k < numPoints; k++) {
              temp += derivativeMatrix(k, i) * derivativeMatrix(k, j);
            }
            normalMatrix(i, j) = temp;
          }
          float temp = derivativeMatrix(0, i) * -(zBedProbePoints[0] + corrections[0]);
          for (uint8_t k = 1; k < numPoints; k++) {
            temp += derivativeMatrix(k, i) * -(zBedProbePoints[k] + corrections[k]);
          }
          normalMatrix(i, numFactors) = temp;
        }

        float solution[numFactors];
        normalMatrix.GaussJordan(solution, numFactors);

        deltaParams.Adjust(numFactors, solution);

        // Calculate the expected probe heights using the new parameters
        float expectedResiduals[MaxCalibrationPoints];
        float sumOfSquares = 0.0;

        for (int8_t i = 0; i < numPoints; i++) {
          LOOP_XYZ(axis) probeMotorPositions(i, axis) += solution[axis];
          float newPosition[ABC];
          deltaParams.forward_kinematics_DELTA(probeMotorPositions(i, A_AXIS), probeMotorPositions(i, B_AXIS), probeMotorPositions(i, C_AXIS), newPosition);
          corrections[i] = newPosition[Z_AXIS];
          expectedResiduals[i] = zBedProbePoints[i] + newPosition[Z_AXIS];
          sumOfSquares += sq(expectedResiduals[i]);
        }

        expectedRmsError = SQRT(sumOfSquares / numPoints);

      } while (iteration < 2);

      SERIAL_MV("Calibrated ", numFactors);
      SERIAL_MV(" factors using ", numPoints);
      SERIAL_MV(" points, deviation before ", SQRT(initialSumOfSquares / numPoints), 4);
      SERIAL_MV(" after ", expectedRmsError, 4);
      SERIAL_E;

      deltaParams.Recalc_delta_constants();

      // Recalibrate Height
      SERIAL_EM("Calibrate Height");
      home_delta();
      deltaParams.base_max_pos[C_AXIS] -= probe_pt(0.0, 0.0, true, 0) - (-zprobe_zoffset);
      deltaParams.Recalc_delta_constants();

      SERIAL_MV("Endstops X", deltaParams.endstop_adj[A_AXIS], 3);
      SERIAL_MV(" Y", deltaParams.endstop_adj[B_AXIS], 3);
      SERIAL_MV(" Z", deltaParams.endstop_adj[C_AXIS], 3);
      SERIAL_MV(" height ", soft_endstop_max[C_AXIS], 3);
      SERIAL_MV(" diagonal rod ", deltaParams.diagonal_rod, 3);
      SERIAL_MV(" delta radius ", deltaParams.radius, 3);
      SERIAL_MV(" Towers radius correction A", deltaParams.tower_adj[A_AXIS], 2);
      SERIAL_MV(" B", deltaParams.tower_adj[B_AXIS], 2);
      SERIAL_MV(" C", deltaParams.tower_adj[C_AXIS], 2);
      SERIAL_E;

      home_delta();
      endstops.not_homing();
      report_current_position();

    }
    else {

      // Probe specified X, Y point
      float X_probe_location = code_seen('X') ? code_value_axis_units(X_AXIS) : current_position[X_AXIS] + X_PROBE_OFFSET_FROM_NOZZLE,
            Y_probe_location = code_seen('Y') ? code_value_axis_units(Y_AXIS) : current_position[Y_AXIS] + Y_PROBE_OFFSET_FROM_NOZZLE;

      float pos[XYZ] = { X_probe_location, Y_probe_location, LOGICAL_Z_POSITION(0) };
      if (!position_is_reachable(pos, true)) return;

      float measured_z = probe_pt(X_probe_location, Y_probe_location, stow, 1),
            new_zprobe_zoffset = soft_endstop_min[Z_AXIS] - measured_z;

      SERIAL_MV(MSG_BED_LEVELING_Z, measured_z - (-zprobe_zoffset) + 0.0001, 3);
      SERIAL_MV(MSG_BED_LEVELING_X, current_position[X_AXIS], 3);
      SERIAL_MV(MSG_BED_LEVELING_Y, current_position[Y_AXIS], 3);

      if (code_seen('U') && code_value_bool() != 0) {
        zprobe_zoffset = new_zprobe_zoffset;
        SERIAL_MV("  New Z probe offset = ", zprobe_zoffset, 4);
      }

      SERIAL_E;
    }

    clean_up_after_endstop_or_probe_move();

  }

#endif // AUTO_CALIBRATION_7_POINT

#if ENABLED(G38_PROBE_TARGET)

  static bool G38_run_probe() {

    bool G38_pass_fail = false;

    // Get direction of move and retract
    float retract_mm[XYZ];
    LOOP_XYZ(i) {
      float dist = destination[i] - current_position[i];
      retract_mm[i] = fabs(dist) < G38_MINIMUM_MOVE ? 0 : home_bump_mm((AxisEnum)i) * (dist > 0 ? -1 : 1);
    }

    stepper.synchronize();  // wait until the machine is idle

    // Move until destination reached or target hit
    endstops.enable(true);
    G38_move = true;
    G38_endstop_hit = false;
    prepare_move_to_destination();
    stepper.synchronize();
    G38_move = false;

    endstops.hit_on_purpose();
    set_current_from_steppers_for_axis(ALL_AXES);
    SYNC_PLAN_POSITION_KINEMATIC();

    // Only do remaining moves if target was hit
    if (G38_endstop_hit) {

      G38_pass_fail = true;

      // Move away by the retract distance
      set_destination_to_current();
      LOOP_XYZ(i) destination[i] += retract_mm[i];
      endstops.enable(false);
      prepare_move_to_destination();
      stepper.synchronize();

      feedrate_mm_s /= 4;

      // Bump the target more slowly
      LOOP_XYZ(i) destination[i] -= retract_mm[i] * 2;

      endstops.enable(true);
      G38_move = true;
      prepare_move_to_destination();
      stepper.synchronize();
      G38_move = false;

      set_current_from_steppers_for_axis(ALL_AXES);
      SYNC_PLAN_POSITION_KINEMATIC();
    }

    endstops.hit_on_purpose();
    endstops.not_homing();
    return G38_pass_fail;
  }

  /**
   * G38.2 - probe toward workpiece, stop on contact, signal error if failure
   * G38.3 - probe toward workpiece, stop on contact
   *
   * Like G28 except uses Z min endstop for all axes
   */
  inline void gcode_G38(bool is_38_2) {
    // Get X Y Z E F
    gcode_get_destination();

    setup_for_endstop_or_probe_move();

    // If any axis has enough movement, do the move
    LOOP_XYZ(i)
      if (fabs(destination[i] - current_position[i]) >= G38_MINIMUM_MOVE) {
        if (!code_seen('F')) feedrate_mm_s = homing_feedrate_mm_s[i];
        // If G38.2 fails throw an error
        if (!G38_run_probe() && is_38_2) {
          SERIAL_LM(ER, "Failed to reach target");
        }
        break;
      }

    clean_up_after_endstop_or_probe_move();
  }

#endif // G38_PROBE_TARGET

/**
 * G60:  save current position
 *        S<slot> specifies memory slot # (0-based) to save into (default 0)
 */
inline void gcode_G60() {
  uint8_t slot = 0;
  if (code_seen('S')) slot = code_value_byte();

  if (slot >= NUM_POSITON_SLOTS) {
    SERIAL_LMV(ER, MSG_INVALID_POS_SLOT, (int)NUM_POSITON_SLOTS);
    return;
  } 
  memcpy(stored_position[slot], current_position, sizeof(current_position));
  pos_saved = true;

  SERIAL_M(MSG_SAVED_POS);
  SERIAL_MV(" S", slot);
  SERIAL_MV("<-X:", stored_position[slot][X_AXIS]);
  SERIAL_MV(" Y:", stored_position[slot][Y_AXIS]);
  SERIAL_MV(" Z:", stored_position[slot][Z_AXIS]);
  SERIAL_EMV(" E:", stored_position[slot][E_AXIS]);
}

/**
 * G61:  Apply/restore saved coordinates to the active extruder.
 *        X Y Z E - Value to add at stored coordinates.
 *        F<speed> - Set Feedrate.
 *        S<slot> specifies memory slot # (0-based) to save into (default 0).
 */
inline void gcode_G61() {
  if (!pos_saved) return;

  uint8_t slot = 0;
  if (code_seen('S')) slot = code_value_byte();

  if (slot >= NUM_POSITON_SLOTS) {
    SERIAL_LMV(ER, MSG_INVALID_POS_SLOT, (int)NUM_POSITON_SLOTS);
    return;
  }

  SERIAL_M(MSG_RESTORING_POS);
  SERIAL_MV(" S", slot);
  SERIAL_M("->");

  if (code_seen('F') && code_value_linear_units() > 0.0)
    feedrate_mm_s = MMM_TO_MMS(code_value_linear_units());

  LOOP_XYZE(i) {
    if (code_seen(axis_codes[i])) {
      destination[i] = code_value_axis_units(i) + stored_position[slot][i];
    }
    else {
      destination[i] = current_position[i];
    }
    SERIAL_MV(" ", axis_codes[i]);
    SERIAL_MV(":", destination[i]);
  }
  SERIAL_E;

  // finish moves
  prepare_move_to_destination();
  stepper.synchronize();
}

/**
 * G92: Set current position to given X Y Z E
 */
inline void gcode_G92() {
  bool didXYZ = false,
       didE = code_seen('E');

  if (!didE) stepper.synchronize();

  LOOP_XYZE(i) {
    if (code_seen(axis_codes[i])) {
      #if IS_SCARA
        current_position[i] = code_value_axis_units(i);
        if (i != E_AXIS) didXYZ = true;
      #else
        float p = current_position[i],
              v = code_value_axis_units(i);

        current_position[i] = v;

        if (i != E_AXIS) {
          position_shift[i] += v - p; // Offset the coordinate space
          update_software_endstops((AxisEnum)i);
          didXYZ = true;
        }
      #endif
    }
  }
  if (didXYZ)
    SYNC_PLAN_POSITION_KINEMATIC();
  else if (didE)
    sync_plan_position_e();

  report_current_position();
}

#if ENABLED(EMERGENCY_PARSER) || ENABLED(ULTIPANEL)

  /**
   * M0: Unconditional stop - Wait for user button press on LCD
   * M1: Conditional stop   - Wait for user button press on LCD
   */
  inline void gcode_M0_M1() {
    char* args = current_command_args;

    millis_t codenum = 0;
    bool hasP = false, hasS = false;
    if (code_seen('P')) {
      codenum = code_value_millis(); // milliseconds to wait
      hasP = codenum > 0;
    }
    if (code_seen('S')) {
      codenum = code_value_millis_from_seconds(); // seconds to wait
      hasS = codenum > 0;
    }

    #if ENABLED(ULTIPANEL)

      if (!hasP && !hasS && *args != '\0')
        lcd_setstatus(args, true);
      else {
        LCD_MESSAGEPGM(MSG_USERWAIT);
        #if ENABLED(LCD_PROGRESS_BAR) && PROGRESS_MSG_EXPIRE > 0
          dontExpireStatus();
        #endif
      }

    #else

      if (!hasP && !hasS && *args != '\0')
        SERIAL_LV(ECHO, args);

    #endif

    wait_for_user = true;
    KEEPALIVE_STATE(PAUSED_FOR_USER);

    stepper.synchronize();
    refresh_cmd_timeout();

    if (codenum > 0) {
      codenum += previous_cmd_ms;  // wait until this time for a click
      while (PENDING(millis(), codenum) && wait_for_user) idle();
    }
    else {
      #if ENABLED(ULTIPANEL)
        if (lcd_detected()) {
          while (wait_for_user) idle();
          IS_SD_PRINTING ? LCD_MESSAGEPGM(MSG_RESUMING) : LCD_MESSAGEPGM(WELCOME_MSG);
        }
      #else
        while (wait_for_user) idle();
      #endif
    }

    wait_for_user = false;
    KEEPALIVE_STATE(IN_HANDLER);
  }
#endif // EMERGENCY_PARSER || ULTIPANEL

#if (ENABLED(LASERBEAM) && ENABLED(LASER_FIRE_SPINDLE)) || ENABLED(CNCROUTER)

  /**
   * M3: Setting laser beam or fire laser - CNC clockwise speed
   * M4: Turn on laser beam or CNC counter clockwise speed
   *      S - Laser intensity or CNC speed
   *      L - Laser Duration
   *      P - PPM
   *      D - Diagnostic
   *      B - Set mode
   */
  inline void gcode_M3_M4(bool clockwise) {

    #if ENABLED(LASERBEAM) && ENABLED(LASER_FIRE_SPINDLE)
      if (printer_mode == PRINTER_MODE_LASER) {
        if (IsRunning()) {
          if (code_seen('S')) laser.intensity = code_value_float();
          if (code_seen('L')) laser.duration = code_value_ulong();
          if (code_seen('P')) laser.ppm = code_value_float();
          if (code_seen('D')) laser.diagnostics = code_value_bool();
          if (code_seen('B')) laser_set_mode(code_value_int());
        }

        laser.status = LASER_ON;
        laser.fired = LASER_FIRE_SPINDLE;

        lcd_update();
      }
    #endif

    #if ENABLED(CNCROUTER)
      if (printer_mode == PRINTER_MODE_CNC) {
        stepper.synchronize();
        if (code_seen('S')) setCNCRouterSpeed(code_value_ulong(), clockwise);
      }
    #endif

    prepare_move_to_destination();
  }

  /**
   * M5: Turn off laser beam - CNC off
   */
  inline void gcode_M5() {

    #if ENABLED(LASERBEAM) && ENABLED(LASER_FIRE_SPINDLE)
      if (printer_mode == PRINTER_MODE_LASER) {
        if (laser.status != LASER_OFF) {
          laser.status = LASER_OFF;
          laser.mode = CONTINUOUS;
          laser.duration = 0;

          lcd_update();

          prepare_move_to_destination();

          if (laser.diagnostics)
            SERIAL_EM("Laser M5 called and laser OFF");
        }
      }
    #endif

    #if ENABLED(CNCROUTER)
      if (printer_mode == PRINTER_MODE_CNC) {
        stepper.synchronize();
        disable_cncrouter();
        prepare_move_to_destination();
      }
    #endif
  }

  #if ENABLED(CNCROUTER)
    /*
     * M6: CNC tool change
     */
    inline void gcode_M6() { tool_change_cnc(CNC_M6_TOOL_ID); }
  #endif

#endif // LASERBEAM || CNCROUTER

/**
 * M17: Enable power on all stepper motors
 */
inline void gcode_M17() {
  LCD_MESSAGEPGM(MSG_NO_MOVE);
  stepper.enable_all_steppers();
}

#if ENABLED(SDSUPPORT)

  /**
   * M20: List SD card to serial output
   */
  inline void gcode_M20() {
    SERIAL_EM(MSG_BEGIN_FILE_LIST);
    card.ls();
    SERIAL_EM(MSG_END_FILE_LIST);
  }

  /**
   * M21: Init SD Card
   */
  inline void gcode_M21() {
    card.mount();
  }

  /**
   * M22: Release SD Card
   */
  inline void gcode_M22() {
    card.unmount();
  }

  /**
   * M23: Select a file
   */
  inline void gcode_M23() {
    card.selectFile(current_command_args);
  }

  /**
   * M24: Start SD Print
   */
  inline void gcode_M24() {
    card.startFileprint();
    print_job_counter.start();
    #if HAS(POWER_CONSUMPTION_SENSOR)
      startpower = power_consumption_hour;
    #endif
  }

  /**
   * M25: Pause SD Print
   */
  inline void gcode_M25() {
    card.pauseSDPrint();
  }

  /**
   * M26: Set SD Card file index
   */
  inline void gcode_M26() {
    if (card.cardOK && code_seen('S'))
      card.setIndex(code_value_long());
  }

  /**
   * M27: Get SD Card status
   */
  inline void gcode_M27() {
    card.printStatus();
  }

  /**
   * M28: Start SD Write
   */
  inline void gcode_M28() {
    card.startWrite(current_command_args, false);
  }

  /**
   * M29: Stop SD Write
   * Processed in write to file routine above
   */
  inline void gcode_M29() {
    // card.saving = false;
  }

  /**
   * M30 <filename>: Delete SD Card file
   */
  inline void gcode_M30() {
    if (card.cardOK) {
      card.closeFile();
      card.deleteFile(current_command_args);
    }
  }

#endif // SDSUPPORT

/**
 * M31: Get the time since the start of SD Print (or last M109)
 */
inline void gcode_M31() {
  char buffer[21];
  duration_t elapsed = print_job_counter.duration();
  elapsed.toString(buffer);

  lcd_setstatus(buffer);

  SERIAL_LMT(ECHO, MSG_PRINT_TIME, buffer);

  #if ENABLED(AUTOTEMP)
    thermalManager.autotempShutdown();
  #endif
}

#if ENABLED(SDSUPPORT)

  /**
   * M32: Make Directory
   */
  inline void gcode_M32() {
    if (card.cardOK) {
      card.makeDirectory(current_command_args);
      card.mount();
    }
  }

  /**
   * M33: Close File and save restart.gcode
   */
  inline void gcode_M33() {
    if (card.cardOK && card.isFileOpen() && IS_SD_PRINTING) {
      SERIAL_EM("Close file and save restart.gcode");
      card.stopSDPrint(true);
      clear_command_queue();
      quickstop_stepper();
      print_job_counter.stop();
      #if ENABLED(AUTOTEMP)
        thermalManager.autotempShutdown();
      #endif
      wait_for_heatup = false;
      lcd_setstatus(MSG_PRINT_ABORTED, true);
    }
  }

  /**
   * M34: Select file and start SD print
   */
  inline void gcode_M34() {
    if (card.sdprinting)
      stepper.synchronize();

    if (card.cardOK) {
      char* namestartpos = (strchr(current_command_args, '@'));
      if (namestartpos == NULL) {
        namestartpos = current_command_args ; // default name position
      }
      else
        namestartpos++; // to skip the '@'

      SERIAL_MV("Open file: ", namestartpos);
      SERIAL_EM(" and start print.");
      card.selectFile(namestartpos);
      if (code_seen('S')) card.setIndex(code_value_long());

      feedrate_mm_s       = 20.0; // 20 units/sec
      feedrate_percentage = 100;  // 100% feedrate_mm_s
      card.startFileprint();
      print_job_counter.start();
      #if HAS(POWER_CONSUMPTION_SENSOR)
        startpower = power_consumption_hour;
      #endif
    }
  }

  #if ENABLED(NEXTION)
    /**
     * M35: Upload Firmware to Nextion from SD
     */
    inline void gcode_M35() {
      UploadNewFirmware();
    }
  #endif

#endif // SDSUPPORT

/**
 * M42: Change pin status via GCode
 *
 *  P<pin>  Pin number (LED if omitted)
 *  S<byte> Pin status from 0 - 255
 */
inline void gcode_M42() {
  if (!code_seen('S')) return;

  int pin_status = code_value_int();
  if (pin_status < 0 || pin_status > 255) return;

  int pin_number = code_seen('P') ? code_value_int() : LED_PIN;
  if (pin_number < 0) return;

  if (pin_is_protected(pin_number)) {
    SERIAL_LM(ER, MSG_ERR_PROTECTED_PIN);
    return;
  }

  pinMode(pin_number, OUTPUT);
  digitalWrite(pin_number, pin_status);
  analogWrite(pin_number, pin_status);

  #if HAS(FAN)
    if (pin_number == FAN_PIN) fanSpeed = pin_status;
  #endif
}

#if ENABLED(PINS_DEBUGGING)

  #include "utility/pinsdebug.h"

  /**
   * M43: Pin report and debug
   *
   *      E<bool> Enable / disable background endstop monitoring
   *               - Machine continues to operate
   *               - Reports changes to endstops
   *               - Toggles LED when an endstop changes
   *
   *   or
   *
   *      P<pin>  Pin to read or watch. If omitted, read/watch all pins.
   *      W<bool> Watch pins -reporting changes- until reset, click, or M108.
   *      I<bool> Flag to ignore MK4duo pin protection.
   *
   */
  inline void gcode_M43() {

    // Enable or disable endstop monitoring
    if (code_seen('E')) {
      endstop_monitor_flag = code_value_bool();
      SERIAL_M("endstop monitor ");
      SERIAL_T(endstop_monitor_flag ? "en" : "dis");
      SERIAL_EM("abled");
      return;
    }

    // Get the range of pins to test or watch
    int first_pin = 0, last_pin = NUM_DIGITAL_PINS - 1;
    if (code_seen('P')) {
      first_pin = last_pin = code_value_byte();
      if (first_pin > NUM_DIGITAL_PINS - 1) return;
    }

    bool ignore_protection = code_seen('I') ? code_value_bool() : false;

    // Watch until click, M108, or reset
    if (code_seen('W') && code_value_bool()) { // watch digital pins
      byte pin_state[last_pin - first_pin + 1];
      for (int8_t pin = first_pin; pin <= last_pin; pin++) {
        if (pin_is_protected(pin) && !ignore_protection) continue;
        pinMode(pin, INPUT_PULLUP);
        // if (IS_ANALOG(pin))
        //   pin_state[pin - first_pin] = analogRead(pin - analogInputToDigitalPin(0)); // int16_t pin_state[...]
        // else
          pin_state[pin - first_pin] = digitalRead(pin);
      }

      #if ENABLED(EMERGENCY_PARSER) || ENABLED(ULTIPANEL)
        wait_for_user = true;
      #endif

      for(;;) {
        for (int8_t pin = first_pin; pin <= last_pin; pin++) {
          if (pin_is_protected(pin)) continue;
          byte val;
          // if (IS_ANALOG(pin))
          //   val = analogRead(pin - analogInputToDigitalPin(0)); // int16_t val
          // else
            val = digitalRead(pin);
          if (val != pin_state[pin - first_pin]) {
            report_pin_state(pin);
            pin_state[pin - first_pin] = val;
          }
        }

        #if ENABLED(EMERGENCY_PARSER) || ENABLED(ULTIPANEL)
          if (!wait_for_user) break;
        #endif

        safe_delay(500);
      }
      return;
    }

    // Report current state of selected pin(s)
    for (uint8_t pin = first_pin; pin <= last_pin; pin++)
      report_pin_state_extended(pin, ignore_protection);
  }

#endif // PINS_DEBUGGING

#if ENABLED(Z_MIN_PROBE_REPEATABILITY_TEST)

  /**
   * M48: Z-Probe repeatability measurement function.
   *
   * Usage:
   *   M48 <P#> <X#> <Y#> <V#> <E> <L#> <S>
   *     P = Number of sampled points (4-50, default 10)
   *     X = Sample X position
   *     Y = Sample Y position
   *     V = Verbose level (0-4, default=1)
   *     E = Engage probe for each reading
   *     L = Number of legs of movement before probe
   *     S = Schizoid (Or Star if you prefer)
   *  
   * This function assumes the bed has been homed.  Specifically, that a G28 command
   * as been issued prior to invoking the M48 Z-Probe repeatability measurement function.
   * Any information generated by a prior G29 Bed leveling command will be lost and need to be
   * regenerated.
   */
  inline void gcode_M48() {

    if (axis_unhomed_error(true, true, true)) return;

    int8_t verbose_level = code_seen('V') ? code_value_byte() : 1;
    if (verbose_level < 0 || verbose_level > 4 ) {
      SERIAL_LM(ER, "?Verbose Level not plausible (0-4).");
      return;
    }

    if (verbose_level > 0)
      SERIAL_EM("M48 Z-Probe Repeatability Test");

    int8_t n_samples = code_seen('P') ? code_value_byte() : 10;
    if (n_samples < 4 || n_samples > 50) {
      SERIAL_LM(ER, "?Sample size not plausible (4-50).");
      return;
    }

    float  X_current = current_position[X_AXIS],
           Y_current = current_position[Y_AXIS];

    bool stow_probe_after_each = code_seen('E');

    float X_probe_location = code_seen('X') ? code_value_axis_units(X_AXIS) : X_current + X_PROBE_OFFSET_FROM_NOZZLE;
    #if NOMECH(DELTA)
      if (X_probe_location < LOGICAL_X_POSITION(MIN_PROBE_X) || X_probe_location > LOGICAL_X_POSITION(MAX_PROBE_X)) {
        out_of_range_error(PSTR("X"));
        return;
      }
    #endif

    float Y_probe_location = code_seen('Y') ? code_value_axis_units(Y_AXIS) : Y_current + Y_PROBE_OFFSET_FROM_NOZZLE;
    #if NOMECH(DELTA)
      if (Y_probe_location < LOGICAL_Y_POSITION(MIN_PROBE_Y) || Y_probe_location > LOGICAL_Y_POSITION(MAX_PROBE_Y)) {
        out_of_range_error(PSTR("Y"));
        return;
      }
    #else
      float pos[XYZ] = { X_probe_location, Y_probe_location, 0 };
      if (!position_is_reachable(pos, true)) {
        SERIAL_LM(ER, "? (X,Y) location outside of probeable radius.");
        return;
      }
    #endif

    bool seen_L = code_seen('L');
    uint8_t n_legs = seen_L ? code_value_byte() : 0;
    if (n_legs > 15) {
      SERIAL_LM(ER, "?Number of legs in movement not plausible (0-15).");
      return;
    }
    if (n_legs == 1) n_legs = 2;

    bool schizoid_flag = code_seen('S');
    if (schizoid_flag && !seen_L) n_legs = 7;

    /**
     * Now get everything to the specified probe point So we can safely do a
     * probe to get us close to the bed.  If the Z-Axis is far from the bed,
     * we don't want to use that as a starting point for each probe.
     */
    if (verbose_level > 2)
      SERIAL_EM("Positioning the probe...");

    // Disable bed level correction in M48 because we want the raw data when we probe
    #if HAS(ABL)
      const bool abl_was_enabled = planner.abl_enabled;
      set_bed_leveling_enabled(false);
    #endif

    setup_for_endstop_or_probe_move();

    // Move to the first point, deploy, and probe
    probe_pt(X_probe_location, Y_probe_location, stow_probe_after_each, verbose_level);

    randomSeed(millis());

    double mean = 0.0, sigma = 0.0, min = 99999.9, max = -99999.9, sample_set[n_samples];

    for (uint8_t n = 0; n < n_samples; n++) {
      if (n_legs) {
        int dir = (random(0, 10) > 5.0) ? -1 : 1;  // clockwise or counter clockwise
        float angle = random(0.0, 360.0),
              radius = random(
                #if MECH(DELTA)
                  DELTA_PROBEABLE_RADIUS / 8, DELTA_PROBEABLE_RADIUS / 3
                #else
                  5, X_MAX_LENGTH / 8
                #endif
              );

        if (verbose_level > 3) {
          SERIAL_MV("Starting radius: ", radius);
          SERIAL_MV("   angle: ", angle);
          SERIAL_M(" Direction: ");
          if (dir > 0) SERIAL_M("Counter-");
          SERIAL_EM("Clockwise");
        }

        for (uint8_t l = 0; l < n_legs - 1; l++) {
          double delta_angle;

          if (schizoid_flag)
            // The points of a 5 point star are 72 degrees apart.  We need to
            // skip a point and go to the next one on the star.
            delta_angle = dir * 2.0 * 72.0;

          else
            // If we do this line, we are just trying to move further
            // around the circle.
            delta_angle = dir * (float) random(25, 45);

          angle += delta_angle;

          while (angle > 360.0)   // We probably do not need to keep the angle between 0 and 2*PI, but the
            angle -= 360.0;       // Arduino documentation says the trig functions should not be given values
          while (angle < 0.0)     // outside of this range.   It looks like they behave correctly with
            angle += 360.0;       // numbers outside of the range, but just to be safe we clamp them.

          X_current = X_probe_location - (X_PROBE_OFFSET_FROM_NOZZLE) + cos(RADIANS(angle)) * radius;
          Y_current = Y_probe_location - (Y_PROBE_OFFSET_FROM_NOZZLE) + sin(RADIANS(angle)) * radius;

          #if MECH(DELTA)
            // If we have gone out too far, we can do a simple fix and scale the numbers
            // back in closer to the origin.
            while (HYPOT(X_current, Y_current) > DELTA_PROBEABLE_RADIUS) {
              X_current /= 1.25;
              Y_current /= 1.25;
              if (verbose_level > 3) {
                SERIAL_MV("Pulling point towards center:", X_current);
                SERIAL_EMV(", ", Y_current);
              }
            }
          #else
            X_current = constrain(X_current, X_MIN_POS, X_MAX_POS);
            Y_current = constrain(Y_current, Y_MIN_POS, Y_MAX_POS);
          #endif
          if (verbose_level > 3) {
            SERIAL_M("Going to:");
            SERIAL_MV(" x: ", X_current);
            SERIAL_MV(" y: ", Y_current);
            SERIAL_EMV("  z: ", current_position[Z_AXIS]);
          }
          do_blocking_move_to_xy(X_current, Y_current);
        } // n_legs loop
      } // n_legs

      // Probe a single point
      sample_set[n] = probe_pt(X_probe_location, Y_probe_location, stow_probe_after_each, 0);

      /**
       * Get the current mean for the data points we have so far
       */
      double sum = 0.0;
      for (uint8_t j = 0; j <= n; j++) sum += sample_set[j];
      mean = sum / (n + 1);

      NOMORE(min, sample_set[n]);
      NOLESS(max, sample_set[n]);

      /**
       * Now, use that mean to calculate the standard deviation for the
       * data points we have so far
       */
      sum = 0.0;
      for (uint8_t j = 0; j <= n; j++)
        sum += sq(sample_set[j] - mean);

      sigma = SQRT(sum / (n + 1));
      if (verbose_level > 0) {
        if (verbose_level > 1) {
          SERIAL_V(n + 1);
          SERIAL_MV(" of ", (int)n_samples);
          SERIAL_MV(": z: ", sample_set[n], 3);
          if (verbose_level > 2) {
            SERIAL_MV(" mean: ", mean, 4);
            SERIAL_MV(" sigma: ", sigma, 6);
            SERIAL_MV(" min: ", min, 3);
            SERIAL_MV(" max: ", max, 3);
            SERIAL_MV(" range: ", max - min, 3);
          }
        }
        SERIAL_E;
      }

    }  // End of probe loop

    if (STOW_PROBE()) return;

    SERIAL_EM("Finished!");

    if (verbose_level > 0) {
      SERIAL_MV("Mean: ", mean, 6);
      SERIAL_MV(" Min: ", min, 3);
      SERIAL_MV(" Max: ", max, 3);
      SERIAL_MV(" Range: ", max - min, 3);
      SERIAL_E;
    }

    SERIAL_EMV("Standard Deviation: ", sigma, 6);
    SERIAL_E;

    clean_up_after_endstop_or_probe_move();

    // Re-enable bed level correction if it has been on
    #if HAS(ABL)
      set_bed_leveling_enabled(abl_was_enabled);
    #endif

    report_current_position();
  }

#endif // Z_MIN_PROBE_REPEATABILITY_TEST

#if HAS(POWER_CONSUMPTION_SENSOR)
  /**
   * M70 - Power consumption sensor calibration
   *
   * Z - Calibrate zero current offset
   * A - Isert readed DC Current value (Ampere)
   * W - Insert readed AC Wattage value (Watt)
   */
  inline void gcode_M70() {
    if(code_seen('Z')) {
      SERIAL_EMV("Actual POWER_ZERO:", POWER_ZERO, 7);
      SERIAL_EMV("New POWER_ZERO:", raw_analog2voltage(), 7);
      SERIAL_EM("Insert new calculated values into the FW and call \"M70 A\" for the next calibration step.");
    }
    else if(code_seen('A')) {
      SERIAL_EMV("Actual POWER_ERROR:", POWER_ERROR, 7);
      SERIAL_EMV("New POWER_ERROR:", analog2error(code_value_float()), 7);
      SERIAL_EM("Insert new calculated values into the FW and call \"M70 W\" for the last calibration step.");
    }
    else if(code_seen('W')) {
      SERIAL_EMV("Actual POWER_EFFICIENCY:", POWER_EFFICIENCY, 7);
      SERIAL_EMV("New POWER_EFFICIENCY:", analog2efficiency(code_value_float()), 7);
      SERIAL_EM("Insert new calculated values into the FW and then ACS712 it should be calibrated correctly.");
    }
  }
#endif

/**
 * M75: Start print timer
 */
inline void gcode_M75() { print_job_counter.start(); }

/**
 * M76: Pause print timer
 */
inline void gcode_M76() { print_job_counter.pause(); }

/**
 * M77: Stop print timer
 */
inline void gcode_M77() { print_job_counter.stop(); }

/**
 * M78: Show print statistics
 */
inline void gcode_M78() {
  // "M78 S78" will reset the statistics
  if (code_seen('S') && code_value_int() == 78)
    print_job_counter.initStats();
  else print_job_counter.showStats();
}

#if HAS(POWER_SWITCH)
  /**
   * M80: Turn on Power Supply
   */
  inline void gcode_M80() {
    OUT_WRITE(PS_ON_PIN, PS_ON_AWAKE); // GND

    // If you have a switch on suicide pin, this is useful
    // if you want to start another print with suicide feature after
    // a print without suicide...
    #if HAS(SUICIDE)
      OUT_WRITE(SUICIDE_PIN, HIGH);
    #endif

    powersupply = true;

    #if HAS(LCD)
      LCD_MESSAGEPGM(WELCOME_MSG);
      lcd_update();
    #endif

    #if ENABLED(LASERBEAM) && ENABLED(LASER_PERIPHERALS)
      laser_peripherals_on();
      laser_wait_for_peripherals();
    #endif
  }
#endif // HAS(POWER_SWITCH)

/**
 * M81: Turn off Power, including Power Supply, if there is one.
 *
 *      This code should ALWAYS be available for EMERGENCY SHUTDOWN!
 */
inline void gcode_M81() {
  thermalManager.disable_all_heaters();
  thermalManager.disable_all_coolers();
  stepper.synchronize();
  disable_e();
  stepper.finish_and_disable();
  fanSpeed = 0;

  #if ENABLED(LASERBEAM)
    laser_extinguish();
    #if ENABLED(LASER_PERIPHERALS)
      laser_peripherals_off();
    #endif
  #endif

  #if ENABLED(CNCROUTER)
    disable_cncrouter();
  #endif

  safe_delay(1000); // Wait 1 second before switching off

  #if HAS(SUICIDE)
    stepper.synchronize();
    suicide();
  #elif HAS(POWER_SWITCH)
    OUT_WRITE(PS_ON_PIN, PS_ON_ASLEEP);
    powersupply = false;
  #endif

  #if ENABLED(ULTIPANEL)
    LCD_MESSAGEPGM(MACHINE_NAME " " MSG_OFF ".");
    lcd_update();
  #endif
}

/**
 * M82: Set E codes absolute (default)
 */
inline void gcode_M82() { axis_relative_modes[E_AXIS] = false; }

/**
 * M83: Set E codes relative while in Absolute Coordinates (G90) mode
 */
inline void gcode_M83() { axis_relative_modes[E_AXIS] = true; }

/**
 * M18, M84: Disable all stepper motors
 */
inline void gcode_M18_M84() {
  if (code_seen('S')) {
    stepper_inactive_time = code_value_millis_from_seconds();
  }
  else {
    bool all_axis = !((code_seen('X')) || (code_seen('Y')) || (code_seen('Z')) || (code_seen('E')));
    if (all_axis) {
      stepper.finish_and_disable();
    }
    else {
      stepper.synchronize();
      if (code_seen('X')) disable_x();
      if (code_seen('Y')) disable_y();
      if (code_seen('Z')) disable_z();
      #if ((E0_ENABLE_PIN != X_ENABLE_PIN) && (E1_ENABLE_PIN != Y_ENABLE_PIN)) // Only enable on boards that have seperate ENABLE_PINS
        if (code_seen('E')) {
          disable_e();
        }
      #endif
    }
  }
}

/**
 * M85: Set inactivity shutdown timer with parameter S<seconds>. To disable set zero (default)
 */
inline void gcode_M85() {
  if (code_seen('S')) max_inactive_time = code_value_millis_from_seconds();
}

/**
 * M92: Set axis steps-per-unit for one or more axes, X, Y, Z, and E.
 *      (Follows the same syntax as G92)
 *
 *      With multiple extruders use T to specify which one.
 */
inline void gcode_M92() {

  GET_TARGET_EXTRUDER(92);

  LOOP_XYZE(i) {
    if (code_seen(axis_codes[i])) {
      if (i == E_AXIS) {
        float value = code_value_per_axis_unit(E_AXIS + TARGET_EXTRUDER);
        if (value < 20.0) {
          float factor = planner.axis_steps_per_mm[E_AXIS + TARGET_EXTRUDER] / value; // increase e constants if M92 E14 is given for netfab.
          planner.max_jerk[E_AXIS + TARGET_EXTRUDER] *= factor;
          planner.max_feedrate_mm_s[E_AXIS + TARGET_EXTRUDER] *= factor;
          planner.max_acceleration_steps_per_s2[E_AXIS + TARGET_EXTRUDER] *= factor;
        }
        planner.axis_steps_per_mm[E_AXIS + TARGET_EXTRUDER] = value;
      }
      else {
        planner.axis_steps_per_mm[i] = code_value_per_axis_unit(i);
      }
    }
  }
  planner.refresh_positioning();
}

#if ENABLED(ZWOBBLE)
  /**
   * M96: Print ZWobble value
   */
  inline void gcode_M96() {
    zwobble.ReportToSerial();
  }

  /**
   * M97: Set ZWobble value
   */
  inline void gcode_M97() {
    float zVal = -1.0, hVal = -1.0, lVal = -1.0;

    if (code_seen('A')) zwobble.setAmplitude(code_value_float());
    if (code_seen('W')) zwobble.setPeriod(code_value_float());
    if (code_seen('P')) zwobble.setPhase(code_value_float());
    if (code_seen('Z')) zVal = code_value_float();
    if (code_seen('H')) hVal = code_value_float();
    if (code_seen('L')) lVal = code_value_float();
    if (zVal >= 0 && hVal >= 0) zwobble.setSample(zVal, hVal);
    if (zVal >= 0 && lVal >= 0) zwobble.setScaledSample(zVal, lVal);
    if (lVal >  0 && hVal >  0) zwobble.setScalingFactor(hVal/lVal);
  }
#endif // ZWOBBLE

#if ENABLED(HYSTERESIS)
  /**
   * M98: Print Hysteresis value
   */
  inline void gcode_M98() {
    hysteresis.ReportToSerial();
  }

  /**
   * M99: Set Hysteresis value
   */
  inline void gcode_M99() {
    LOOP_XYZE(i) {
      if (code_seen(axis_codes[i]))
        hysteresis.SetAxis(i, code_value_float());
    }
  }
#endif // HYSTERESIS

/**
 * M100 Free Memory Watcher
 *
 * This code watches the free memory block between the bottom of the heap and the top of the stack.
 * This memory block is initialized and watched via the M100 command.
 *
 * M100 I Initializes the free memory block and prints vitals statistics about the area
 * M100 F Identifies how much of the free memory block remains free and unused. It also
 *        detects and reports any corruption within the free memory block that may have
 *        happened due to errant firmware.
 * M100 D Does a hex display of the free memory block along with a flag for any errant
 *        data that does not match the expected value.
 * M100 C x Corrupts x locations within the free memory block. This is useful to check the
 *        correctness of the M100 F and M100 D commands.
 *
 * Initial version by Roxy-3DPrintBoard
 *
 */
#if ENABLED(M100_FREE_MEMORY_WATCHER)
  inline void gcode_M100() {
    static int m100_not_initialized = 1;
    unsigned char* sp, *ptr;
    int i, j, n;

    // M100 D dumps the free memory block from __brkval to the stack pointer.
    // malloc() eats memory from the start of the block and the stack grows
    // up from the bottom of the block.    Solid 0xE5's indicate nothing has
    // used that memory yet.   There should not be anything but 0xE5's within
    // the block of 0xE5's.  If there is, that would indicate memory corruption
    // probably caused by bad pointers.  Any unexpected values will be flagged in
    // the right hand column to help spotting them.
    #if ENABLED(M100_FREE_MEMORY_DUMPER) // Disable to remove Dump sub-command
      if (code_seen('D')) {
        ptr = (unsigned char*) __brkval;

        // We want to start and end the dump on a nice 16 byte boundary even though
        // the values we are using are not 16 byte aligned.
        //
        SERIAL_M("\n__brkval : ");
        prt_hex_word((unsigned int) ptr);
        ptr = (unsigned char*)((unsigned long) ptr & 0xfff0);
        sp = top_of_stack();
        SERIAL_M("\nStack Pointer : ");
        prt_hex_word((unsigned int) sp);
        SERIAL_E;
        sp = (unsigned char*)((unsigned long) sp | 0x000f);
        n = sp - ptr;
        //
        // This is the main loop of the Dump command.
        //
        while (ptr < sp) {
          prt_hex_word((unsigned int) ptr);  // Print the address
          SERIAL_C(':');
          for (i = 0; i < 16; i++) {     // and 16 data bytes
            prt_hex_byte(*(ptr+i));
            SERIAL_C(' ');
            HAL::delayMilliseconds(2);
          }
          SERIAL_C('|');        // now show where non 0xE5's are
          for (i = 0; i < 16; i++) {
            HAL::delayMilliseconds(2);
            if (*(ptr + i) == 0xe5)
              SERIAL_C(' ');
            else
              SERIAL_C('?');
          }
          SERIAL_E;
          ptr += 16;
          HAL::delayMilliseconds(2);
        }
        SERIAL_EM("Done.");
        return;
      }
    #endif

    //
    // M100 F   requests the code to return the number of free bytes in the memory pool along with
    // other vital statistics that define the memory pool.
    //
    if (code_seen('F')) {
      #if 0
        int max_addr = (int) __brkval;
        int max_cnt = 0;
      #endif
      int block_cnt = 0;
      ptr = (unsigned char*) __brkval;
      sp = top_of_stack();
      n = sp - ptr;
      // Scan through the range looking for the biggest block of 0xE5's we can find
      for (i = 0; i < n; i++) {
        if (*(ptr + i) == (unsigned char) 0xe5) {
          j = how_many_E5s_are_here((unsigned char*) ptr + i);
          if ( j > 8) {
            SERIAL_MV("Found ", j);
            SERIAL_M(" bytes free at 0x");
            prt_hex_word((int) ptr + i);
            SERIAL_E;
            i += j;
            block_cnt++;
          }
          #if 0
            if (j > max_cnt) {  // We don't do anything with this information yet
              max_cnt  = j;     // but we do know where the biggest free memory block is.
              max_addr = (int) ptr + i;
            }
          #endif
        }
      }
      if (block_cnt > 1)
          SERIAL_EM("\nMemory Corruption detected in free memory area.\n");

      SERIAL_EM("\nDone.");
      return;
    }

    //
    // M100 C x  Corrupts x locations in the free memory pool and reports the locations of the corruption.
    // This is useful to check the correctness of the M100 D and the M100 F commands.
    //
    #if ENABLED(M100_FREE_MEMORY_CORRUPTOR)
      if (code_seen('C')) {
        int x = code_value_int(); // x gets the # of locations to corrupt within the memory pool
        SERIAL_EM("Corrupting free memory block.\n");
        ptr = (unsigned char*) __brkval;
        SERIAL_MV("\n__brkval : ", ptr);
        ptr += 8;
        sp = top_of_stack();
        SERIAL_MV("\nStack Pointer : ", sp);
        SERIAL_EM("\n");
        n = sp - ptr - 64;  // -64 just to keep us from finding interrupt activity that
        // has altered the stack.
        j = n / (x + 1);
        for (i = 1; i <= x; i++) {
          *(ptr + (i * j)) = i;
          SERIAL_M("\nCorrupting address: 0x");
          prt_hex_word((unsigned int)(ptr + (i * j)));
        }
        SERIAL_EM("\n");
        return;
      }
    #endif

    //
    // M100 I    Initializes the free memory pool so it can be watched and prints vital
    // statistics that define the free memory pool.
    //
    if (m100_not_initialized || code_seen('I')) {     // If no sub-command is specified, the first time
      SERIAL_EM("Initializing free memory block.\n");   // this happens, it will Initialize.
      ptr = (unsigned char*) __brkval;        // Repeated M100 with no sub-command will not destroy the
      SERIAL_MV("\n__brkval : ",(long) ptr);    // state of the initialized free memory pool.
      ptr += 8;
      sp = top_of_stack();
      SERIAL_MV("\nStack Pointer : ", sp);
      SERIAL_EM("\n");
      n = sp - ptr - 64;    // -64 just to keep us from finding interrupt activity that
      // has altered the stack.
      SERIAL_V(n);
      SERIAL_EM(" bytes of memory initialized.\n");

      for (i = 0; i < n; i++)
        *(ptr+i) = (unsigned char) 0xe5;

      for (i = 0; i < n; i++) {
        if ( *(ptr + i) != (unsigned char) 0xe5) {
          SERIAL_MV("? address : ", ptr + i);
          SERIAL_MV("=", *(ptr + i));
          SERIAL_EM("\n");
        }
      }
      m100_not_initialized = 0;
      SERIAL_EM("Done.\n");
      return;
    }
    return;
  }
#endif

/**
 * M104: Set hotend temperature
 */
inline void gcode_M104() {

  GET_TARGET_EXTRUDER(104);

  if (DEBUGGING(DRYRUN)) return;

  #if ENABLED(SINGLENOZZLE)
    if (TARGET_EXTRUDER != active_extruder) return;
  #endif

  if (code_seen('S')) {
    thermalManager.setTargetHotend(code_value_temp_abs(), TARGET_EXTRUDER);
    #if ENABLED(DUAL_X_CARRIAGE)
      if (dual_x_carriage_mode == DXC_DUPLICATION_MODE && TARGET_EXTRUDER == 0)
        thermalManager.setTargetHotend(code_value_temp_abs() == 0.0 ? 0.0 : code_value_temp_abs() + duplicate_hotend_temp_offset, 1);
    #endif

    if (code_value_temp_abs() > thermalManager.degHotend(TARGET_EXTRUDER)) LCD_MESSAGEPGM(MSG_HEATING);
  }

  #if ENABLED(AUTOTEMP)
    planner.autotemp_M104_M109();
  #endif

}

/**
 * M105: Read hot end and bed temperature
 */
inline void gcode_M105() {

  GET_TARGET_HOTEND(105);

  #if HAS(TEMP_0) || HAS(TEMP_BED) || ENABLED(HEATER_0_USES_MAX6675) || HAS(TEMP_COOLER) || ENABLED(FLOWMETER_SENSOR) || (ENABLED(CNCROUTER) && ENABLED(FAST_PWM_CNCROUTER))
    SERIAL_S(OK);
    #if HAS(TEMP_0) || HAS(TEMP_BED) || ENABLED(HEATER_0_USES_MAX6675)
      print_heaterstates();
    #endif
    #if HAS(TEMP_CHAMBER)
      print_chamberstate();
    #endif
    #if HAS(TEMP_COOLER)
      print_coolerstate();
    #endif
    #if ENABLED(FLOWMETER_SENSOR)
      print_flowratestate();
    #endif
    #if ENABLED(CNCROUTER) && ENABLED(FAST_PWM_CNCROUTER)
      print_cncspeed();
    #endif
  #else // HASNT(TEMP_0) && HASNT(TEMP_BED)
    SERIAL_LM(ER, MSG_ERR_NO_THERMISTORS);
  #endif

  SERIAL_E;
}

#if HAS(FAN)
  /**
   * M106: Set Fan Speed
   *
   *  S<int>   Speed between 0-255
   */
  inline void gcode_M106() {
    uint16_t s = code_seen('S') ? code_value_ushort() : 255;
    NOMORE(s, 255);
    fanSpeed = s;
  }

  /**
   * M107: Fan Off
   */
  inline void gcode_M107() { fanSpeed = 0; }

#endif // HAS(FAN)

#if DISABLED(EMERGENCY_PARSER)
  /**
   * M108: Cancel heatup and wait for the hotend and bed, this G-code is asynchronously handled in the get_serial_commands() parser
   */
  inline void gcode_M108() { wait_for_heatup = false; }
#endif

/**
 * M109: Sxxx Wait for hotend(s) to reach temperature. Waits only when heating.
 *       Rxxx Wait for hotend(s) to reach temperature. Waits when heating and cooling.
 */
inline void gcode_M109() {

  GET_TARGET_EXTRUDER(109);
  if (DEBUGGING(DRYRUN)) return;

  #if ENABLED(SINGLENOZZLE)
    if (TARGET_EXTRUDER != active_extruder) return;
  #endif

  bool no_wait_for_cooling = code_seen('S');
  if (no_wait_for_cooling || code_seen('R')) {
    thermalManager.setTargetHotend(code_value_temp_abs(), TARGET_EXTRUDER);
    #if ENABLED(DUAL_X_CARRIAGE)
      if (dual_x_carriage_mode == DXC_DUPLICATION_MODE && TARGET_EXTRUDER == 0)
        thermalManager.setTargetHotend(code_value_temp_abs() == 0.0 ? 0.0 : code_value_temp_abs() + duplicate_hotend_temp_offset, 1);
    #endif

    if (thermalManager.isHeatingHotend(TARGET_EXTRUDER)) LCD_MESSAGEPGM(MSG_HEATING);
  }

  #if ENABLED(AUTOTEMP)
    planner.autotemp_M104_M109();
  #endif

  wait_heater(no_wait_for_cooling);
}

/**
 * M110: Set Current Line Number
 */
inline void gcode_M110() {
  if (code_seen('N')) gcode_LastN = code_value_long();
}

/**
 * M111: Debug mode Repetier Host compatibile
 */
inline void gcode_M111() {
  mk_debug_flags = code_seen('S') ? code_value_byte() : (uint8_t) DEBUG_NONE;

  const static char str_debug_1[]   PROGMEM = MSG_DEBUG_ECHO;
  const static char str_debug_2[]   PROGMEM = MSG_DEBUG_INFO;
  const static char str_debug_4[]   PROGMEM = MSG_DEBUG_ERRORS;
  const static char str_debug_8[]   PROGMEM = MSG_DEBUG_DRYRUN;
  const static char str_debug_16[]  PROGMEM = MSG_DEBUG_COMMUNICATION;
  #if ENABLED(DEBUG_LEVELING_FEATURE)
    const static char str_debug_32[] PROGMEM = MSG_DEBUG_LEVELING;
  #endif

  const static char* const debug_strings[] PROGMEM = {
    str_debug_1, str_debug_2, str_debug_4, str_debug_8, str_debug_16,
    #if ENABLED(DEBUG_LEVELING_FEATURE)
      str_debug_32
    #endif
  };

  SERIAL_SM(ECHO, MSG_DEBUG_PREFIX);
  if (mk_debug_flags) {
    uint8_t comma = 0;
    for (uint8_t i = 0; i < COUNT(debug_strings); i++) {
      if (TEST(mk_debug_flags, i)) {
        if (comma++) SERIAL_C(',');
        SERIAL_PS((char*)pgm_read_word(&(debug_strings[i])));
      }
    }
  }
  else {
    SERIAL_M(MSG_DEBUG_OFF);
  }
  SERIAL_E;
}

#if DISABLED(EMERGENCY_PARSER)
  /**
   * M112: Emergency Stop
   */
  inline void gcode_M112() { kill(PSTR(MSG_KILLED)); }
#endif

#if ENABLED(HOST_KEEPALIVE_FEATURE)
  /**
   * M113: Get or set Host Keepalive interval (0 to disable)
   *
   *   S<seconds> Optional. Set the keepalive interval.
   */
  inline void gcode_M113() {
    if (code_seen('S')) {
      host_keepalive_interval = code_value_byte() * 1000UL;
      NOMORE(host_keepalive_interval, 60000);
    }
    else {
      SERIAL_EMV("M113 S", (unsigned long)host_keepalive_interval / 1000UL);
    }
  }
#endif

/**
 * M114: Output current position to serial port
 */
inline void gcode_M114() { report_current_position(); }

/**
 * M115: Capabilities string
 */
inline void gcode_M115() {
  SERIAL_EM(MSG_M115_REPORT);

  #if ENABLED(EXTENDED_CAPABILITIES_REPORT)

    // EEPROM (M500, M501)
    #if ENABLED(EEPROM_SETTINGS)
      SERIAL_LM(CAP, "EEPROM:1");
    #else
      SERIAL_LM(CAP, "EEPROM:0");
    #endif

    // AUTOREPORT_TEMP (M155)
    #if ENABLED(AUTO_REPORT_TEMPERATURES)
      SERIAL_LM(CAP, "AUTOREPORT_TEMP:1");
    #else
      SERIAL_LM(CAP, "AUTOREPORT_TEMP:0");
    #endif

    // PROGRESS (M530 S L, M531 <file>, M532 X L)
    SERIAL_LM(CAP, "PROGRESS:1");

    // AUTOLEVEL (G29)
    #if HAS(ABL)
      SERIAL_LM(CAP, "AUTOLEVEL:1");
    #else
      SERIAL_LM(CAP, "AUTOLEVEL:0");
    #endif

    // Z_PROBE (G30)
    #if HAS(BED_PROBE)
      SERIAL_LM(CAP, "Z_PROBE:1");
    #else
      SERIAL_LM(CAP, "Z_PROBE:0");
    #endif

    // SOFTWARE_POWER (G30)
    #if HAS(POWER_SWITCH)
      SERIAL_LM(CAP, "SOFTWARE_POWER:1");
    #else
      SERIAL_LM(CAP, "SOFTWARE_POWER:0");
    #endif

    // TOGGLE_LIGHTS (M355)
    #if HAS(CASE_LIGHT)
      SERIAL_LM(CAP, "TOGGLE_LIGHTS:1");
    #else
      SERIAL_LM(CAP, "TOGGLE_LIGHTS:0");
    #endif

    // EMERGENCY_PARSER (M108, M112, M410)
    #if ENABLED(EMERGENCY_PARSER)
      SERIAL_LM(CAP, "EMERGENCY_PARSER:1");
    #else
      SERIAL_LM(CAP, "EMERGENCY_PARSER:0");
    #endif

  #endif // EXTENDED_CAPABILITIES_REPORT
}

/**
 * M117: Set LCD Status Message
 */
inline void gcode_M117() {
  lcd_setstatus(current_command_args);
}

/**
 * M119: Output endstop states to serial output
 */
inline void gcode_M119() { endstops.M119(); }

/**
 * M120: Enable endstops and set non-homing endstop state to "enabled"
 */
inline void gcode_M120() { endstops.enable_globally(true); }

/**
 * M121: Disable endstops and set non-homing endstop state to "disabled"
 */
inline void gcode_M121() { endstops.enable_globally(false); }

/**
 * M122: Enable, Disable, and/or Report software endstops
 *
 * Usage: M122 S1 to enable, M122 S0 to disable, M122 alone for report
 */
inline void gcode_M122() {
  #if ENABLED(SOFTWARE_MIN_ENDSTOPS) || ENABLED(SOFTWARE_MAX_ENDSTOPS)
    if (code_seen('S')) soft_endstops_enabled = code_value_bool();
    SERIAL_SM(ECHO, MSG_SOFT_ENDSTOPS);
    SERIAL_PS(soft_endstops_enabled ? PSTR(MSG_ON) : PSTR(MSG_OFF));
  #else
    SERIAL_M(MSG_SOFT_ENDSTOPS);
    SERIAL_M(MSG_OFF);
  #endif
  SERIAL_M(MSG_SOFT_MIN);
  SERIAL_MV(    MSG_X, soft_endstop_min[X_AXIS]);
  SERIAL_MV(" " MSG_Y, soft_endstop_min[Y_AXIS]);
  SERIAL_MV(" " MSG_Z, soft_endstop_min[Z_AXIS]);
  SERIAL_M(MSG_SOFT_MAX);
  SERIAL_MV(    MSG_X, soft_endstop_max[X_AXIS]);
  SERIAL_MV(" " MSG_Y, soft_endstop_max[Y_AXIS]);
  SERIAL_MV(" " MSG_Z, soft_endstop_max[Z_AXIS]);
  SERIAL_E;
}

#if ENABLED(BARICUDA)
  #if HAS(HEATER_1)
    /**
     * M126: Heater 1 valve open
     */
    inline void gcode_M126() { baricuda_valve_pressure = code_seen('S') ? code_value_byte() : 255; }
    /**
     * M127: Heater 1 valve close
     */
    inline void gcode_M127() { baricuda_valve_pressure = 0; }
  #endif

  #if HAS(HEATER_2)
    /**
     * M128: Heater 2 valve open
     */
    inline void gcode_M128() { baricuda_e_to_p_pressure = code_seen('S') ? code_value_byte() : 255; }
    /**
     * M129: Heater 2 valve close
     */
    inline void gcode_M129() { baricuda_e_to_p_pressure = 0; }
  #endif
#endif //BARICUDA

#if HAS(TEMP_BED)
  /**
   * M140: Set Bed temperature
   */
  inline void gcode_M140() {
    if (DEBUGGING(DRYRUN)) return;
    if (code_seen('S')) thermalManager.setTargetBed(code_value_temp_abs());
  }
#endif

#if HAS(TEMP_CHAMBER)
  /**
   * M141: Set Chamber temperature
   */
  inline void gcode_M141() {
    if (DEBUGGING(DRYRUN)) return;
    if (code_seen('S')) thermalManager.setTargetChamber(code_value_temp_abs());
  }
#endif

#if HAS(TEMP_COOLER)
  /**
   * M142: Set Cooler temperature
   */
  inline void gcode_M142() {
    if (DEBUGGING(DRYRUN)) return;
    if (code_seen('S')) thermalManager.setTargetCooler(code_value_temp_abs());
  }
#endif

#if ENABLED(ULTIPANEL) && TEMP_SENSOR_0 != 0

  /**
   * M145: Set the heatup state for a material in the LCD menu
   *   S<material> (0=PLA, 1=ABS, 2=GUM)
   *   H<hotend temp>
   *   B<bed temp>
   *   F<fan speed>
   */
  inline void gcode_M145() {
    uint8_t material = code_seen('S') ? (uint8_t)code_value_int() : 0;
    if (material >= COUNT(lcd_preheat_hotend_temp)) {
      SERIAL_LM(ER, MSG_ERR_MATERIAL_INDEX);
    }
    else {
      int v;
      if (code_seen('H')) {
        v = code_value_int();
        lcd_preheat_hotend_temp[material] = constrain(v, HEATER_0_MINTEMP, HEATER_0_MAXTEMP - 15);
      }
      if (code_seen('F')) {
        v = code_value_int();
        lcd_preheat_fan_speed[material] = constrain(v, 0, 255);
      }
      #if TEMP_SENSOR_BED != 0
        if (code_seen('B')) {
          v = code_value_int();
          lcd_preheat_bed_temp[material] = constrain(v, BED_MINTEMP, BED_MAXTEMP - 15);
        }
      #endif
    }
  }

#endif

#if ENABLED(TEMPERATURE_UNITS_SUPPORT)
  /**
   * M149: Set temperature units
   */
  inline void gcode_M149() {
         if (code_seen('C')) set_input_temp_units(TEMPUNIT_C);
    else if (code_seen('K')) set_input_temp_units(TEMPUNIT_K);
    else if (code_seen('F')) set_input_temp_units(TEMPUNIT_F);
  }
#endif

#if ENABLED(BLINKM) || ENABLED(RGB_LED)

  void set_led_color(const uint8_t r, const uint8_t g, const uint8_t b) {

    #if ENABLED(BLINKM)

      // This variant uses i2c to send the RGB components to the device.
      SendColors(r, g, b);

    #else

      // This variant uses 3 separate pins for the RGB components.
      // If the pins can do PWM then their intensity will be set.
      digitalWrite(RGB_LED_R_PIN, r ? HIGH : LOW);
      digitalWrite(RGB_LED_G_PIN, g ? HIGH : LOW);
      digitalWrite(RGB_LED_B_PIN, b ? HIGH : LOW);
      analogWrite(RGB_LED_R_PIN, r);
      analogWrite(RGB_LED_G_PIN, g);
      analogWrite(RGB_LED_B_PIN, b);

    #endif
  }

  /**
   * M150: Set Status LED Color - Use R-U-B for R-G-B
   *
   * Always sets all 3 components. If a component is left out, set to 0.
   *
   * Examples:
   *
   *   M150 R255       ; Turn LED red
   *   M150 R255 U127  ; Turn LED orange (PWM only)
   *   M150            ; Turn LED off
   *   M150 R U B      ; Turn LED white
   *
   */
  inline void gcode_M150() {
    set_led_color(
      code_seen('R') ? (code_has_value() ? code_value_byte() : 255) : 0,
      code_seen('U') ? (code_has_value() ? code_value_byte() : 255) : 0,
      code_seen('B') ? (code_has_value() ? code_value_byte() : 255) : 0
    );
  }

#endif // BLINKM || RGB_LED

#if ENABLED(AUTO_REPORT_TEMPERATURES) && (HAS_TEMP_HOTEND || HAS_TEMP_BED)

  static uint8_t auto_report_temp_interval;
  static millis_t next_temp_report_ms;

  /**
   * M155: Set temperature auto-report interval. M155 S<seconds>
   */
  inline void gcode_M155() {
    if (code_seen('S')) {
      auto_report_temp_interval = code_value_byte();
      NOMORE(auto_report_temp_interval, 60);
      next_temp_report_ms = millis() + 1000UL * auto_report_temp_interval;
    }
  }

  inline void auto_report_temperatures() {
    if (auto_report_temp_interval && ELAPSED(millis(), next_temp_report_ms)) {
      next_temp_report_ms = millis() + 1000UL * auto_report_temp_interval;
      print_heaterstates();
      SERIAL_E;
    }
  }

#endif // AUTO_REPORT_TEMPERATURES

#if ENABLED(COLOR_MIXING_EXTRUDER)
  /**
   * M163: Set a single mix factor for a mixing extruder
   *       This is called "weight" by some systems.
   *
   *   S[index]   The channel index to set
   *   P[float]   The mix value
   *
   */
  inline void gcode_M163() {
    int mix_index = code_seen('S') ? code_value_int() : 0;
    if (mix_index < MIXING_STEPPERS) {
      float mix_value = code_seen('P') ? code_value_float() : 0.0;
      NOLESS(mix_value, 0.0);
      mixing_factor[mix_index] = RECIPROCAL(mix_value);
    }
  }

  #if MIXING_VIRTUAL_TOOLS  > 1
    /**
     * M164: Store the current mix factors as a virtual tools.
     *
     *   S[index]   The virtual tools to store
     *
     */
    inline void gcode_M164() {
      int tool_index = code_seen('S') ? code_value_int() : 0;
      if (tool_index < MIXING_VIRTUAL_TOOLS) {
        normalize_mix();
        for (uint8_t i = 0; i < MIXING_STEPPERS; i++) {
          mixing_virtual_tool_mix[tool_index][i] = mixing_factor[i];
        }
      }
    }
  #endif

  /**
   * M165: Set multiple mix factors for a mixing extruder.
   *       Factors that are left out will be set to 0.
   *       All factors together must add up to 1.0.
   *
   *   A[factor] Mix factor for extruder stepper 1
   *   B[factor] Mix factor for extruder stepper 2
   *   C[factor] Mix factor for extruder stepper 3
   *   D[factor] Mix factor for extruder stepper 4
   *   H[factor] Mix factor for extruder stepper 5
   *   I[factor] Mix factor for extruder stepper 6
   *
   */
  inline void gcode_M165() { gcode_get_mix(); }
#endif  // COLOR_MIXING_EXTRUDER

#if HAS(TEMP_BED)
  /**
   * M190: Sxxx Wait for bed current temp to reach target temp. Waits only when heating
   *       Rxxx Wait for bed current temp to reach target temp. Waits when heating and cooling
   */
  inline void gcode_M190() {
    if (DEBUGGING(DRYRUN)) return;

    LCD_MESSAGEPGM(MSG_BED_HEATING);
    bool no_wait_for_cooling = code_seen('S');
    if (no_wait_for_cooling || code_seen('R'))
      thermalManager.setTargetBed(code_value_temp_abs());

    wait_bed(no_wait_for_cooling);
  }
#endif // HAS(TEMP_BED)

#if HAS(TEMP_CHAMBER)
  /**
   * M191: Sxxx Wait for chamber current temp to reach target temp. Waits only when heating
   *       Rxxx Wait for chamber current temp to reach target temp. Waits when heating and cooling
   */
  inline void gcode_M191() {
    if (DEBUGGING(DRYRUN)) return;

    LCD_MESSAGEPGM(MSG_CHAMBER_HEATING);
    bool no_wait_for_cooling = code_seen('S');
    if (no_wait_for_cooling || code_seen('R')) thermalManager.setTargetChamber(code_value_temp_abs());

    wait_chamber(no_wait_for_cooling);
  }
#endif // HAS(TEMP_CHAMBER)

#if HAS(TEMP_COOLER)
  /**
   * M192: Sxxx Wait for cooler current temp to reach target temp. Waits only when heating
   *       Rxxx Wait for cooler current temp to reach target temp. Waits when heating and cooling
   */
  inline void gcode_M192() {
    if (DEBUGGING(DRYRUN)) return;

    LCD_MESSAGEPGM(MSG_COOLER_COOLING);
    bool no_wait_for_heating = code_seen('S');
    if (no_wait_for_heating || code_seen('R')) thermalManager.setTargetCooler(code_value_temp_abs());

    wait_cooler(no_wait_for_heating);
  }
#endif

/**
 * M200: Set filament diameter and set E axis units to cubic units
 *
 *    T<extruder> - Optional extruder number. Current extruder if omitted.
 *    D<linear> - Diameter of the filament. Use "D0" to switch back to linear units on the E axis.
 */
inline void gcode_M200() {

  GET_TARGET_EXTRUDER(200);

  if (code_seen('D')) {
    // setting any extruder filament size disables volumetric on the assumption that
    // slicers either generate in extruder values as cubic mm or as as filament feeds
    // for all extruders
    volumetric_enabled = (code_value_linear_units() != 0.0);
    if (volumetric_enabled) {
      filament_size[TARGET_EXTRUDER] = code_value_linear_units();
      // make sure all extruders have some sane value for the filament size
      for (int i = 0; i < EXTRUDERS; i++)
        if (!filament_size[i]) filament_size[i] = DEFAULT_NOMINAL_FILAMENT_DIA;
    }
  }
  else {
    // reserved for setting filament diameter via UFID or filament measuring device
    return;
  }

  calculate_volumetric_multipliers();
}

/**
 * M201: Set max acceleration in units/s^2 for print moves (M201 X1000 Y1000)
 *
 *       With multiple extruders use T to specify which one.
 */
inline void gcode_M201() {

  GET_TARGET_EXTRUDER(201);

  LOOP_XYZE(i) {
    if (code_seen(axis_codes[i])) {
      const uint8_t a = i + (i == E_AXIS ? TARGET_EXTRUDER : 0);
      planner.max_acceleration_mm_per_s2[a] = code_value_axis_units(a);
    }
  }
  // steps per sq second need to be updated to agree with the units per sq second (as they are what is used in the planner)
  planner.reset_acceleration_rates();
}

#if 0 // Not used for Sprinter/grbl gen6
  inline void gcode_M202() {
    LOOP_XYZE(i) {
      if(code_seen(axis_codes[i])) axis_travel_steps_per_sqr_second[i] = code_value_axis_units(i) * planner.axis_steps_per_mm[i];
    }
  }
#endif

/**
 * M203: Set maximum feedrate that your machine can sustain (M203 X200 Y200 Z300 E10000) in units/sec
 *
 *       With multiple extruders use T to specify which one.
 */
inline void gcode_M203() {

  GET_TARGET_EXTRUDER(203);

  LOOP_XYZE(i) {
    if (code_seen(axis_codes[i])) {
      const uint8_t a = i + (i == E_AXIS ? TARGET_EXTRUDER : 0);
      planner.max_feedrate_mm_s[a] = code_value_axis_units(a);
    }
  }
}

/**
 * M204: Set planner.accelerations in units/sec^2 (M204 P1200 T0 R3000 V3000)
 *
 *    P     = Printing moves
 *    T* R  = Retract only (no X, Y, Z) moves
 *    V     = Travel (non printing) moves
 *
 *  Also sets minimum segment time in ms (B20000) to prevent buffer under-runs and M20 minimum feedrate_mm_s
 */
inline void gcode_M204() {

  GET_TARGET_EXTRUDER(204);

  if (code_seen('S')) {  // Kept for legacy compatibility. Should NOT BE USED for new developments.
    planner.travel_acceleration = planner.acceleration = code_value_linear_units();
    SERIAL_EMV("Setting Print and Travel acceleration: ", planner.acceleration );
  }
  if (code_seen('P')) {
    planner.acceleration = code_value_linear_units();
    SERIAL_EMV("Setting Print acceleration: ", planner.acceleration );
  }
  if (code_seen('R')) {
    planner.retract_acceleration[TARGET_EXTRUDER] = code_value_linear_units();
    SERIAL_EMV("Setting Retract acceleration: ", planner.retract_acceleration[TARGET_EXTRUDER]);
  }
  if (code_seen('V')) {
    planner.travel_acceleration = code_value_linear_units();
    SERIAL_EMV("Setting Travel acceleration: ", planner.travel_acceleration );
  }
}

/**
 * M205: Set Advanced Settings
 *
 *    S = Min Feed Rate (units/s)
 *    V = Min Travel Feed Rate (units/s)
 *    B = Min Segment Time (µs)
 *    X = Max X Jerk (units/sec^2)
 *    Y = Max Y Jerk (units/sec^2)
 *    Z = Max Z Jerk (units/sec^2)
 *    E = Max E Jerk (units/sec^2)
 */
inline void gcode_M205() {

  GET_TARGET_EXTRUDER(205);

  if (code_seen('S')) planner.min_feedrate_mm_s = code_value_linear_units();
  if (code_seen('V')) planner.min_travel_feedrate_mm_s = code_value_linear_units();
  if (code_seen('B')) planner.min_segment_time = code_value_millis();
  if (code_seen('X')) planner.max_jerk[X_AXIS] = code_value_axis_units(X_AXIS);
  if (code_seen('Y')) planner.max_jerk[Y_AXIS] = code_value_axis_units(Y_AXIS);
  if (code_seen('Z')) planner.max_jerk[Z_AXIS] = code_value_axis_units(Z_AXIS);
  if (code_seen('E')) planner.max_jerk[E_AXIS + TARGET_EXTRUDER] = code_value_axis_units(E_AXIS + TARGET_EXTRUDER);
}

/**
 * M206: Set Additional Homing Offset (X Y Z). SCARA aliases T=X, P=Y
 */
inline void gcode_M206() {
  LOOP_XYZ(i) {
    if (code_seen(axis_codes[i])) {
      set_home_offset((AxisEnum)i, code_value_axis_units(i));
    }
  }
  #if MECH(MORGAN_SCARA)
    if (code_seen('T')) set_home_offset(X_AXIS, code_value_axis_units(X_AXIS)); // Theta
    if (code_seen('P')) set_home_offset(Y_AXIS, code_value_axis_units(Y_AXIS)); // Psi
  #endif

  sync_plan_position();
  report_current_position();
}

#if ENABLED(FWRETRACT)
  /**
   * M207: Set firmware retraction values
   *
   *   S[+units]    retract_length
   *   W[+units]    retract_length_swap (multi-extruder)
   *   F[units/min] retract_feedrate_mm_s
   *   Z[units]     retract_zlift
   */
  inline void gcode_M207() {
    if (code_seen('S')) retract_length = code_value_axis_units(E_AXIS);
    if (code_seen('F')) retract_feedrate_mm_s = MMM_TO_MMS(code_value_axis_units(E_AXIS));
    if (code_seen('Z')) retract_zlift = code_value_axis_units(Z_AXIS);
    #if EXTRUDERS > 1
      if (code_seen('W')) retract_length_swap = code_value_axis_units(E_AXIS);
    #endif
  }

  /**
   * M208: Set firmware un-retraction values
   *
   *   S[+units]    retract_recover_length (in addition to M207 S*)
   *   W[+units]    retract_recover_length_swap (multi-extruder)
   *   F[units/min] retract_recover_feedrate_mm_s
   */
  inline void gcode_M208() {
    if (code_seen('S')) retract_recover_length = code_value_axis_units(E_AXIS);
    if (code_seen('F')) retract_recover_feedrate_mm_s = code_value_axis_units(E_AXIS) / 60;
    #if EXTRUDERS > 1
      if (code_seen('W')) retract_recover_length_swap = code_value_axis_units(E_AXIS);
    #endif
  }

  /**
   * M209: Enable automatic retract (M209 S1)
   *   For slicers that don't support G10/11, reversed extrude-only
   *   moves will be classified as retraction.
   */
  inline void gcode_M209() {
    if (code_seen('S')) {
      autoretract_enabled = code_value_bool();
      for (int i = 0; i < EXTRUDERS; i++) retracted[i] = false;
    }
  }
#endif // FWRETRACT

/**
 * M218 - set hotend offset (in linear units)
 *
 *   T<tool>
 *   X<xoffset>
 *   Y<yoffset>
 *   Z<zoffset>
 */
inline void gcode_M218() {

  GET_TARGET_HOTEND(218);
  if (TARGET_EXTRUDER == 0) return;

  if (code_seen('X')) hotend_offset[X_AXIS][TARGET_EXTRUDER] = code_value_axis_units(X_AXIS);
  if (code_seen('Y')) hotend_offset[Y_AXIS][TARGET_EXTRUDER] = code_value_axis_units(Y_AXIS);
  if (code_seen('Z')) hotend_offset[Z_AXIS][TARGET_EXTRUDER] = code_value_axis_units(Z_AXIS);

  SERIAL_SM(ECHO, MSG_HOTEND_OFFSET);
  HOTEND_LOOP() {
    SERIAL_MV(" ", hotend_offset[X_AXIS][h]);
    SERIAL_MV(",", hotend_offset[Y_AXIS][h]);
    SERIAL_MV(",", hotend_offset[Z_AXIS][h]);
  }
  SERIAL_E;
}

/**
 * M220: Set speed percentage factor, aka "Feed Rate" (M220 S95)
 */
inline void gcode_M220() {
  if (code_seen('S')) feedrate_percentage = code_value_int();
}

/**
 * M221: Set extrusion percentage (M221 T0 S95)
 */
inline void gcode_M221() {

  GET_TARGET_EXTRUDER(221);
  if (code_seen('S')) flow_percentage[TARGET_EXTRUDER] = code_value_int();
}

/**
 * M222: Set density extrusion percentage (M222 T0 S95)
 */
inline void gcode_M222() {

  GET_TARGET_EXTRUDER(222);

  if (code_seen('S')) {
    density_percentage[TARGET_EXTRUDER] = code_value_int();
    #if ENABLED(RFID_MODULE)
      RFID522.RfidData[TARGET_EXTRUDER].data.density = density_percentage[TARGET_EXTRUDER];
    #endif
  }
}

/**
 * M226: Wait until the specified pin reaches the state required (M226 P<pin> S<state>)
 */
inline void gcode_M226() {
  if (code_seen('P')) {
    int pin_number = code_value_int(),
        pin_state = code_seen('S') ? code_value_int() : -1; // required pin state - default is inverted

    if (pin_state >= -1 && pin_state <= 1 && pin_number > -1 && !pin_is_protected(pin_number)) {

      int target = LOW;

      stepper.synchronize();

      pinMode(pin_number, INPUT);
      switch(pin_state) {
        case 1:
          target = HIGH;
          break;
        case 0:
          target = LOW;
          break;
        case -1:
          target = !digitalRead(pin_number);
          break;
      }

      while(digitalRead(pin_number) != target) idle();

    } // pin_state -1 0 1 && pin_number > -1
  } // code_seen('P')
}

#if HAS(CHDK) || HAS(PHOTOGRAPH)
  /**
   * M240: Trigger a camera
   */
  inline void gcode_M240() {
    #if HAS(CHDK)
       OUT_WRITE(CHDK_PIN, HIGH);
       chdkHigh = millis();
       chdkActive = true;
    #elif HAS(PHOTOGRAPH)
      const uint8_t NUM_PULSES = 16;
      const float PULSE_LENGTH = 0.01524;
      for (int i = 0; i < NUM_PULSES; i++) {
        WRITE(PHOTOGRAPH_PIN, HIGH);
        HAL::delayMilliseconds(PULSE_LENGTH);
        WRITE(PHOTOGRAPH_PIN, LOW);
        HAL::delayMilliseconds(PULSE_LENGTH);
      }
      HAL::delayMilliseconds(7.33);
      for (int i = 0; i < NUM_PULSES; i++) {
        WRITE(PHOTOGRAPH_PIN, HIGH);
        HAL::delayMilliseconds(PULSE_LENGTH);
        WRITE(PHOTOGRAPH_PIN, LOW);
        HAL::delayMilliseconds(PULSE_LENGTH);
      }
    #endif // HASNT(CHDK) && HAS(PHOTOGRAPH)
  }
#endif // HAS(CHDK) || PHOTOGRAPH_PIN

#if HAS(LCD_CONTRAST)
  /**
   * M250: Read and optionally set the LCD contrast
   */
  inline void gcode_M250() {
    if (code_seen('C')) set_lcd_contrast(code_value_int());
    SERIAL_EMV("lcd contrast value: ", lcd_contrast);
  }

#endif // DOGLCD

#if HAS(SERVOS)
  /**
   * M280: Get or set servo position. P<index> S<angle>
   */
  inline void gcode_M280() {
    if (!code_seen('P')) return;
    int servo_index = code_value_int();

    #if HAS(DONDOLO)
      int servo_position = 0;
      if (code_seen('S')) {
        servo_position = code_value_int();
        if (servo_index >= 0 && servo_index < NUM_SERVOS && servo_index != DONDOLO_SERVO_INDEX) {
          MOVE_SERVO(servo_index, servo_position);
        }
        else if (servo_index == DONDOLO_SERVO_INDEX) {
          Servo *srv = &servo[servo_index];
          srv->attach(0);
          srv->write(servo_position);
          #if (DONDOLO_SERVO_DELAY > 0)
            safe_delay(DONDOLO_SERVO_DELAY);
            srv->detach();
          #endif
        }
        else {
          SERIAL_SMV(ER, "Servo ", servo_index);
          SERIAL_EM(" out of range");
        }
      }
    #else
      if (servo_index >= 0 && servo_index < NUM_SERVOS) {
        if (code_seen('S'))
          MOVE_SERVO(servo_index, code_value_int());
        else {
          SERIAL_SMV(ECHO, " Servo ", servo_index);
          SERIAL_EMV(": ", servo[servo_index].read());
        }
      }
      else {
        SERIAL_SMV(ER, "Servo ", servo_index);
        SERIAL_EM(" out of range");
      }
    #endif
  }
#endif // NUM_SERVOS > 0

#if HAS(BUZZER)
  /**
   * M300: Play beep sound S<frequency Hz> P<duration ms>
   */
  inline void gcode_M300() {
    uint16_t const frequency = code_seen('S') ? code_value_ushort() : 260;
    uint16_t duration = code_seen('P') ? code_value_ushort() : 1000;

    // Limits the tone duration to 0-5 seconds.
    NOMORE(duration, 5000);

    buzz(duration, frequency);
  }
#endif // HAS(BUZZER)

#if ENABLED(PIDTEMP)
  /**
   * M301: Set PID parameters P I D (and optionally C, L)
   *
   *   P[float] Kp term
   *   I[float] Ki term (unscaled)
   *   D[float] Kd term (unscaled)
   *
   * With PID_ADD_EXTRUSION_RATE:
   *
   *   C[float] Kc term
   *   L[float] LPQ length
   */
  inline void gcode_M301() {

    // multi-hotend PID patch: M301 updates or prints a single hotend's PID values
    // default behaviour (omitting E parameter) is to update for hotend 0 only
    int h = code_seen('H') ? code_value_int() : 0; // hotend being updated

    if (h < HOTENDS) { // catch bad input value
      if (code_seen('P')) PID_PARAM(Kp, h) = code_value_float();
      if (code_seen('I')) PID_PARAM(Ki, h) = scalePID_i(code_value_float());
      if (code_seen('D')) PID_PARAM(Kd, h) = scalePID_d(code_value_float());
      #if ENABLED(PID_ADD_EXTRUSION_RATE)
        if (code_seen('C')) PID_PARAM(Kc, h) = code_value_float();
        if (code_seen('L')) lpq_len = code_value_float();
        NOMORE(lpq_len, LPQ_MAX_LEN);
      #endif

      thermalManager.updatePID();
      SERIAL_SMV(ECHO, "H", h);
      SERIAL_MV(" P:", PID_PARAM(Kp, h));
      SERIAL_MV(" I:", unscalePID_i(PID_PARAM(Ki, h)));
      SERIAL_MV(" D:", unscalePID_d(PID_PARAM(Kd, h)));
      #if ENABLED(PID_ADD_EXTRUSION_RATE)
        SERIAL_MV(" C:", PID_PARAM(Kc, h));
      #endif
      SERIAL_E;
    }
    else {
      SERIAL_LM(ER, MSG_INVALID_EXTRUDER);
    }
  }
#endif // PIDTEMP

#if ENABLED(PREVENT_COLD_EXTRUSION)
  /**
   * M302: Allow cold extrudes, or set the minimum extrude temperature
   *
   *       S<temperature> sets the minimum extrude temperature
   *       P<bool> enables (1) or disables (0) cold extrusion
   *
   *  Examples:
   *
   *       M302         ; report current cold extrusion state
   *       M302 P0      ; enable cold extrusion checking
   *       M302 P1      ; disables cold extrusion checking
   *       M302 S0      ; always allow extrusion (disables checking)
   *       M302 S170    ; only allow extrusion above 170
   *       M302 S170 P1 ; set min extrude temp to 170 but leave disabled
   */
  inline void gcode_M302() {
    bool seen_S = code_seen('S');
    if (seen_S) {
      thermalManager.extrude_min_temp = code_value_temp_abs();
      thermalManager.allow_cold_extrude = (thermalManager.extrude_min_temp == 0);
    }

    if (code_seen('P'))
      thermalManager.allow_cold_extrude = (thermalManager.extrude_min_temp == 0) || code_value_bool();
    else if (!seen_S) {
      // Report current state
      SERIAL_MV("Cold extrudes are ", (thermalManager.allow_cold_extrude ? "en" : "dis"));
      SERIAL_MV("abled (min temp ", int(thermalManager.extrude_min_temp + 0.5));
      SERIAL_EM("C)");
    }
  }
#endif // PREVENT_COLD_EXTRUSION

#if HAS(PID_HEATING) || HAS(PID_COOLING)
  /**
   * M303: PID relay autotune
   *       S<temperature> sets the target temperature. (default target temperature = 150C)
   *       H<hotend> (-1 for the bed, -2 for chamber, -3 for cooler) (default 0)
   *       C<cycles>
   *       U<bool> with a non-zero value will apply the result to current settings
   */
  inline void gcode_M303() {
    int h = code_seen('H') ? code_value_int() : 0;
    int c = code_seen('C') ? code_value_int() : 5;
    bool u = code_seen('U') && code_value_bool() != 0;

    float temp = code_seen('S') ? code_value_temp_abs() : (h < 0 ? 70.0 : 150.0);

    if (h >= 0 && h < HOTENDS) target_extruder = h;

    KEEPALIVE_STATE(WAIT_HEATER); // don't send "busy: processing" messages during autotune output

    thermalManager.PID_autotune(temp, h, c, u);

    KEEPALIVE_STATE(IN_HANDLER);
  }
#endif

#if ENABLED(PIDTEMPBED)
  // M304: Set bed PID parameters P I and D
  inline void gcode_M304() {
    if (code_seen('P')) thermalManager.bedKp = code_value_float();
    if (code_seen('I')) thermalManager.bedKi = scalePID_i(code_value_float());
    if (code_seen('D')) thermalManager.bedKd = scalePID_d(code_value_float());

    thermalManager.updatePID();
    SERIAL_SMV(ECHO, " p:", thermalManager.bedKp);
    SERIAL_MV(" i:", unscalePID_i(thermalManager.bedKi));
    SERIAL_EMV(" d:", unscalePID_d(thermalManager.bedKd));
  }
#endif // PIDTEMPBED

#if ENABLED(PIDTEMPCHAMBER)
  // M305: Set chamber PID parameters P I and D
  inline void gcode_M305() {
    if (code_seen('P')) thermalManager.chamberKp = code_value_float();
    if (code_seen('I')) thermalManager.chamberKi = scalePID_i(code_value_float());
    if (code_seen('D')) thermalManager.chamberKd = scalePID_d(code_value_float());

    thermalManager.updatePID();
    SERIAL_SMV(OK, " p:", thermalManager.chamberKp);
    SERIAL_MV(" i:", unscalePID_i(thermalManager.chamberKi));
    SERIAL_EMV(" d:", unscalePID_d(thermalManager.chamberKd));
  }
#endif // PIDTEMPCHAMBER

#if ENABLED(PIDTEMPCOOLER)
  // M306: Set cooler PID parameters P I and D
  inline void gcode_M306() {
    if (code_seen('P')) thermalManager.coolerKp = code_value_float();
    if (code_seen('I')) thermalManager.coolerKi = scalePID_i(code_value_float());
    if (code_seen('D')) thermalManager.coolerKd = scalePID_d(code_value_float());

    thermalManager.updatePID();
    SERIAL_SMV(OK, " p:", thermalManager.coolerKp);
    SERIAL_MV(" i:", unscalePID_i(thermalManager.coolerKi));
    SERIAL_EMV(" d:", unscalePID_d(thermalManager.coolerKd));
  }
#endif // PIDTEMPCOOLER

#if HAS(ABL)

  /**
   * M320: Enable/Disable Bed Leveling and/or set the Z fade height.
   *
   *       S[bool]   Turns leveling on or off
   *       Z[height] Sets the Z fade height (0 or none to disable)
   *       V[bool]   Verbose - Print the leveling grid
   */
  inline void gcode_M320() {
    bool to_enable = false;

    if (code_seen('S')) {
      to_enable = code_value_bool();
      set_bed_leveling_enabled(to_enable);
    }

    #if ENABLED(ENABLE_LEVELING_FADE_HEIGHT)
      if (code_seen('Z')) {
        set_z_fade_height(code_value_linear_units());
        SERIAL_LMV(ECHO, "ABL Fade Height = ", code_value_linear_units(), 2);
      }
    #endif

    if (to_enable && !planner.abl_enabled) SERIAL_LM(ER, MSG_ERR_M320_M420_FAILED);

    SERIAL_LMV(ECHO, "ABL: ", planner.abl_enabled ? MSG_ON : MSG_OFF);

    // V to print the matrix
    if (code_seen('V')) {
      #if ABL_PLANAR
        planner.bed_level_matrix.debug("Bed Level Correction Matrix:");
      #elif ENABLED(AUTO_BED_LEVELING_BILINEAR)
        if (bilinear_grid_spacing[X_AXIS]) {
          #if ENABLED(ABL_BILINEAR_SUBDIVISION)
            bed_level_virt_print();
          #else
            print_bilinear_leveling_grid();
          #endif
        }
      #endif
    }
  }

  #if ENABLED(AUTO_BED_LEVELING_BILINEAR)

    /**
     * M321: Set Level bilinear manual
     *       X<x grid value>
     *       Y<y grid value>
     *       Z<level value> Set the exact value in bilinear_level[x][y]
     *       S<value> Add value to bilinear_level[x][y] or current position if not set X & Y
     */
    inline void gcode_M321() {
      uint8_t px = 0, py = 0;
      float val = 0.0;
      bool hasX, hasY, hasZ, hasS;
      const float ratio_x = (RAW_X_POSITION(current_position[X_AXIS]) - bilinear_start[X_AXIS]) / bilinear_grid_spacing[X_AXIS],
                  ratio_y = (RAW_Y_POSITION(current_position[Y_AXIS]) - bilinear_start[Y_AXIS]) / bilinear_grid_spacing[Y_AXIS];
      const int gridx = constrain(FLOOR(ratio_x), 0, ABL_GRID_POINTS_X - 1),
                gridy = constrain(FLOOR(ratio_y), 0, ABL_GRID_POINTS_Y - 1);

      if ((hasX = code_seen('X'))) px = code_value_int();
      if ((hasY = code_seen('Y'))) py = code_value_int();

      if ((hasZ = code_seen('Z')))
        val = code_value_float();
      else if ((hasS = code_seen('S')))
        val = code_value_float();

      if (px >= ABL_GRID_POINTS_X || py >= ABL_GRID_POINTS_Y) {
        SERIAL_LM(ECHO, " X Y error");
        return;
      }

      if (hasX && hasY) {
        if (hasZ) {
          bilinear_level_grid[px][py] = val;
        }
        else if (hasS) {
          bilinear_level_grid[px][py] += val;
        }
        SERIAL_MV("Level value in X", px);
        SERIAL_MV(" Y", py);
        SERIAL_EMV(" Z", bilinear_level_grid[px][py]);
        return;
      }
      else if (hasS) {
        bilinear_level_grid[gridx][gridy] += val;
      }

      #if ENABLED(ABL_BILINEAR_SUBDIVISION)
        bed_level_virt_interpolate();
      #endif

      SERIAL_MV("Level value in gridx=", gridx);
      SERIAL_MV(" gridy=", gridy);
      SERIAL_MV(" X", current_position[X_AXIS]);
      SERIAL_MV(" Y", current_position[Y_AXIS]);
      SERIAL_EMV(" Z", bilinear_level_grid[gridx][gridy]);
    }

  #endif

  // M322: Reset auto leveling matrix
  inline void gcode_M322() {
    reset_bed_level();
    if (code_seen('S') && code_value_bool())
      eeprom.StoreSettings();
  }

#endif

#if HAS(MICROSTEPS)

  // M350 Set microstepping mode. Warning: Steps per unit remains unchanged. S code sets stepping mode for all drivers.
  inline void gcode_M350() {
    if (code_seen('S')) for (int i = 0; i <= 4; i++) stepper.microstep_mode(i, code_value_byte());
    LOOP_XYZE(i) if (code_seen(axis_codes[i])) stepper.microstep_mode(i, code_value_byte());
    if (code_seen('B')) stepper.microstep_mode(4, code_value_byte());
    stepper.microstep_readings();
  }

  /**
   * M351: Toggle MS1 MS2 pins directly with axis codes X Y Z E B
   *       S# determines MS1 or MS2, X# sets the pin high/low.
   */
  inline void gcode_M351() {
    if (code_seen('S')) switch(code_value_byte()) {
      case 1:
        LOOP_XYZE(i) if (code_seen(axis_codes[i])) stepper.microstep_ms(i, code_value_byte(), -1);
        if (code_seen('B')) stepper.microstep_ms(4, code_value_byte(), -1);
        break;
      case 2:
        LOOP_XYZE(i) if (code_seen(axis_codes[i])) stepper.microstep_ms(i, -1, code_value_byte());
        if (code_seen('B')) stepper.microstep_ms(4, -1, code_value_byte());
        break;
    }
    stepper.microstep_readings();
  }

#endif // HAS(MICROSTEPS)

#if HAS(CASE_LIGHT)

  uint8_t case_light_brightness = 255;

  void update_case_light() {
    digitalWrite(CASE_LIGHT_PIN, case_light_on != INVERT_CASE_LIGHT ? HIGH : LOW);
    analogWrite(CASE_LIGHT_PIN, case_light_on != INVERT_CASE_LIGHT ? case_light_brightness : 0);
  }

  /**
   * M355: Turn case lights on/off
   *
   *   S<bool>  Turn case light on or off
   *   P<byte>  Set case light brightness (PWM pin required)
   *
   */
  inline void gcode_M355() {
    if (code_seen('P')) case_light_brightness = code_value_byte();
    if (code_seen('S')) case_light_on = code_value_bool();
    update_case_light();
    SERIAL_SM(ECHO, "Case lights ");
    case_light_on ? SERIAL_EM("on") : SERIAL_EM("off");
  }

#endif // HAS_CASE_LIGHT

#if MECH(MORGAN_SCARA)

  bool SCARA_move_to_cal(uint8_t delta_a, uint8_t delta_b) {
    if (IsRunning()) {
      forward_kinematics_SCARA(delta_a, delta_b);
      destination[X_AXIS] = LOGICAL_X_POSITION(cartes[X_AXIS]);
      destination[Y_AXIS] = LOGICAL_Y_POSITION(cartes[Y_AXIS]);
      destination[Z_AXIS] = current_position[Z_AXIS];
      prepare_move_to_destination();
      return true;
    }
    return false;
  }

  /**
   * M360: SCARA calibration: Move to cal-position ThetaA (0 deg calibration)
   */
  inline bool gcode_M360() {
    SERIAL_LM(ECHO, " Cal: Theta 0");
    return SCARA_move_to_cal(0, 120);
  }

  /**
   * M361: SCARA calibration: Move to cal-position ThetaB (90 deg calibration - steps per degree)
   */
  inline bool gcode_M361() {
    SERIAL_LM(ECHO, " Cal: Theta 90");
    return SCARA_move_to_cal(90, 130);
  }

  /**
   * M362: SCARA calibration: Move to cal-position PsiA (0 deg calibration)
   */
  inline bool gcode_M362() {
    SERIAL_LM(ECHO, " Cal: Psi 0");
    return SCARA_move_to_cal(60, 180);
  }

  /**
   * M363: SCARA calibration: Move to cal-position PsiB (90 deg calibration - steps per degree)
   */
  inline bool gcode_M363() {
    SERIAL_LM(ECHO, " Cal: Psi 90");
    return SCARA_move_to_cal(50, 90);
  }

  /**
   * M364: SCARA calibration: Move to cal-position PSIC (90 deg to Theta calibration position)
   */
  inline bool gcode_M364() {
    SERIAL_LM(ECHO, " Cal: Theta-Psi 90");
    return SCARA_move_to_cal(45, 135);
  }

#endif // MORGAN_SCARA

#if ENABLED(EXT_SOLENOID)
  void enable_solenoid(uint8_t num) {
    switch(num) {
      case 0:
        OUT_WRITE(SOL0_PIN, HIGH);
        break;
        #if HAS(SOLENOID_1)
          case 1:
            OUT_WRITE(SOL1_PIN, HIGH);
            break;
        #endif
        #if HAS(SOLENOID_2)
          case 2:
            OUT_WRITE(SOL2_PIN, HIGH);
            break;
        #endif
        #if HAS(SOLENOID_3)
          case 3:
            OUT_WRITE(SOL3_PIN, HIGH);
            break;
        #endif
      default:
        SERIAL_LM(ER, MSG_INVALID_SOLENOID);
        break;
    }
  }

  void enable_solenoid_on_active_extruder() { enable_solenoid(active_extruder); }

  void disable_all_solenoids() {
    OUT_WRITE(SOL0_PIN, LOW);
    OUT_WRITE(SOL1_PIN, LOW);
    OUT_WRITE(SOL2_PIN, LOW);
    OUT_WRITE(SOL3_PIN, LOW);
  }

  /**
   * M380: Enable solenoid on the active extruder
   */
  inline void gcode_M380() { enable_solenoid_on_active_extruder(); }

  /**
   * M381: Disable all solenoids
   */
  inline void gcode_M381() { disable_all_solenoids(); }

#endif // EXT_SOLENOID

/**
 * M400: Finish all moves
 */
inline void gcode_M400() { stepper.synchronize(); }

#if HAS(BED_PROBE)

  /**
   * M401: Engage Z Servo endstop if available
   */
  inline void gcode_M401() { DEPLOY_PROBE(); }

  /**
   * M402: Retract Z Servo endstop if enabled
   */
  inline void gcode_M402() { STOW_PROBE(); }

#endif // (ENABLED(AUTO_BED_LEVELING_FEATURE) && DISABLED(Z_PROBE_SLED) && HAS(Z_SERVO_ENDSTOP))

#if ENABLED(FILAMENT_SENSOR)

  /**
   * M404: Display or set (in current units) the nominal filament width (3mm, 1.75mm ) W<3.0>
   */
  inline void gcode_M404() {
    if (code_seen('W')) {
      filament_width_nominal = code_value_linear_units();
    }
    else {
      SERIAL_EMV("Filament dia (nominal mm):", filament_width_nominal);
    }
  }
    
  /**
   * M405: Turn on filament sensor for control
   */
  inline void gcode_M405() {
    // This is technically a linear measurement, but since it's quantized to centimeters and is a different unit than
    // everything else, it uses code_value_int() instead of code_value_linear_units().
    if (code_seen('D')) meas_delay_cm = code_value_int();
    NOMORE(meas_delay_cm, MAX_MEASUREMENT_DELAY);

    if (filwidth_delay_index[1] == -1) { // Initialize the ring buffer if not done since startup
      int temp_ratio = thermalManager.widthFil_to_size_ratio();

      for (uint8_t i = 0; i < COUNT(measurement_delay); ++i)
        measurement_delay[i] = temp_ratio - 100;  // Subtract 100 to scale within a signed byte

      filwidth_delay_index[0] = filwidth_delay_index[1] = 0;
    }

    filament_sensor = true;

    //SERIAL_MV("Filament dia (measured mm):", filament_width_meas);
    //SERIAL_EMV("Extrusion ratio(%):", flow_percentage[active_extruder]);
  }

  /**
   * M406: Turn off filament sensor for control
   */
  inline void gcode_M406() { filament_sensor = false; }
  
  /**
   * M407: Get measured filament diameter on serial output
   */
  inline void gcode_M407() {
    SERIAL_EMV("Filament dia (measured mm):", filament_width_meas);
  }

#endif // FILAMENT_SENSOR

#if ENABLED(JSON_OUTPUT)
  /**
   * M408: JSON STATUS OUTPUT
   */
  inline void gcode_M408() {
    bool firstOccurrence;
    uint8_t type = 0;

    if (code_seen('S')) type = code_value_byte();

    SERIAL_M("{\"status\":\"");
    #if ENABLED(SDSUPPORT)
      if (!print_job_counter.isRunning() && !card.sdprinting) SERIAL_M("I"); // IDLING
      else if (card.sdprinting) SERIAL_M("P");          // SD PRINTING
      else SERIAL_M("B");                               // SOMETHING ELSE, BUT SOMETHIG
    #else
      if (!print_job_counter.isRunning()) SERIAL_M("I");                     // IDLING
      else SERIAL_M("B");                               // SOMETHING ELSE, BUT SOMETHIG
    #endif

    SERIAL_M("\",\"coords\": {");
    SERIAL_M("\"axesHomed\":[");
    if (axis_was_homed & (_BV(X_AXIS)|_BV(Y_AXIS)|_BV(Z_AXIS)) == (_BV(X_AXIS)|_BV(Y_AXIS)|_BV(Z_AXIS)))
      SERIAL_M("1, 1, 1");
    else
      SERIAL_M("0, 0, 0");

    SERIAL_MV("],\"extr\":[", current_position[E_AXIS]);
    SERIAL_MV("],\"xyz\":[", current_position[X_AXIS]); // X
    SERIAL_MV(",", current_position[Y_AXIS]); // Y
    SERIAL_MV(",", current_position[Z_AXIS]); // Z

    SERIAL_MV("]},\"currentTool\":", active_extruder);

    #if HAS(POWER_SWITCH)
      SERIAL_M(",\"params\": {\"atxPower\":");
      SERIAL_M(powersupply ? "1" : "0");
    #else
      SERIAL_M(",\"params\": {\"NormPower\":");
    #endif

    SERIAL_M(",\"fanPercent\":[");
    SERIAL_V(fanSpeed);

    SERIAL_MV("],\"speedFactor\":", feedrate_percentage);

    SERIAL_M(",\"extrFactors\":[");
    firstOccurrence = true;
    for (uint8_t i = 0; i < EXTRUDERS; i++) {
      if (!firstOccurrence) SERIAL_M(",");
      SERIAL_V(flow_percentage[i]); // Really *100? 100 is normal
      firstOccurrence = false;
    }
    SERIAL_EM("]},");

    SERIAL_M("\"temps\": {");
    #if HAS(TEMP_BED)
      SERIAL_MV("\"bed\": {\"current\":", thermalManager.degBed(), 1);
      SERIAL_MV(",\"active\":", thermalManager.degTargetBed(), 1);
      SERIAL_M(",\"state\":");
      SERIAL_M(thermalManager.degTargetBed() > 0 ? "2" : "1");
      SERIAL_M("},");
    #endif
    SERIAL_M("\"heads\": {\"current\":[");
    firstOccurrence = true;
    for (int8_t h = 0; h < HOTENDS; h++) {
      if (!firstOccurrence) SERIAL_M(",");
      SERIAL_V(thermalManager.degHotend(h), 1);
      firstOccurrence = false;
    }
    SERIAL_M("],\"active\":[");
    firstOccurrence = true;
    for (int8_t h = 0; h < HOTENDS; h++) {
      if (!firstOccurrence) SERIAL_M(",");
      SERIAL_V(thermalManager.degTargetHotend(h), 1);
      firstOccurrence = false;
    }
    SERIAL_M("],\"state\":[");
    firstOccurrence = true;
    for (int8_t h = 0; h < HOTENDS; h++) {
      if (!firstOccurrence) SERIAL_M(",");
      SERIAL_M(thermalManager.degTargetHotend(h) > HOTEND_AUTO_FAN_TEMPERATURE ? "2" : "1");
      firstOccurrence = false;
    }

    SERIAL_MV("]}},\"time\":", HAL::timeInMilliseconds());

    switch (type) {
      case 0:
      case 1:
        break;
      case 2:
        SERIAL_EM(",");
        SERIAL_M("\"coldExtrudeTemp\":0,\"coldRetractTemp\":0.0,\"geometry\":\"");
        #if MECH(CARTESIAN)
          SERIAL_M("cartesian");
        #elif MECH(COREXY)
          SERIAL_M("corexy");
        #elif MECH(COREYX)
          SERIAL_M("coreyx");
        #elif MECH(COREXZ)
          SERIAL_M("corexz");
        #elif MECH(COREZX)
          SERIAL_M("corezx");
        #elif MECH(DELTA)
          SERIAL_M("delta");
        #endif
        SERIAL_M("\",\"name\":\"");
        SERIAL_M(CUSTOM_MACHINE_NAME);
        SERIAL_M("\",\"tools\":[");
        firstOccurrence = true;
        for (uint8_t i = 0; i < EXTRUDERS; i++) {
          if (!firstOccurrence) SERIAL_M(",");
          SERIAL_MV("{\"number\":", i + 1);
          #if HOTENDS > 1
            SERIAL_MV(",\"heaters\":[", i + 1);
            SERIAL_M("],");
          #else
            SERIAL_M(",\"heaters\":[1],");
          #endif
          #if DRIVER_EXTRUDERS > 1
            SERIAL_MV("\"drives\":[", i);
            SERIAL_M("]");
          #else
            SERIAL_M("\"drives\":[0]");
          #endif
          SERIAL_M("}");
          firstOccurrence = false;
        }
        break;
      case 3:
        SERIAL_EM(",");
        SERIAL_M("\"currentLayer\":");
        #if ENABLED(SDSUPPORT)
          if (card.sdprinting && card.layerHeight > 0) { // ONLY CAN TELL WHEN SD IS PRINTING
            SERIAL_V((int) (current_position[Z_AXIS] / card.layerHeight));
          }
          else SERIAL_V(0);
        #else
          SERIAL_V(-1);
        #endif
        SERIAL_M(",\"extrRaw\":[");
        firstOccurrence = true;
        for (uint8_t i = 0; i < EXTRUDERS; i++) {
          if (!firstOccurrence) SERIAL_M(",");
          SERIAL_V(current_position[E_AXIS] * flow_percentage[i]);
          firstOccurrence = false;
        }
        SERIAL_M("],");
        #if ENABLED(SDSUPPORT)
          if (card.sdprinting) {
            SERIAL_M("\"fractionPrinted\":");
            float fractionprinted;
            if (card.fileSize < 2000000) {
              fractionprinted = (float)card.sdpos / (float)card.fileSize;
            }
            else fractionprinted = (float)(card.sdpos >> 8) / (float)(card.fileSize >> 8);
            SERIAL_V((float) floorf(fractionprinted * 1000) / 1000);
            SERIAL_M(",");
          }
        #endif
        SERIAL_M("\"firstLayerHeight\":");
        #if ENABLED(SDSUPPORT)
          if (card.sdprinting) SERIAL_V(card.firstlayerHeight);
          else SERIAL_M("0");
        #else
          SERIAL_M("0");
        #endif
        break;
      case 4:
      case 5:
        SERIAL_EM(",");
        SERIAL_M("\"axisMins\":[");
        SERIAL_V((int) X_MIN_POS);
        SERIAL_M(",");
        SERIAL_V((int) Y_MIN_POS);
        SERIAL_M(",");
        SERIAL_V((int) Z_MIN_POS);
        SERIAL_M("],\"axisMaxes\":[");
        SERIAL_V((int) X_MAX_POS);
        SERIAL_M(",");
        SERIAL_V((int) Y_MAX_POS);
        SERIAL_M(",");
        SERIAL_V((int) Z_MAX_POS);
        SERIAL_M("],\"planner.accelerations\":[");
        SERIAL_V(planner.acceleration_units_per_sq_second[X_AXIS]);
        SERIAL_M(",");
        SERIAL_V(planner.acceleration_units_per_sq_second[Y_AXIS]);
        SERIAL_M(",");
        SERIAL_V(planner.acceleration_units_per_sq_second[Z_AXIS]);
        for (uint8_t i = 0; i < EXTRUDERS; i++) {
          SERIAL_M(",");
          SERIAL_V(planner.acceleration_units_per_sq_second[E_AXIS + i]);
        }
        SERIAL_M("],");

        #if MB(ALLIGATOR) || MB(ALLIGATOR_V3)
          SERIAL_M("\"currents\":[");
          SERIAL_V(motor_current[X_AXIS]);
          SERIAL_M(",");
          SERIAL_V(motor_current[Y_AXIS]);
          SERIAL_M(",");
          SERIAL_V(motor_current[Z_AXIS]);
          for (uint8_t i = 0; i < DRIVER_EXTRUDERS; i++) {
            SERIAL_M(",");
            SERIAL_V(motor_current[E_AXIS + i]);
          }
          SERIAL_EM("],");
        #endif

        SERIAL_M("\"firmwareElectronics\":\"");
        #if MB(RAMPS_13_HFB) || MB(RAMPS_13_HHB) || MB(RAMPS_13_HFF) || MB(RAMPS_13_HHF) || MB(RAMPS_13_HHH)
          SERIAL_M("RAMPS");
        #elif MB(ALLIGATOR)
          SERIAL_M("ALLIGATOR");
        #elif MB(ALLIGATOR_V3)
          SERIAL_M("ALLIGATOR_V3");
        #elif MB(RADDS) || MB(RAMPS_FD_V1) || MB(RAMPS_FD_V2) || MB(SMART_RAMPS) || MB(RAMPS4DUE)
          SERIAL_M("Arduino due");
        #elif MB(ULTRATRONICS)
          SERIAL_M("ULTRATRONICS");
        #else
          SERIAL_M("AVR");
        #endif
        SERIAL_M("\",\"firmwareName\":\"");
        SERIAL_M(FIRMWARE_NAME);
        SERIAL_M(",\"firmwareVersion\":\"");
        SERIAL_M(SHORT_BUILD_VERSION);
        SERIAL_M("\",\"firmwareDate\":\"");
        SERIAL_M(STRING_DISTRIBUTION_DATE);

        SERIAL_M("\",\"minFeedrates\":[0,0,0");
        for (uint8_t i = 0; i < EXTRUDERS; i++) {
          SERIAL_M(",0");
        }
        SERIAL_M("],\"maxFeedrates\":[");
        SERIAL_V(planner.max_feedrate_mm_s[X_AXIS]);
        SERIAL_M(",");
        SERIAL_V(planner.max_feedrate_mm_s[Y_AXIS]);
        SERIAL_M(",");
        SERIAL_V(planner.max_feedrate_mm_s[Z_AXIS]);
        for (uint8_t i = 0; i < EXTRUDERS; i++) {
          SERIAL_M(",");
          SERIAL_V(planner.max_feedrate_mm_s[E_AXIS + i]);
        }
        SERIAL_M("]");
        break;
    }
    SERIAL_EM("}");
  }
#endif // JSON_OUTPUT

#if DISABLED(EMERGENCY_PARSER)
  /**
   * M410: Quickstop - Abort all planned moves
   *
   * This will stop the carriages mid-move, so most likely they
   * will be out of sync with the stepper position after this.
   */
  inline void gcode_M410() { quickstop_stepper(); }
#endif

#if ENABLED(MESH_BED_LEVELING)
  /**
   * M420: Enable/Disable Bed Leveling and/or set the Z fade height.
   *
   *       S[bool]   Turns leveling on or off
   *       Z[height] Sets the Z fade height (0 or none to disable)
   */
  inline void gcode_M420() {
    bool to_enable = false;

    if (code_seen('S')) {
      to_enable = code_value_bool();
      set_bed_leveling_enabled(to_enable);
    }

    #if ENABLED(ENABLE_LEVELING_FADE_HEIGHT)
      if (code_seen('Z')) set_z_fade_height(code_value_linear_units());
    #endif

    if (to_enable && !(mbl.active())) SERIAL_LM(ER, MSG_ERR_M320_M420_FAILED);

    SERIAL_LMV(ECHO, "MBL: ", mbl.active() ? MSG_ON : MSG_OFF);

    // V to print the matrix or mesh
    if (code_seen('V') && mbl.has_mesh()) {
      SERIAL_EM("Mesh Bed Level data:");
      mbl_mesh_report();
    }
  }

  /**
   * M421: Set a single Mesh Bed Leveling Z coordinate
   * Use either 'M421 X<mm> Y<mm> Z<mm>' or 'M421 I<xindex> J<yindex> Z<mm>'
   */
  inline void gcode_M421() {
    int8_t px, py;
    float z = 0;
    bool hasX, hasY, hasZ, hasI, hasJ;
    if ((hasX = code_seen('X'))) px = mbl.probe_index_x(code_value_axis_units(X_AXIS));
    if ((hasY = code_seen('Y'))) py = mbl.probe_index_y(code_value_axis_units(Y_AXIS));
    if ((hasI = code_seen('I'))) px = code_value_axis_units(X_AXIS);
    if ((hasJ = code_seen('J'))) py = code_value_axis_units(Y_AXIS);
    if ((hasZ = code_seen('Z'))) z = code_value_axis_units(Z_AXIS);

    if (hasX && hasY && hasZ) {

      if (px >= 0 && py >= 0)
        mbl.set_z(px, py, z);
      else {
        SERIAL_LM(ER, MSG_ERR_MESH_XY);
      }
    }
    else if (hasI && hasJ && hasZ) {
      if (px >= 0 && px < MESH_NUM_X_POINTS && py >= 0 && py < MESH_NUM_Y_POINTS)
        mbl.set_z(px, py, z);
      else {
        SERIAL_LM(ER, MSG_ERR_MESH_XY);
      }
    }
    else {
      SERIAL_LM(ER, MSG_ERR_M421_PARAMETERS);
    }
  }
#endif // MESH_BED_LEVELING

/**
 * M428: Set home_offset based on the distance between the
 *       current_position and the nearest "reference point."
 *       If an axis is past center its Endstop position
 *       is the reference-point. Otherwise it uses 0. This allows
 *       the Z offset to be set near the bed when using a max Endstop.
 *
 *       M428 can't be used more than 2cm away from 0 or an Endstop.
 *
 *       Use M206 to set these values directly.
 */
inline void gcode_M428() {
  bool err = false;
  LOOP_XYZ(i) {
    if (axis_homed[i]) {
      #if MECH(DELTA)
        float base = (current_position[i] > (soft_endstop_min[i] + soft_endstop_max[i]) / 2) ? deltaParams.base_home_pos[i] : 0,
              diff = current_position[i] - LOGICAL_POSITION(base, i);
      #else
        float base = (current_position[i] > (soft_endstop_min[i] + soft_endstop_max[i]) / 2) ? base_home_pos(i) : 0,
              diff = current_position[i] - LOGICAL_POSITION(base, i);
      #endif
      if (diff > -20 && diff < 20) {
        set_home_offset((AxisEnum)i, home_offset[i] - diff);
      }
      else {
        SERIAL_LM(ER, MSG_ERR_M428_TOO_FAR);
        LCD_ALERTMESSAGEPGM("Err: Too far!");
        #if HAS(BUZZER)
          buzz(200, 40);
        #endif
        err = true;
        break;
      }
    }
  }

  if (!err) {
    SYNC_PLAN_POSITION_KINEMATIC();
    report_current_position();
    SERIAL_EM(MSG_HOME_OFFSETS_APPLIED);
    LCD_MESSAGEPGM(MSG_HOME_OFFSETS_APPLIED);
    #if HAS(BUZZER)
      buzz(200, 659);
      buzz(200, 698);
    #endif
  }
}

#if (ENABLED(LASERBEAM) && ENABLED(LASER_FIRE_SPINDLE)) || ENABLED(CNCROUTER)

  /**
   * M450: Report printer mode
   */
  inline void gcode_M450() {
    SERIAL_M("PrinterMode:");
    switch(printer_mode) {
      case PRINTER_MODE_LASER:
        SERIAL_M("Laser");
      break;
      case PRINTER_MODE_CNC:
        SERIAL_M("CNC");
      break;
      default:
        SERIAL_M("FFF");
    }
    SERIAL_E;
  }

  inline void gcode_M451_M452_M453(const PrinterMode mode) {
    if (IS_SD_PRINTING || print_job_counter.isRunning()) SERIAL_EM("Cannot change printer mode while running");
    else {
      printer_mode = mode;
      gcode_M450();
    }
  }

#endif // LASERBEAM || CNCROUTER

/**
 * M500: Store settings in EEPROM
 */
inline void gcode_M500() {
  eeprom.StoreSettings();
}

/**
 * M501: Read settings from EEPROM
 */
inline void gcode_M501() {
  eeprom.RetrieveSettings();
}

/**
 * M502: Revert to default settings
 */
inline void gcode_M502() {
  eeprom.ResetDefault();
}

/**
 * M503: print settings currently in memory
 */
inline void gcode_M503() {
  eeprom.PrintSettings(code_seen('S') && !code_value_bool());
}

#if ENABLED(RFID_MODULE)
  /**
   * M522: Read or Write on card. M522 T<extruders> R<read> or W<write> L<list>
   */
  inline void gcode_M522() {

    GET_TARGET_EXTRUDER(522);
    if (!RFID_ON) return;

    if (code_seen('R')) {
      SERIAL_EM("Put RFID on tag!");
      #if ENABLED(NEXTION)
        rfid_setText("Put RFID on tag!");
      #endif
      Spool_must_read[TARGET_EXTRUDER] = true;
    }
    if (code_seen('W')) {
      if (Spool_ID[TARGET_EXTRUDER] != 0) {
        SERIAL_EM("Put RFID on tag!");
        #if ENABLED(NEXTION)
          rfid_setText("Put RFID on tag!");
        #endif
        Spool_must_write[TARGET_EXTRUDER] = true;
      }
      else {
        SERIAL_LM(ER, "You have not read this Spool!");
        #if ENABLED(NEXTION)
          rfid_setText("You have not read this Spool!", 64488);
        #endif
      }
    }

    if (code_seen('L')) RFID522.printInfo(TARGET_EXTRUDER);
  }
#endif // RFID_MODULE

/**
 * M530: S<printing> L<layer> - Enables explicit printing mode (S1) or disables it (S0). L can set layer count
 */
inline void gcode_M530() {

  if (code_seen('L')) maxLayer = code_value_long();
  
  if (code_seen('S') && code_value_bool()) {
    print_job_counter.start();

    SERIAL_M("Start Printing");
    if (maxLayer > 0) SERIAL_EMV(" - MaxLayer:", maxLayer);
    else SERIAL_E;

    #if ENABLED(START_GCODE)
      enqueue_and_echo_commands_P(PSTR(START_PRINTING_SCRIPT));
    #endif
    #if HAS(FIL_RUNOUT)
      filament_ran_out = false;
      SERIAL_EM("Filament runout activated.");
      SERIAL_S(RESUME);
      SERIAL_E;
    #endif
    #if HAS(POWER_CONSUMPTION_SENSOR)
      startpower = power_consumption_hour;
    #endif
  }
  else {
    print_job_counter.stop();
    SERIAL_EM("Stop Printing");
    #if ENABLED(STOP_GCODE)
      enqueue_and_echo_commands_P(PSTR(STOP_PRINTING_SCRIPT));
    #endif
    #if HAS(FIL_RUNOUT)
      filament_ran_out = false;
      SERIAL_EM("Filament runout deactivated.");
    #endif
  }
}

/**
 * M531: filename - Define filename being printed
 */
inline void gcode_M531() {
  strncpy(printName, current_command_args, 20);
  printName[20] = 0;
}

/**
 * M532: X<percent> L<curLayer> - update current print state progress (X=0..100) and layer L
 */
inline void gcode_M532() {
  if (code_seen('X'))
    progress = code_value_float();
  if (progress > 100.0)
    progress = 100.0;
  else if (progress < 0)
    progress = 0;

  if (code_seen('L'))
    currentLayer = code_value_long();
}

#if ENABLED(ABORT_ON_ENDSTOP_HIT_FEATURE_ENABLED)

  /**
   * M540: Set whether SD card print should abort on endstop hit (M540 S<0|1>)
   */
  inline void gcode_M540() {
    if (code_seen('S')) stepper.abort_on_endstop_hit = code_value_bool();
  }

#endif // ABORT_ON_ENDSTOP_HIT_FEATURE_ENABLED

#if HEATER_USES_AD595
  /**
   * M595 - set Hotend AD595 offset & Gain H<hotend_number> O<offset> S<gain>
   */
  inline void gcode_M595() {

    GET_TARGET_HOTEND(595);

    if (code_seen('O')) ad595_offset[TARGET_EXTRUDER] = code_value_float();
    if (code_seen('S')) ad595_gain[TARGET_EXTRUDER] = code_value_float();

    for (int8_t h = 0; h < HOTENDS; h++) {
      // if gain == 0 you get MINTEMP!
      if (ad595_gain[h] == 0) ad595_gain[h]= 1;
    }

    SERIAL_EM(MSG_AD595);
    for (int8_t h = 0; h < HOTENDS; h++) {
      SERIAL_MV(" T", h);
      SERIAL_MV(" Offset: ", ad595_offset[h]);
      SERIAL_EMV(", Gain: ", ad595_gain[h]);
    }
  }
#endif // HEATER_USES_AD595

#if ENABLED(FILAMENT_CHANGE_FEATURE)

  millis_t next_buzz = 0;
  unsigned long int runout_beep = 0;

  #if HAS(BUZZER)
    void filament_change_beep() {
      const millis_t ms = millis();
      if (ELAPSED(ms, next_buzz)) {
        if (runout_beep <= FILAMENT_CHANGE_NUMBER_OF_BEEPS + 5) { // Only beep as long as we're supposed to
          next_buzz = ms + (runout_beep <= FILAMENT_CHANGE_NUMBER_OF_BEEPS ? 2500 : 400);
          buzz(300, 2000);
          runout_beep++;
        }
      }
    }
  #endif

  static bool busy_doing_M600 = false;

  /**
   * M600: Pause for filament change
   *
   *  E[distance] - Retract the filament this far (negative value)
   *  Z[distance] - Move the Z axis by this distance
   *  X[position] - Move to this X position, with Y
   *  Y[position] - Move to this Y position, with X
   *  L[distance] - Retract distance for removal (manual reload)
   *
   *  Default values are used for omitted arguments.
   *
   */
  inline void gcode_M600() {

    if (!DEBUGGING(DRYRUN) && thermalManager.tooColdToExtrude(active_extruder)) {
      SERIAL_LM(ER, MSG_TOO_COLD_FOR_FILAMENTCHANGE);
      return;
    }

    busy_doing_M600 = true;  // Stepper Motors can't timeout when this is set

    // Pause the print job counter
    bool job_running = print_job_counter.isRunning();
    print_job_counter.pause();

    // Show initial message and wait for synchronize steppers
    lcd_filament_change_show_message(FILAMENT_CHANGE_MESSAGE_INIT);
    stepper.synchronize();

    float lastpos[NUM_AXIS];

    // Save current position of all axes
    LOOP_XYZE(i)
      lastpos[i] = destination[i] = current_position[i];

    // Define runplan for move axes
    #if IS_KINEMATIC
			#define RUNPLAN(RATE_MM_S) planner.buffer_line_kinematic(destination, RATE_MM_S, active_extruder, active_driver);
    #else
      #define RUNPLAN(RATE_MM_S) line_to_destination(RATE_MM_S);
    #endif

    // Initial retract before move to filament change position
    if (code_seen('E')) destination[E_AXIS] += code_value_axis_units(E_AXIS);
    #if ENABLED(FILAMENT_CHANGE_RETRACT_LENGTH) && FILAMENT_CHANGE_RETRACT_LENGTH > 0
      else destination[E_AXIS] -= FILAMENT_CHANGE_RETRACT_LENGTH;
    #endif

    RUNPLAN(FILAMENT_CHANGE_RETRACT_FEEDRATE);

    // Lift Z axis
    float z_lift = code_seen('Z') ? code_value_axis_units(Z_AXIS) :
      #if ENABLED(FILAMENT_CHANGE_Z_ADD) && FILAMENT_CHANGE_Z_ADD > 0
        FILAMENT_CHANGE_Z_ADD
      #else
        0
      #endif
    ;

    if (z_lift > 0) {
      destination[Z_AXIS] += z_lift;
      NOMORE(destination[Z_AXIS], Z_MAX_POS);
      RUNPLAN(FILAMENT_CHANGE_Z_FEEDRATE);
    }

    // Move XY axes to filament exchange position
    if (code_seen('X')) destination[X_AXIS] = code_value_axis_units(X_AXIS);
    #if ENABLED(FILAMENT_CHANGE_X_POS)
      else destination[X_AXIS] = FILAMENT_CHANGE_X_POS;
    #endif

    if (code_seen('Y')) destination[Y_AXIS] = code_value_axis_units(Y_AXIS);
    #if ENABLED(FILAMENT_CHANGE_Y_POS)
      else destination[Y_AXIS] = FILAMENT_CHANGE_Y_POS;
    #endif

    RUNPLAN(FILAMENT_CHANGE_XY_FEEDRATE);

    stepper.synchronize();
    lcd_filament_change_show_message(FILAMENT_CHANGE_MESSAGE_UNLOAD);
    idle();

    // Unload filament
    if (code_seen('L')) destination[E_AXIS] += code_value_axis_units(E_AXIS);
    #if ENABLED(FILAMENT_CHANGE_UNLOAD_LENGTH) && FILAMENT_CHANGE_UNLOAD_LENGTH > 0
      else destination[E_AXIS] -= FILAMENT_CHANGE_UNLOAD_LENGTH;
    #endif

    RUNPLAN(FILAMENT_CHANGE_UNLOAD_FEEDRATE);

    // Synchronize steppers and then disable extruders steppers for manual filament changing
    stepper.synchronize();
    //disable extruder steppers so filament can be removed
    disable_e();
    safe_delay(100);

    millis_t nozzle_timeout   = millis() + FILAMENT_CHANGE_NOZZLE_TIMEOUT * 1000L;
    millis_t printer_timeout  = millis() + FILAMENT_CHANGE_PRINTER_OFF * 60000L;
    NOMORE(nozzle_timeout, printer_timeout);
    bool  nozzle_timed_out  = false,
          printer_timed_out = false;
    float old_target_temperature[HOTENDS];

    // Wait for filament insert by user and press button
    lcd_filament_change_show_message(FILAMENT_CHANGE_MESSAGE_INSERT);

    // LCD click or M108 will clear this
    wait_for_user = true;
    next_buzz = 0;
    runout_beep = 0;
    HOTEND_LOOP() old_target_temperature[h] = thermalManager.target_temperature[h]; // Save nozzle temps
    #if HAS(TEMP_BED)
      float old_target_temperature_bed = thermalManager.target_temperature_bed;     // Save bed temp
    #endif

    while (wait_for_user) {
      millis_t current_ms = millis();
      if (nozzle_timed_out && !printer_timed_out)
        lcd_filament_change_show_message(FILAMENT_CHANGE_MESSAGE_CLICK_TO_HEAT_NOZZLE);
      else if (printer_timed_out)
        lcd_filament_change_show_message(FILAMENT_CHANGE_MESSAGE_PRINTER_OFF);

      #if HAS(BUZZER)
        filament_change_beep();
      #endif

      if (current_ms >= nozzle_timeout) {
        if (!nozzle_timed_out) {
          nozzle_timed_out = true; // on nozzle timeout remember the nozzles need to be reheated
          HOTEND_LOOP() thermalManager.setTargetHotend(0, h); // Turn off all the nozzles
          lcd_filament_change_show_message(FILAMENT_CHANGE_MESSAGE_CLICK_TO_HEAT_NOZZLE);
        }
      }

      if (current_ms >= printer_timeout) {
        if (!printer_timed_out) {
          printer_timed_out = true;
          thermalManager.disable_all_heaters();
          thermalManager.disable_all_coolers();
          lcd_filament_change_show_message(FILAMENT_CHANGE_MESSAGE_PRINTER_OFF);
        }
      }

      idle(true);
    } // while(wait_for_user)

    // Reset LCD alert message
    lcd_reset_alert_level();

    if (nozzle_timed_out) {     // Turn nozzles and bed back on if they were turned off
      // Show "wait for heating"
      lcd_filament_change_show_message(FILAMENT_CHANGE_MESSAGE_WAIT_FOR_NOZZLES_TO_HEAT);

      HOTEND_LOOP() {
        thermalManager.setTargetHotend(old_target_temperature[h], h);
        wait_heater();
      }

      #if HAS(TEMP_BED)
        thermalManager.setTargetBed(old_target_temperature_bed);
        wait_bed();
      #endif
    }

    // Show "insert filament"
    if (nozzle_timed_out)
      lcd_filament_change_show_message(FILAMENT_CHANGE_MESSAGE_INSERT);

    wait_for_user = true;    // LCD click or M108 will clear this
    next_buzz = 0;
    runout_beep = 0;
    while (wait_for_user && nozzle_timed_out) {
      #if HAS(BUZZER)
        filament_change_beep();
      #endif
      idle(true);
    }

    // Show load message
    lcd_filament_change_show_message(FILAMENT_CHANGE_MESSAGE_LOAD);

    // Load filament
    if (code_seen('L')) destination[E_AXIS] -= code_value_axis_units(E_AXIS);
    #if ENABLED(FILAMENT_CHANGE_LOAD_LENGTH) && FILAMENT_CHANGE_LOAD_LENGTH > 0
      else destination[E_AXIS] += FILAMENT_CHANGE_LOAD_LENGTH;
    #endif

    RUNPLAN(FILAMENT_CHANGE_LOAD_FEEDRATE);
    stepper.synchronize();

    #if ENABLED(FILAMENT_CHANGE_EXTRUDE_LENGTH) && FILAMENT_CHANGE_EXTRUDE_LENGTH > 0
      do {
        // Extrude filament to get into hotend
        lcd_filament_change_show_message(FILAMENT_CHANGE_MESSAGE_EXTRUDE);
        destination[E_AXIS] += FILAMENT_CHANGE_EXTRUDE_LENGTH;
        RUNPLAN(FILAMENT_CHANGE_EXTRUDE_FEEDRATE);
        stepper.synchronize();
        // Ask user if more filament should be extruded
        KEEPALIVE_STATE(PAUSED_FOR_USER);
        lcd_filament_change_show_message(FILAMENT_CHANGE_MESSAGE_OPTION);
        while (filament_change_menu_response == FILAMENT_CHANGE_RESPONSE_WAIT_FOR) idle(true);
        KEEPALIVE_STATE(IN_HANDLER);
      } while (filament_change_menu_response != FILAMENT_CHANGE_RESPONSE_RESUME_PRINT);
    #endif

    lcd_filament_change_show_message(FILAMENT_CHANGE_MESSAGE_RESUME);

    // Set extruder to saved position
    destination[E_AXIS] = current_position[E_AXIS] = lastpos[E_AXIS];
    planner.set_e_position_mm(current_position[E_AXIS]);

    #if IS_KINEMATIC
      // Move XYZ to starting position
      planner.buffer_line_kinematic(lastpos, FILAMENT_CHANGE_XY_FEEDRATE, active_extruder, active_driver);
    #else
      // Move XY to starting position, then Z
      destination[X_AXIS] = lastpos[X_AXIS];
      destination[Y_AXIS] = lastpos[Y_AXIS];
      RUNPLAN(FILAMENT_CHANGE_XY_FEEDRATE);
      destination[Z_AXIS] = lastpos[Z_AXIS];
      RUNPLAN(FILAMENT_CHANGE_Z_FEEDRATE);
    #endif
    stepper.synchronize();

    #if HAS(FIL_RUNOUT)
      filament_ran_out = false;
    #endif

    // Show status screen
    lcd_filament_change_show_message(FILAMENT_CHANGE_MESSAGE_STATUS);

    // Resume the print job timer if it was running
    if (job_running) print_job_counter.start();

    busy_doing_M600 = false;  // Allow Stepper Motors to be turned off during inactivity
  }

#endif // FILAMENT_CHANGE_FEATURE

#if ENABLED(DUAL_X_CARRIAGE)
  /**
   * M605: Set dual x-carriage movement mode
   *
   *    M605 S0: Full control mode. The slicer has full control over x-carriage movement
   *    M605 S1: Auto-park mode. The inactive head will auto park/unpark without slicer involvement
   *    M605 S2 [Xnnn] [Rmmm]: Duplication mode. The second extruder will duplicate the first with nnn
   *                         units x-offset and an optional differential hotend temperature of
   *                         mmm degrees. E.g., with "M605 S2 X100 R2" the second extruder will duplicate
   *                         the first with a spacing of 100mm in the x direction and 2 degrees hotter.
   *
   *    Note: the X axis should be homed after changing dual x-carriage mode.
   */
  inline void gcode_M605() {
    stepper.synchronize();
    if (code_seen('S')) dual_x_carriage_mode = code_value_byte();
    switch(dual_x_carriage_mode) {
      case DXC_DUPLICATION_MODE:
        if (code_seen('X')) duplicate_hotend_x_offset = max(code_value_axis_units(X_AXIS), X2_MIN_POS - x_home_pos(0));
        if (code_seen('R')) duplicate_hotend_temp_offset = code_value_temp_diff();
        SERIAL_M(MSG_HOTEND_OFFSET);
        SERIAL_MV(" ", hotend_offset[X_AXIS][0]);
        SERIAL_MV(",", hotend_offset[Y_AXIS][0]);
        SERIAL_MV(" ", duplicate_hotend_x_offset);
        SERIAL_EMV(",", hotend_offset[Y_AXIS][1]);
        break;
      case DXC_FULL_CONTROL_MODE:
      case DXC_AUTO_PARK_MODE:
        break;
      default:
        dual_x_carriage_mode = DEFAULT_DUAL_X_CARRIAGE_MODE;
        break;
    }
    active_hotend_parked = false;
    hotend_duplication_enabled = false;
    delayed_move_time = 0;
  }
#endif // DUAL_X_CARRIAGE

#if ENABLED(LASERBEAM)

  // M649 set laser options
  inline void gcode_M649() {
    // do this at the start so we can debug if needed!
    if (code_seen('D') && IsRunning()) laser.diagnostics = code_value_bool();

    // Wait for the rest 
    // stepper.synchronize();
    if (code_seen('S') && IsRunning()) {
      laser.intensity = code_value_float();
      laser.rasterlaserpower =  laser.intensity;
    }

    if(IsRunning()) {
      if (code_seen('L')) laser.duration = code_value_ulong();
      if (code_seen('P')) laser.ppm = code_value_float();
      if (code_seen('B')) laser_set_mode(code_value_int());
      if (code_seen('R')) laser.raster_mm_per_pulse = (code_value_float());
    }

    if (code_seen('F')) {
      float next_feedrate = code_value_linear_units();
      if(next_feedrate > 0.0) feedrate_mm_s = next_feedrate;
    }
  }

#endif // LASERBEAM

#if MECH(MUVE3D)
  
  // M650: Set peel distance
  inline void gcode_M650() {

    stepper.synchronize();

    peel_distance   = (code_seen('D') ? code_value_float() : 2.0);
    peel_speed      = (code_seen('S') ? code_value_float() : 2.0);
    retract_speed   = (code_seen('R') ? code_value_float() : 2.0);
    peel_pause      = (code_seen('P') ? code_value_float() : 0.0);
    tilt_distance   = (code_seen('T') ? code_value_float() : 20.0);
    layer_thickness = (code_seen('H') ? code_value_float() : 0.0);

    // Initialize tilted to false. The intent here is that you would send this command at the start of a print job, and
    // the platform would be level when you do. As such, we assume that you either hand-cranked it to level, or executed 
    // an M654 command via manual GCode before running a new print job. If not, then the platform is currently tilted, and
    // your print job is going to go poorly.
    tilted = false;
  }

  // M651: Run peel move and return back to start.
  inline void gcode_M651() {

    if (peel_distance > 0) {
      planner.buffer_line(destination[X_AXIS], destination[Y_AXIS], destination[Z_AXIS] + peel_distance, destination[Z_AXIS], peel_speed, active_extruder, active_driver);
      planner.buffer_line(destination[X_AXIS], destination[Y_AXIS], destination[Z_AXIS] + peel_distance, destination[Z_AXIS] + peel_distance, peel_speed, active_extruder, active_driver);
      stepper.synchronize();
      if (peel_pause > 0) safe_delay(peel_pause);
    }

    planner.buffer_line(destination[X_AXIS], destination[Y_AXIS], destination[Z_AXIS], destination[Z_AXIS], retract_speed, active_extruder, active_driver);
    stepper.synchronize();
  }

  // M653: Execute tilt move
  inline void gcode_M653() {
    // Double tilts are not allowed.
    if (!tilted) {
      planner.buffer_line(destination[X_AXIS], destination[Y_AXIS], destination[Z_AXIS] + tilt_distance, destination[Z_AXIS], retract_speed, active_extruder, active_driver);
      stepper.synchronize();
    }
  }

  // M654 - execute untilt move
  inline void gcode_M654() {
    // Can only untilt if tilted
    if (tilted) {
       // To prevent subsequent commands from not knowing our
       // actual position, update the Z axis, then move to it.
       destination[Z_AXIS] += tilt_distance;
       planner.buffer_line(destination[X_AXIS], destination[Y_AXIS], destination[Z_AXIS], destination[Z_AXIS], retract_speed, active_extruder, active_driver);
       // And save it away as our current position, because we're there.
       set_current_to_destination();
       stepper.synchronize();
       tilted = false;
    }
  }

  // M655: Send projector control commands via serial
  inline void gcode_M655() {

    // Viewsonic commands
    if (code_seen('V')) {
      int tempVal = code_value_int();

      switch(tempVal) {
        // Power Off
        case 0: {
          // 0614000400341101005E
          const byte off[] = {0x06, 0x14, 0x00, 0x04, 0x00, 
                              0x34, 0x11, 0x01, 0x00, 0x5E};
          DLPSerial.write(off, sizeof(off));
        }
        break;
        // Power On
        case 1: {
          // 0614000400341100005D
          const byte on[] = {0x06, 0x14, 0x00, 0x04, 0x00,
                             0x34, 0x11, 0x00, 0x00, 0x5D};
          DLPSerial.write(on, sizeof(on));
        }
        break;
        // Factory Reset
        case 2: {
          // 0614000400341102005F
          const byte reset[] = {0x06, 0x14, 0x00, 0x04, 0x00,
                                0x34, 0x11, 0x02, 0x00, 0x5F};
          DLPSerial.write(reset, sizeof(reset));
        }
        break;
        // Splash Screen Black
        case 3: {
          // 061400040034110A0067
          const byte blackScreen[] = {0x06, 0x14, 0x00, 0x04, 0x00,
                                      0x34, 0x11, 0x0A, 0x00, 0x67};
          DLPSerial.write(blackScreen, sizeof(blackScreen));
        }
        break;
        // High Altitude On
        case 4: {
          // 061400040034110C016A
          const byte HAOn[] = {0x06, 0x14, 0x00, 0x04, 0x00,
                               0x34, 0x11, 0x0C, 0x01, 0x6A};
          DLPSerial.write(HAOn, sizeof(HAOn));
        }
        break;
        // High Altitude Off
        case 5: {
          // 061400040034110C0069
          const byte HAOff[] = {0x06, 0x14, 0x00, 0x04, 0x00,
                                0x34, 0x11, 0x0C, 0x00, 0x69};
          DLPSerial.write(HAOff, sizeof(HAOff));
        }
        break;
        // Lamp Mode Normal
        case 6: {
          // 0614000400341110006D
          const byte lampNormal[] = {0x06, 0x14, 0x00, 0x04, 0x00,
                                     0x34, 0x11, 0x10, 0x00, 0x6D};
          DLPSerial.write(lampNormal, sizeof(lampNormal));
        }
        break;
        // Contrast Decrease
        case 7: {
          // 06140004003412020060
          const byte contDec[] = {0x06, 0x14, 0x00, 0x04, 0x00,
                                  0x34, 0x12, 0x02, 0x00, 0x60};
          DLPSerial.write(contDec, sizeof(contDec));
        }
        break;
        // Contrast Increase
        case 8: {
          // 06140004003412020161
          const byte contInc[] = {0x06, 0x14, 0x00, 0x04, 0x00,
                                  0x34, 0x12, 0x02, 0x01, 0x61};
          DLPSerial.write(contInc, sizeof(contInc));
        }
        break;
        // Brightness Decrease
        case 9: {
          // 06140004003412030061
          const byte brightDec[] = {0x06, 0x14, 0x00, 0x04, 0x00,
                                    0x34, 0x12, 0x03, 0x00, 0x61};
          DLPSerial.write(brightDec, sizeof(brightDec));
        }
        break;
        // Brightness Increase
        case 10: {
          // 06140004003412030162
          const byte brightInc[] = {0x06, 0x14, 0x00, 0x04, 0x00,
                                    0x34, 0x12, 0x03, 0x01, 0x62};
          DLPSerial.write(brightInc, sizeof(brightInc));
        }
        break;
      }
    }
  }

#endif // MECH(MUVE3D)

#if HAS(BED_PROBE) && NOMECH(DELTA)

  // M666: Set Z probe offset
  inline void gcode_M666() {
    if (code_seen('P')) {
      float p_val = code_value_axis_units(Z_AXIS);
      if (Z_PROBE_OFFSET_RANGE_MIN <= p_val && p_val <= Z_PROBE_OFFSET_RANGE_MAX) {
        zprobe_zoffset = p_val;
      }
    }
    if (code_seen('L')) {
      SERIAL_EMV("P (ZProbe ZOffset): ", zprobe_zoffset, 3);
    }
  }

#elif MECH(DELTA)

  // M666: Set delta endstop and geometry adjustment
  inline void gcode_M666() {
    if (code_seen('A')) {
      deltaParams.tower_adj[0] = code_value_linear_units();
      deltaParams.Recalc_delta_constants();
    }
    if (code_seen('B')) {
      deltaParams.tower_adj[1] = code_value_linear_units();
      deltaParams.Recalc_delta_constants();
    }
    if (code_seen('C')) {
      deltaParams.tower_adj[2] = code_value_linear_units();
      deltaParams.Recalc_delta_constants();
    }
    if (code_seen('I')) {
      deltaParams.tower_adj[3] = code_value_linear_units();
      deltaParams.Recalc_delta_constants();
    }
    if (code_seen('J')) {
      deltaParams.tower_adj[4] = code_value_linear_units();
      deltaParams.Recalc_delta_constants();
    }
    if (code_seen('K')) {
      deltaParams.tower_adj[5] = code_value_linear_units();
      deltaParams.Recalc_delta_constants();
    }
    if (code_seen('U')) {
      deltaParams.diagonal_rod_adj[0] = code_value_linear_units();
      deltaParams.Recalc_delta_constants();
    }
    if (code_seen('V')) {
      deltaParams.diagonal_rod_adj[1] = code_value_linear_units();
      deltaParams.Recalc_delta_constants();
    }
    if (code_seen('W')) {
      deltaParams.diagonal_rod_adj[2] = code_value_linear_units();
      deltaParams.Recalc_delta_constants();
    }
    if (code_seen('R')) {
      deltaParams.radius = code_value_linear_units();
      deltaParams.Recalc_delta_constants();
    }
    if (code_seen('D')) {
      deltaParams.diagonal_rod = code_value_linear_units();
      deltaParams.Recalc_delta_constants();
    }
    if (code_seen('H')) {
      deltaParams.base_max_pos[C_AXIS] = code_value_axis_units(Z_AXIS);
      deltaParams.Recalc_delta_constants();
    }
    if (code_seen('S')) {
      deltaParams.segments_per_second = code_value_float();
    }

    #if HAS(BED_PROBE)
      if (code_seen('P')) {
        float p_val = code_value_axis_units(Z_AXIS);
        if (Z_PROBE_OFFSET_RANGE_MIN <= p_val && p_val <= Z_PROBE_OFFSET_RANGE_MAX) {
          zprobe_zoffset = p_val;
        }
      }
    #endif

    LOOP_XYZ(i) {
      if (code_seen(axis_codes[i])) deltaParams.endstop_adj[i] = code_value_axis_units(i);
    }

    if (code_seen('L')) {
      SERIAL_LM(CFG, "Current Delta geometry values:");
      LOOP_XYZ(i) {
        SERIAL_SV(CFG, axis_codes[i]);
        SERIAL_EMV(" (Endstop Adj): ", deltaParams.endstop_adj[i], 3);
      }

      #if HAS(BED_PROBE)
        SERIAL_LMV(CFG, "P (ZProbe ZOffset): ", zprobe_zoffset, 3);
      #endif

      SERIAL_LMV(CFG, "A (Tower A Radius Correction): ", deltaParams.tower_adj[0], 3);
      SERIAL_LMV(CFG, "B (Tower B Radius Correction): ", deltaParams.tower_adj[1], 3);
      SERIAL_LMV(CFG, "C (Tower C Radius Correction): ", deltaParams.tower_adj[2], 3);
      SERIAL_LMV(CFG, "I (Tower A Position Correction): ", deltaParams.tower_adj[3], 3);
      SERIAL_LMV(CFG, "J (Tower B Position Correction): ", deltaParams.tower_adj[4], 3);
      SERIAL_LMV(CFG, "K (Tower C Position Correction): ", deltaParams.tower_adj[5], 3);
      SERIAL_LMV(CFG, "U (Tower A Diagonal Rod Correction): ", deltaParams.diagonal_rod_adj[0], 3);
      SERIAL_LMV(CFG, "V (Tower B Diagonal Rod Correction): ", deltaParams.diagonal_rod_adj[1], 3);
      SERIAL_LMV(CFG, "W (Tower C Diagonal Rod Correction): ", deltaParams.diagonal_rod_adj[2], 3);
      SERIAL_LMV(CFG, "R (Delta Radius): ", deltaParams.radius, 4);
      SERIAL_LMV(CFG, "D (Diagonal Rod Length): ", deltaParams.diagonal_rod, 4);
      SERIAL_LMV(CFG, "S (Delta Segments per second): ", deltaParams.segments_per_second, 1);
      SERIAL_LMV(CFG, "H (Z-Height): ", deltaParams.base_max_pos[Z_AXIS], 3);
    }
  }
#endif // MECH DELTA

#if ENABLED(LIN_ADVANCE)
  /**
   * M905: Set advance factor
   */
  inline void gcode_M905() {
    stepper.synchronize();
    planner.advance_M905(code_seen('K') ? code_value_float() : -1.0);
  }
#endif

#if MB(ALLIGATOR) || MB(ALLIGATOR_V3)
  /**
   * M906: Set motor currents
   */
  inline void gcode_M906() {

    GET_TARGET_EXTRUDER(906);

    LOOP_XYZE(i) {
      if (code_seen(axis_codes[i])) {
        const uint8_t a = i + (i == E_AXIS ? TARGET_EXTRUDER : 0);
        motor_current[a] = code_value_float();
      }
    }
    stepper.set_driver_current();
  }
#endif // ALLIGATOR

/**
 * M907: Set digital trimpot motor current using axis codes X, Y, Z, E, B, S
 */
inline void gcode_M907() {
  #if HAS(DIGIPOTSS)
    LOOP_XYZE(i)
      if (code_seen(axis_codes[i])) stepper.digipot_current(i, code_value_int());
    if (code_seen('B')) stepper.digipot_current(4, code_value_int());
    if (code_seen('S')) for (uint8_t i = 0; i <= 4; i++) stepper.digipot_current(i, code_value_int());
  #elif HAS_MOTOR_CURRENT_PWM
    #if PIN_EXISTS(MOTOR_CURRENT_PWM_XY)
      if (code_seen('X')) stepper.digipot_current(0, code_value_int());
    #endif
    #if PIN_EXISTS(MOTOR_CURRENT_PWM_Z)
      if (code_seen('Z')) stepper.digipot_current(1, code_value_int());
    #endif
    #if PIN_EXISTS(MOTOR_CURRENT_PWM_E)
      if (code_seen('E')) stepper.digipot_current(2, code_value_int());
    #endif
  #endif
  #if ENABLED(DIGIPOT_I2C)
    // this one uses actual amps in floating point
    LOOP_XYZE(i) if (code_seen(axis_codes[i])) digipot_i2c_set_current(i, code_value_float());
    // for each additional extruder (named B,C,D,E..., channels 4,5,6,7...)
    for (uint8_t i = NUM_AXIS; i < DIGIPOT_I2C_NUM_CHANNELS; i++) if(code_seen('B' + i - (NUM_AXIS))) digipot_i2c_set_current(i, code_value_float());
  #endif
}

#if HAS(DIGIPOTSS)
  /**
   * M908: Control digital trimpot directly (M908 P<pin> S<current>)
   */
  inline void gcode_M908() {
    digitalPotWrite(
      code_seen('P') ? code_value_int() : 0,
      code_seen('S') ? code_value_int() : 0
    );
  }
#endif // HAS(DIGIPOTSS)

#if ENABLED(NEXTION) && ENABLED(NEXTION_GFX)
  /**
   * M995: Nextion Origin
   */
  inline void gcode_M995() {
    uint16_t x = 0, y = 0, z = 0;

    if (code_seen('X')) x = code_value_axis_units(X_AXIS);
    if (code_seen('Y')) y = code_value_axis_units(Y_AXIS);
    if (code_seen('Z')) z = code_value_axis_units(Z_AXIS);

    gfx_origin(x, y ,z);
  }

  /**
   * M996: Nextion Scale
   */
  inline void gcode_M996() {
    if (code_seen('S')) gfx_scale(code_value_float());
  }
#endif

#if ENABLED(NPR2)
  /**
   * M997: Cxx Move Carter xx gradi
   */
  inline void gcode_M997() {
    long csteps;
    if (code_seen('C')) {
      csteps = code_value_ulong() * color_step_moltiplicator;
      SERIAL_EMV("csteps: ", csteps);
      if (csteps < 0) stepper.colorstep(-csteps, false);
      if (csteps > 0) stepper.colorstep(csteps, true);
    }
  }
#endif

/**
 * M999: Restart after being stopped
 *
 * Default behaviour is to flush the serial buffer and request
 * a resend to the host starting on the last N line received.
 *
 * Sending "M999 S1" will resume printing without flushing the
 * existing command buffer.
 *
 */
inline void gcode_M999() {
  Running = true;
  lcd_reset_alert_level();

  if (code_seen('S') && code_value_bool()) return;

  FlushSerialRequestResend();
}

/**
 * T0-TN: Switch tool, usually switching extruders or CNC tools
 *
 * For Extruders:
 *   F[units/min] Set the movement feedrate
 *   S1           Don't move the tool in XY after change
 *
 * For CNC no other parameters are expected
 *
 */
inline void gcode_T(uint8_t tool_id) {

  #if ENABLED(DEBUG_LEVELING_FEATURE)
    if (DEBUGGING(LEVELING)) {
      SERIAL_MV(">>> gcode_T(", tool_id);
      SERIAL_C(')'); SERIAL_E;
      DEBUG_POS("BEFORE", current_position);
    }
  #endif

  #if ENABLED(CNCROUTER)

    bool wait = true;
    bool raise_z = false;

    if (printer_mode == PRINTER_MODE_CNC) {
      // Host manage wait on change, don't block
      if (code_seen('W')) wait=false;
      // Host manage position, don't raise Z
      if (code_seen('Z')) raise_z=false;

      tool_change_cnc(tool_id, wait, raise_z);
    }

  #endif

  #if EXTRUDERS > 0 && (HOTENDS == 1 || (ENABLED(COLOR_MIXING_EXTRUDER) && MIXING_VIRTUAL_TOOLS > 1))

    if (printer_mode == PRINTER_MODE_FFF) tool_change(tool_id);

  #elif EXTRUDERS > 0 && HOTENDS > 1

    if (printer_mode == PRINTER_MODE_FFF) tool_change(
      tool_id,
      code_seen('F') ? MMM_TO_MMS(code_value_axis_units(X_AXIS)) : 0.0,
      (tool_id == active_extruder) || (code_seen('S') && code_value_bool())
    );

  #endif

  #if ENABLED(DEBUG_LEVELING_FEATURE)
    if (DEBUGGING(LEVELING)) {
      DEBUG_POS("AFTER", current_position);
      SERIAL_EM("<<< gcode_T");
    }
  #endif
}

#if ENABLED(MKSE6)
  inline void move_extruder_servo(uint8_t e) {
    const int angles[EXTRUDERS] = ARRAY_BY_EXTRUDERS_N (
      MKSE6_SERVOPOS_E0, MKSE6_SERVOPOS_E1,
      MKSE6_SERVOPOS_E2, MKSE6_SERVOPOS_E3,
      MKSE6_SERVOPOS_E4, MKSE6_SERVOPOS_E5
    );
    MOVE_SERVO(MKSE6_SERVO_INDEX, angles[e]);

    #if (MKSE6_SERVO_DELAY > 0)
      HAL::delayMilliseconds(MKSE6_SERVO_DELAY);
    #endif
  }
#endif

#if HAS(DONDOLO)
  inline void move_extruder_servo(uint8_t e) {
    const int angles[2] = { DONDOLO_SERVOPOS_E0, DONDOLO_SERVOPOS_E1 };
    MOVE_SERVO(DONDOLO_SERVO_INDEX, angles[e]);

    #if (DONDOLO_SERVO_DELAY > 0)
      HAL::delayMilliseconds(DONDOLO_SERVO_DELAY);
    #endif
  }
#endif

inline void invalid_extruder_error(const uint8_t &e) {
  SERIAL_SMV(ER, "T", (int)e);
  SERIAL_EM(" " MSG_INVALID_EXTRUDER);
}

void tool_change(const uint8_t tmp_extruder, const float fr_mm_s/*=0.0*/, bool no_move/*=false*/) {

  #if HOTENDS <= 1

    #if ENABLED(COLOR_MIXING_EXTRUDER) && MIXING_VIRTUAL_TOOLS > 1

      // T0-T15: Switch virtual tool by changing the mix
      if (tmp_extruder >= MIXING_VIRTUAL_TOOLS) {
        invalid_extruder_error(tmp_extruder);
        return;
      }

      // T0-Tnnn: Switch virtual tool by changing the mix
      for (uint8_t j = 0; j < MIXING_STEPPERS; j++) {
        mixing_factor[j] = mixing_virtual_tool_mix[tmp_extruder][j];
      }

      SERIAL_EMV(MSG_ACTIVE_COLOR, (int)tmp_extruder);

    #elif ENABLED(MKSE6)

      if (tmp_extruder >= EXTRUDERS) {
        invalid_extruder_error(tmp_extruder);
        return;
      }

      stepper.synchronize(); // Finish all movement

      move_extruder_servo(tmp_extruder);

      // Set the new active extruder
      previous_extruder = active_extruder;
      active_extruder = tmp_extruder;
      active_driver = 0;

      UNUSED(fr_mm_s);
      UNUSED(no_move);

    #elif ENABLED(NPR2)

      if (tmp_extruder >= EXTRUDERS) {
        invalid_extruder_error(tmp_extruder);
        return;
      }

      if (tmp_extruder != old_color) {
        long csteps;
        stepper.synchronize(); // Finish all movement

        if (old_color == 99)
          csteps = (color_position[tmp_extruder]) * color_step_moltiplicator;
        else
          csteps = (color_position[tmp_extruder] - color_position[old_color]) * color_step_moltiplicator;

        if (csteps < 0) stepper.colorstep(-csteps, false);
        if (csteps > 0) stepper.colorstep(csteps, true);

        // Set the new active extruder
        previous_extruder = active_extruder;
        old_color = active_extruder = tmp_extruder;
        active_driver = 0;
        SERIAL_EMV(MSG_ACTIVE_COLOR, (int)active_extruder);

        UNUSED(fr_mm_s);
        UNUSED(no_move);
      }

    #elif ENABLED(MKR4)

      if (tmp_extruder >= EXTRUDERS) {
        invalid_extruder_error(tmp_extruder);
        return;
      }

      #if (EXTRUDERS == 4) && HAS(E0E2) && HAS(E1E3) && (DRIVER_EXTRUDERS == 2)

        stepper.synchronize(); // Finish all movement
        disable_e();
        switch(tmp_extruder) {
          case 0:
            WRITE_RELE(E0E2_CHOICE_PIN, LOW);
            WRITE_RELE(E1E3_CHOICE_PIN, LOW);
            active_driver = 0;
            safe_delay(500); // 500 microseconds delay for relay
            enable_e0();
            break;
          case 1:
            WRITE_RELE(E0E2_CHOICE_PIN, LOW);
            WRITE_RELE(E1E3_CHOICE_PIN, LOW);
            active_driver = 1;
            safe_delay(500); // 500 microseconds delay for relay
            enable_e1();
            break;
          case 2:
            WRITE_RELE(E0E2_CHOICE_PIN, HIGH);
            WRITE_RELE(E1E3_CHOICE_PIN, LOW);
            active_driver = 0;
            safe_delay(500); // 500 microseconds delay for relay
            enable_e2();
            break;
          case 3:
            WRITE_RELE(E0E2_CHOICE_PIN, LOW);
            WRITE_RELE(E1E3_CHOICE_PIN, HIGH);
            active_driver = 1;
            safe_delay(500); // 500 microseconds delay for relay
            enable_e3();
            break;
        }

      #elif (EXTRUDERS == 3) && HAS(E0E2) && (DRIVER_EXTRUDERS == 2)

        stepper.synchronize(); // Finish all movement
        disable_e();
        switch(tmp_extruder) {
          case 0:
            WRITE_RELE(E0E2_CHOICE_PIN, LOW);
            active_driver = 0;
            safe_delay(500); // 500 microseconds delay for relay
            enable_e0();
            break;
          case 1:
            WRITE_RELE(E0E2_CHOICE_PIN, LOW);
            active_driver = 1;
            safe_delay(500); // 500 microseconds delay for relay
            enable_e1();
            break;
          case 2:
            WRITE_RELE(E0E2_CHOICE_PIN, HIGH);
            active_driver = 0;
            safe_delay(500); // 500 microseconds delay for relay
            enable_e0();
            break;
        }

      #elif (EXTRUDERS == 2) && HAS(E0E1) && (DRIVER_EXTRUDERS == 1)

        stepper.synchronize(); // Finish all movement
        disable_e();
        switch(tmp_extruder) {
          case 0:
            WRITE_RELE(E0E1_CHOICE_PIN, LOW);
            active_driver = 0;
            safe_delay(500); // 500 microseconds delay for relay
            enable_e0();
            break;
          case 1:
            WRITE_RELE(E0E1_CHOICE_PIN, HIGH);
            active_driver = 0;
            safe_delay(500); // 500 microseconds delay for relay
            enable_e0();
            break;
        }

      #endif // E0E1_CHOICE_PIN E0E2_CHOICE_PIN E1E3_CHOICE_PIN

      // Set the new active extruder
      previous_extruder = active_extruder;
      active_extruder = tmp_extruder;

      UNUSED(fr_mm_s);
      UNUSED(no_move);

    #elif ENABLED(MKR6)

      if (tmp_extruder >= EXTRUDERS) {
        invalid_extruder_error(tmp_extruder);
        return;
      }

      #if (EXTRUDERS == 2) && HAS(EX1) && (DRIVER_EXTRUDERS == 1)

        stepper.synchronize(); // Finish all movement
        disable_e();
        switch(tmp_extruder) {
          case 0:
            WRITE_RELE(EX1_CHOICE_PIN, LOW);
            active_driver = 0;
            safe_delay(500); // 500 microseconds delay for relay
            enable_e0();
            break;
          case 1:
            WRITE_RELE(EX1_CHOICE_PIN, HIGH);
            active_driver = 0;
            safe_delay(500); // 500 microseconds delay for relay
            enable_e0();
            break;
        }

      #elif (EXTRUDERS == 3) && HAS(EX1) && HAS(EX2) && (DRIVER_EXTRUDERS == 1)

        stepper.synchronize(); // Finish all movement
        disable_e();
        switch(tmp_extruder) {
          case 0:
            WRITE_RELE(EX1_CHOICE_PIN, LOW);
            WRITE_RELE(EX2_CHOICE_PIN, LOW);
            active_driver = 0;
            safe_delay(500); // 500 microseconds delay for relay
            enable_e0();
            break;
          case 1:
            WRITE_RELE(EX1_CHOICE_PIN, HIGH);
            WRITE_RELE(EX2_CHOICE_PIN, LOW);
            active_driver = 0;
            safe_delay(500); // 500 microseconds delay for relay
            enable_e0();
            break;
          case 2:
            WRITE_RELE(EX1_CHOICE_PIN, HIGH);
            WRITE_RELE(EX2_CHOICE_PIN, HIGH);
            active_driver = 0;
            safe_delay(500); // 500 microseconds delay for relay
            enable_e0();
            break;
        }

      #elif (EXTRUDERS > 3) && HAS(EX1) && HAS(EX2) && (DRIVER_EXTRUDERS == 2)

        stepper.synchronize(); // Finish all movement
        disable_e();
        switch(tmp_extruder) {
          case 0:
            WRITE_RELE(EX1_CHOICE_PIN, LOW);
            WRITE_RELE(EX2_CHOICE_PIN, LOW);
            active_driver = 0;
            safe_delay(500); // 500 microseconds delay for relay
            enable_e0();
            break;
          case 1:
            WRITE_RELE(EX1_CHOICE_PIN, HIGH);
            WRITE_RELE(EX2_CHOICE_PIN, LOW);
            active_driver = 0;
            safe_delay(500); // 500 microseconds delay for relay
            enable_e0();
            break;
          case 2:
            WRITE_RELE(EX1_CHOICE_PIN, HIGH);
            WRITE_RELE(EX2_CHOICE_PIN, HIGH);
            active_driver = 0;
            safe_delay(500); // 500 microseconds delay for relay
            enable_e0();
            break;
          case 3:
            WRITE_RELE(EX1_CHOICE_PIN, LOW);
            WRITE_RELE(EX2_CHOICE_PIN, LOW);
            active_driver = 1;
            safe_delay(500); // 500 microseconds delay for relay
            enable_e1();
            break;
          case 4:
            WRITE_RELE(EX1_CHOICE_PIN, HIGH);
            WRITE_RELE(EX2_CHOICE_PIN, LOW);
            active_driver = 1;
            safe_delay(500); // 500 microseconds delay for relay
            enable_e1();
            break;
          case 5:
            WRITE_RELE(EX1_CHOICE_PIN, HIGH);
            WRITE_RELE(EX2_CHOICE_PIN, HIGH);
            active_driver = 1;
            safe_delay(500); // 500 microseconds delay for relay
            enable_e1();
            break;
        }

      #endif

      // Set the new active extruder
      previous_extruder = active_extruder;
      active_extruder = tmp_extruder;
      
      UNUSED(fr_mm_s);
      UNUSED(no_move);

    #else

      if (tmp_extruder >= EXTRUDERS) {
        invalid_extruder_error(tmp_extruder);
        return;
      }

      // Set the new active extruder
      previous_extruder = active_extruder;
      active_driver = active_extruder = tmp_extruder;

      UNUSED(fr_mm_s);
      UNUSED(no_move);

    #endif

  #else // HOTENDS > 1

    if (tmp_extruder >= EXTRUDERS) {
      invalid_extruder_error(tmp_extruder);
      return;
    }

    float old_feedrate_mm_s = feedrate_mm_s;

    feedrate_mm_s = fr_mm_s > 0.0 ? (old_feedrate_mm_s = fr_mm_s) : XY_PROBE_FEEDRATE_MM_S;

    if (tmp_extruder != active_extruder) {
      if (!no_move && axis_unhomed_error(true, true, true)) {
        SERIAL_EM("No move on toolchange");
        no_move = true;
      }

      // Save current position to destination, for use later
      set_destination_to_current();
      
      #if ENABLED(DUAL_X_CARRIAGE)

        #if ENABLED(DEBUG_LEVELING_FEATURE)
          if (DEBUGGING(LEVELING)) {
            SERIAL_M("Dual X Carriage Mode ");
            switch (dual_x_carriage_mode) {
              case DXC_DUPLICATION_MODE: SERIAL_EM("DXC_DUPLICATION_MODE"); break;
              case DXC_AUTO_PARK_MODE: SERIAL_EM("DXC_AUTO_PARK_MODE"); break;
              case DXC_FULL_CONTROL_MODE: SERIAL_EM("DXC_FULL_CONTROL_MODE"); break;
            }
          }
        #endif

        if (dual_x_carriage_mode == DXC_AUTO_PARK_MODE && IsRunning() &&
            (delayed_move_time || current_position[X_AXIS] != x_home_pos(active_extruder))
        ) {
          #if ENABLED(DEBUG_LEVELING_FEATURE)
            if (DEBUGGING(LEVELING)) {
              SERIAL_EMV("Raise to ", current_position[Z_AXIS] + TOOLCHANGE_PARK_ZLIFT);
              SERIAL_EMV("MoveX to ", x_home_pos(active_extruder));
              SERIAL_EMV("Lower to ", current_position[Z_AXIS]);
            }
          #endif

          // Park old head: 1) raise 2) move to park position 3) lower
          for (uint8_t i = 0; i < 3; i++)
            planner.buffer_line(
              i == 0 ? current_position[X_AXIS] : x_home_pos(active_extruder),
              current_position[Y_AXIS],
              current_position[Z_AXIS] + (i == 2 ? 0 : TOOLCHANGE_PARK_ZLIFT),
              current_position[E_AXIS],
              planner.max_feedrate_mm_s[i == 1 ? X_AXIS : Z_AXIS],
              active_extruder,
              active_driver
            );
          stepper.synchronize();
        }

        // apply Y & Z extruder offset (x offset is already used in determining home pos)
        current_position[Y_AXIS] -= hotend_offset[Y_AXIS][active_extruder] - hotend_offset[Y_AXIS][tmp_extruder];
        current_position[Z_AXIS] -= hotend_offset[Z_AXIS][active_extruder] - hotend_offset[Z_AXIS][tmp_extruder];
        active_extruder = active_driver = tmp_extruder;

        // This function resets the max/min values - the current position may be overwritten below.
        set_axis_is_at_home(X_AXIS);

        #if ENABLED(DEBUG_LEVELING_FEATURE)
          if (DEBUGGING(LEVELING)) DEBUG_POS("New Extruder", current_position);
        #endif

        switch (dual_x_carriage_mode) {
          case DXC_FULL_CONTROL_MODE:
            current_position[X_AXIS] = LOGICAL_X_POSITION(inactive_hotend_x_pos);
            inactive_hotend_x_pos = RAW_X_POSITION(destination[X_AXIS]);
            break;
          case DXC_DUPLICATION_MODE:
            active_hotend_parked = (active_extruder == 0); // this triggers the second extruder to move into the duplication position
            if (active_hotend_parked)
              current_position[X_AXIS] = LOGICAL_X_POSITION(inactive_hotend_x_pos);
            else
              current_position[X_AXIS] = destination[X_AXIS] + duplicate_hotend_x_offset;
            inactive_hotend_x_pos = RAW_X_POSITION(destination[X_AXIS]);
            hotend_duplication_enabled = false;
            break;
          default:
            // record raised toolhead position for use by unpark
            memcpy(raised_parked_position, current_position, sizeof(raised_parked_position));
            raised_parked_position[Z_AXIS] += TOOLCHANGE_UNPARK_ZLIFT;
            active_hotend_parked = true;
            delayed_move_time = 0;
            break;
        }

        #if ENABLED(DEBUG_LEVELING_FEATURE)
          if (DEBUGGING(LEVELING)) {
            SERIAL_EMV("Active hotend parked: ", active_hotend_parked ? "yes" : "no");
            DEBUG_POS("New hotend (parked)", current_position);
          }
        #endif

        // No extra case for HAS_ABL in DUAL_X_CARRIAGE. Does that mean they don't work together?
      #else // !DUAL_X_CARRIAGE

        #if HAS(DONDOLO)
          // <0 if the new nozzle is higher, >0 if lower. A bigger raise when lower.
          float z_diff = hotend_offset[Z_AXIS][active_extruder] - hotend_offset[Z_AXIS][tmp_extruder],
                z_raise = 0.3 + (z_diff > 0.0 ? z_diff : 0.0);

          set_destination_to_current();

          // Always raise by some amount
          destination[Z_AXIS] += z_raise;
          planner.buffer_line_kinematic(destination, planner.max_feedrate_mm_s[Z_AXIS], active_extruder, active_driver);
          stepper.synchronize();

          move_extruder_servo(tmp_extruder);
          HAL::delayMilliseconds(500);

          // Move back down, if needed
          if (z_raise != z_diff) {
            destination[Z_AXIS] = current_position[Z_AXIS] + z_diff;
            planner.buffer_line_kinematic(destination, planner.max_feedrate_mm_s[Z_AXIS], active_extruder, active_driver);
            stepper.synchronize();
          }
        #endif
        
        /**
         * Set current_position to the position of the new nozzle.
         * Offsets are based on linear distance, so we need to get
         * the resulting position in coordinate space.
         *
         * - With grid or 3-point leveling, offset XYZ by a tilted vector
         * - With mesh leveling, update Z for the new position
         * - Otherwise, just use the raw linear distance
         *
         * Software endstops are altered here too. Consider a case where:
         *   E0 at X=0 ... E1 at X=10
         * When we switch to E1 now X=10, but E1 can't move left.
         * To express this we apply the change in XY to the software endstops.
         * E1 can move farther right than E0, so the right limit is extended.
         *
         * Note that we don't adjust the Z software endstops. Why not?
         * Consider a case where Z=0 (here) and switching to E1 makes Z=1
         * because the bed is 1mm lower at the new position. As long as
         * the first nozzle is out of the way, the carriage should be
         * allowed to move 1mm lower. This technically "breaks" the
         * Z software endstop. But this is technically correct (and
         * there is no viable alternative).
         */
        #if ABL_PLANAR
          // Offset extruder, make sure to apply the bed level rotation matrix
          vector_3 tmp_offset_vec = vector_3(hotend_offset[X_AXIS][tmp_extruder],
                                             hotend_offset[Y_AXIS][tmp_extruder],
                                             0),
                   act_offset_vec = vector_3(hotend_offset[X_AXIS][active_extruder],
                                             hotend_offset[Y_AXIS][active_extruder],
                                             0),
                   offset_vec = tmp_offset_vec - act_offset_vec;

          #if ENABLED(DEBUG_LEVELING_FEATURE)
            if (DEBUGGING(LEVELING)) {
              tmp_offset_vec.debug("tmp_offset_vec");
              act_offset_vec.debug("act_offset_vec");
              offset_vec.debug("offset_vec (BEFORE)");
            }
          #endif

          offset_vec.apply_rotation(planner.bed_level_matrix.transpose(planner.bed_level_matrix));

          #if ENABLED(DEBUG_LEVELING_FEATURE)
            if (DEBUGGING(LEVELING)) offset_vec.debug("offset_vec (AFTER)");
          #endif

          // Adjustments to the current position
          float xydiff[2] = { offset_vec.x, offset_vec.y };
          current_position[Z_AXIS] += offset_vec.z;

        #else // !ABL_PLANAR

          float xydiff[2] = {
            hotend_offset[X_AXIS][tmp_extruder] - hotend_offset[X_AXIS][active_extruder],
            hotend_offset[Y_AXIS][tmp_extruder] - hotend_offset[Y_AXIS][active_extruder]
          };

          #if ENABLED(MESH_BED_LEVELING)

            if (mbl.active()) {
              #if ENABLED(DEBUG_LEVELING_FEATURE)
                if (DEBUGGING(LEVELING)) SERIAL_MV("Z before MBL: ", current_position[Z_AXIS]);
              #endif
              float x2 = current_position[X_AXIS] + xydiff[X_AXIS],
                    y2 = current_position[Y_AXIS] + xydiff[Y_AXIS],
                    z1 = current_position[Z_AXIS], z2 = z1;
              planner.apply_leveling(current_position[X_AXIS], current_position[Y_AXIS], z1);
              planner.apply_leveling(x2, y2, z2);
              current_position[Z_AXIS] += z2 - z1;
              #if ENABLED(DEBUG_LEVELING_FEATURE)
                if (DEBUGGING(LEVELING))
                  SERIAL_EMV(" after: ", current_position[Z_AXIS]);
              #endif
            }

          #endif // MESH_BED_LEVELING

        #endif // !AUTO_BED_LEVELING_FEATURE

        #if ENABLED(DEBUG_LEVELING_FEATURE)
          if (DEBUGGING(LEVELING)) {
            SERIAL_MV("Offset Tool XY by { ", xydiff[X_AXIS]);
            SERIAL_MV(", ", xydiff[Y_AXIS]);
            SERIAL_EM(" }");
          }
        #endif

        // The newly-selected extruder XY is actually at...
        current_position[X_AXIS] += xydiff[X_AXIS];
        current_position[Y_AXIS] += xydiff[Y_AXIS];
        for (uint8_t i = X_AXIS; i <= Y_AXIS; i++) {
          position_shift[i] += xydiff[i];
          update_software_endstops((AxisEnum)i);
        }

        // Set the new active extruder
        previous_extruder = active_extruder;
        #if ENABLED(DONDOLO_SINGLE_MOTOR)
          active_extruder = tmp_extruder;
          active_driver = 0;
        #else
          active_extruder = active_driver = tmp_extruder;
        #endif

      #endif // !DUAL_X_CARRIAGE

      #if ENABLED(DEBUG_LEVELING_FEATURE)
        if (DEBUGGING(LEVELING)) DEBUG_POS("Sync After Toolchange", current_position);
      #endif

      // Tell the planner the new "current position"
      SYNC_PLAN_POSITION_KINEMATIC();

      // Move to the "old position" (move the extruder into place)
      if (!no_move && IsRunning()) {
        #if ENABLED(DEBUG_LEVELING_FEATURE)
          if (DEBUGGING(LEVELING)) DEBUG_POS("Move back", destination);
        #endif
        prepare_move_to_destination();
      }

    } // (tmp_extruder != active_extruder)

    stepper.synchronize();

    #if ENABLED(EXT_SOLENOID)
      disable_all_solenoids();
      enable_solenoid_on_active_extruder();
    #endif // EXT_SOLENOID

    feedrate_mm_s = old_feedrate_mm_s;

  #endif // HOTENDS > 1

  SERIAL_LMV(ECHO, MSG_ACTIVE_DRIVER, (int)active_driver);
  SERIAL_LMV(ECHO, MSG_ACTIVE_EXTRUDER, (int)active_extruder);
}
  
#if ENABLED(CNCROUTER)

<<<<<<< HEAD
  // TODO: manage auto tool change 
  void tool_change_cnc(uint8_t tool_id, bool wait/*=true*/, bool raise_z/*=true*/) {
=======
  void tool_change_cnc(uint8_t tool_id) {

>>>>>>> fa0c6587
    #if !ENABLED(CNCROUTER_AUTO_TOOL_CHANGE)
      unsigned long saved_speed;
      float saved_z;
    #endif

    if (tool_id != active_cnc_tool) {
<<<<<<< HEAD
      
      if (wait) {
        SERIAL_S(PAUSE);
        SERIAL_E;
      }

      stepper.synchronize();

      #if !ENABLED(CNCROUTER_AUTO_TOOL_CHANGE)
        if (raise_z)
          saved_speed = getCNCSpeed();
          saved_z = current_position[Z_AXIS];
          do_blocking_move_to_z(CNCROUTER_SAFE_Z);
        }
      #endif
=======

      SERIAL_S(PAUSE);
      SERIAL_E;

      stepper.synchronize();
      #if !ENABLED(CNCROUTER_AUTO_TOOL_CHANGE)
        saved_speed = getCNCSpeed();
        saved_z = current_position[Z_AXIS];
        do_blocking_move_to_z(CNCROUTER_SAFE_Z);
      #endif		
>>>>>>> fa0c6587

      disable_cncrouter();
      safe_delay(300);
      
      if (wait) {
        // LCD click or M108 will clear this
        wait_for_user = true;

        KEEPALIVE_STATE(PAUSED_FOR_USER);

        #if HAS(BUZZER)
          millis_t next_buzz = millis();
        #endif

        while (wait_for_user) {
          #if HAS(BUZZER)
            if (millis() - next_buzz > 60000) {
              for (uint8_t i = 0; i < 3; i++) buzz(300, 1000);
              next_buzz = millis();
            }
          #endif
          idle(true);
        } // while (wait_for_user)
      } // if (wait)

      if (tool_id != CNC_M6_TOOL_ID) active_cnc_tool = tool_id;
      #if !ENABLED(CNCROUTER_AUTO_TOOL_CHANGE)
        else setCNCRouterSpeed(saved_speed);
<<<<<<< HEAD
        if (raise_z)
          do_blocking_move_to_z(saved_z);
        }
=======
        do_blocking_move_to_z(saved_z);
>>>>>>> fa0c6587
      #endif

      stepper.synchronize();
      
      if (wait)
        KEEPALIVE_STATE(IN_HANDLER);

        SERIAL_S(RESUME);
        SERIAL_E;
      }

    }
  }

#endif

/**
 * Process a single command and dispatch it to its handler
 * This is called from the main loop()
 */
void process_next_command() {
  current_command = command_queue[cmd_queue_index_r];

  if (DEBUGGING(ECHO)) {
    SERIAL_LV(ECHO, current_command);
  }

  // Sanitize the current command:
  //  - Skip leading spaces
  //  - Bypass N[-0-9][0-9]*[ ]*
  //  - Overwrite * with nul to mark the end
  while (*current_command == ' ') ++current_command;
  if (*current_command == 'N' && NUMERIC_SIGNED(current_command[1])) {
    current_command += 2; // skip N[-0-9]
    while (NUMERIC(*current_command)) ++current_command; // skip [0-9]*
    while (*current_command == ' ') ++current_command; // skip [ ]*
  }
  char* starpos = strchr(current_command, '*');  // * should always be the last parameter
  if (starpos) while (*starpos == ' ' || *starpos == '*') *starpos-- = '\0'; // nullify '*' and ' '

  char *cmd_ptr = current_command;

  // Get the command code, which must be G, M, or T
  char command_code = *cmd_ptr++;

  // Skip spaces to get the numeric part
  while (*cmd_ptr == ' ') cmd_ptr++;

  // Allow for decimal point in command
  #if ENABLED(G38_PROBE_TARGET)
    uint8_t subcode = 0;
  #endif

  uint16_t codenum = 0; // define ahead of goto

  // Bail early if there's no code
  bool code_is_good = NUMERIC(*cmd_ptr);
  if (!code_is_good) goto ExitUnknownCommand;

  // Get and skip the code number
  do {
    codenum = (codenum * 10) + (*cmd_ptr - '0');
    cmd_ptr++;
  } while (NUMERIC(*cmd_ptr));

  // Allow for decimal point in command
  #if ENABLED(G38_PROBE_TARGET)
    if (*cmd_ptr == '.') {
      cmd_ptr++;
      while (NUMERIC(*cmd_ptr))
        subcode = (subcode * 10) + (*cmd_ptr++ - '0');
    }
  #endif

  // Skip all spaces to get to the first argument, or nul
  while (*cmd_ptr == ' ') cmd_ptr++;

  // The command's arguments (if any) start here, for sure!
  current_command_args = cmd_ptr;

  KEEPALIVE_STATE(IN_HANDLER);

  // Handle a known G, M, or T
  switch(command_code) {
    case 'G': switch (codenum) {

      // G0, G1
      case 0:
      case 1:
        #if IS_SCARA
          gcode_G0_G1(codenum == 0); break;
        #elif ENABLED(LASERBEAM)
          gcode_G0_G1(codenum == 1); break;
        #else
          gcode_G0_G1(); break;
        #endif

      // G2, G3
      #if ENABLED(ARC_SUPPORT)
        case 2: // G2  - CW ARC
        case 3: // G3  - CCW ARC
          gcode_G2_G3(codenum == 2); break;
      #endif

      // G4 Dwell
      case 4:
        gcode_G4(); break;

      #if ENABLED(LASERBEAM)
        #if ENABLED(G5_BEZIER)
          case 5: // G5: Bezier curve - from http://forums.reprap.org/read.php?147,93577
            gcode_G5(); break;
        #endif // G5_BEZIER

        #if ENABLED(LASER_RASTER)
          case 7: // G7: Execute laser raster line
            gcode_G7(); break;
        #endif // LASER_RASTER
      #endif // LASERBEAM

      #if ENABLED(FWRETRACT)
        case 10: // G10: retract
        case 11: // G11: retract_recover
          gcode_G10_G11(codenum == 10); break;
      #endif // FWRETRACT

      // G17 - G19: XXX CNC plane selection
      // G17 -> XY (default)
      // G18 -> ZX 
      // G19 -> YZ

      #if ENABLED(NOZZLE_CLEAN_FEATURE)
        case 12: // G12: Nozzle Clean
          gcode_G12(); break;
      #endif // NOZZLE_CLEAN_FEATURE

      #if ENABLED(INCH_MODE_SUPPORT)
        case 20: //G20: Inch Mode
          gcode_G20(); break;

        case 21: //G21: MM Mode
          gcode_G21(); break;
      #endif // INCH_MODE_SUPPORT

      #if ENABLED(NOZZLE_PARK_FEATURE)
        case 27: // G27: Nozzle Park
          gcode_G27(); break;
      #endif // NOZZLE_PARK_FEATURE

      case 28: //G28: Home all axes, one at a time
        gcode_G28(); break;

      #if PLANNER_LEVELING
        case 29: // G29 Detailed Z probe, probes the bed at 3 or more points.
          gcode_G29(); break;
      #endif // PLANNER_LEVELING

      #if HAS(BED_PROBE) && NOMECH(DELTA)
        case 30: // G30 Single Z Probe
          gcode_G30(); break;
        
        #if ENABLED(Z_PROBE_SLED)
          case 31: // G31: dock the sled
            gcode_G31(); break;
          case 32: // G32: undock the sled
            gcode_G32(); break;
        #endif // Z_PROBE_SLED

      #elif ENABLED(AUTO_CALIBRATION_FEATURE) || ENABLED(AUTO_CALIBRATION_7_POINT)

        case 30:  // G30 Delta AutoCalibration
          gcode_G30(); break;

      #endif // AUTO_BED_LEVELING_FEATURE & DELTA

      #if ENABLED(G38_PROBE_TARGET)
        case 38: // G38.2 & G38.3
          if (subcode == 2 || subcode == 3)
            gcode_G38(subcode == 2);
          break;
      #endif

      // G40 Compensation Off XXX CNC
      // G54-G59 Coordinate system selection (CNC XXX)      

      case 60: // G60 Saved Coordinates
        gcode_G60(); break;
      case 61: // G61 Restore Coordinates
        gcode_G61(); break;
   
      // G80: Cancel Canned Cycle (XXX CNC)

      case 90: // G90
        relative_mode = false; break;
      case 91: // G91
        relative_mode = true; break;
      case 92: // G92
        gcode_G92(); break;

      // G92.x Reset Coordinate System Offset (CNC XXX)
      // G93: Feed Rate Mode (Inverse Time Mode) (CNC XXX)
      // G94: Feed Rate Mode (Units per Minute) (CNC XXX)

    }
    break;

    case 'M': switch (codenum) {
      #if ENABLED(ULTIPANEL) || ENABLED(EMERGENCY_PARSER)
        case 0: // M0: Unconditional stop - Wait for user button press on LCD
        case 1: // M1: Conditional stop - Wait for user button press on LCD
          gcode_M0_M1(); break;
      #endif // ULTIPANEL || EMERGENCY_PARSER

      #if ENABLED(LASERBEAM) && ENABLED(LASER_FIRE_SPINDLE) || ENABLED(CNCROUTER)
        case 3: // M03: Setting laser beam or CNC clockwise speed
        case 4: // M04: Turn on laser beam or CNC counter clockwise speed
          gcode_M3_M4(codenum == 3); break;
        case 5: // M05: Turn off laser beam or CNC stop
          gcode_M5(); break;
        case 6: // M06: Tool change CNC
          gcode_M6(); break;
        // case 7: // M07 - Mist coolant CNC XXX
        // case 8: // M08 - Flood coolant CNC XXX
        // case 9: // M09 - Coolant off CNC XXX
        // case 10: // M10 - Vacuum on CNC XXX
        // case 11: // M11 - Vacuum off CNC XXX

      #endif // LASERBEAM || CNCROUTER

      case 17: // M17: Enable/Power all stepper motors
        gcode_M17(); break;

      #if ENABLED(SDSUPPORT)
        case 20: // M20: list SD card
          gcode_M20(); break;
        case 21: // M21: init SD card
          gcode_M21(); break;
        case 22: // M22: release SD card
          gcode_M22(); break;
        case 23: // M23: Select file
          gcode_M23(); break;
        case 24: // M24: Start SD print
          gcode_M24(); break;
        case 25: // M25: Pause SD print
          gcode_M25(); break;
        case 26: // M26: Set SD index
          gcode_M26(); break;
        case 27: // M27: Get SD status
          gcode_M27(); break;
        case 28: // M28: Start SD write
          gcode_M28(); break;
        case 29: // M29: Stop SD write
          gcode_M29(); break;
        case 30: // M30 <filename> Delete File
          gcode_M30(); break;
      #endif // SDSUPPORT

      case 31: // M31: Report time since the start of SD print or last M109
        gcode_M31(); break;

      #if ENABLED(SDSUPPORT)
        case 32: // M32: Make directory
          gcode_M32(); break;
        case 33: // M33: Stop printing, close file and save restart.gcode
          gcode_M33(); break;
        case 34: // M34: Select file and start SD print
          gcode_M34(); break;
        #if ENABLED(NEXTION)
          case 35: // M35: Upload Firmware to Nextion from SD
            gcode_M35(); break;
        #endif
      #endif // SDSUPPORT

      case 42: // M42: Change pin state
        gcode_M42(); break;

      #if ENABLED(PINS_DEBUGGING)
        case 43: // M43: Read pin state
          gcode_M43(); break;
      #endif

      #if ENABLED(Z_MIN_PROBE_REPEATABILITY_TEST)
        case 48: // M48: Z probe repeatability test
          gcode_M48(); break;
      #endif

      #if HAS(POWER_CONSUMPTION_SENSOR)
        case 70: // M70: Power consumption sensor calibration
          gcode_M70(); break;
      #endif

      case 75: // M75: Start print timer
        gcode_M75(); break;
      case 76: // M76: Pause print timer
        gcode_M76(); break;
      case 77: // M77: Stop print timer
        gcode_M77(); break;
      case 78: // M78: Show print statistics
        gcode_M78(); break;

      #if HAS(POWER_SWITCH)
        case 80: // M80: Turn on Power Supply
          gcode_M80(); break;
      #endif

      case 81: // M81: Turn off Power, including Power Supply, if possible
        gcode_M81(); break;
      case 82: // M82: Set E axis normal mode (same as other axes)
        gcode_M82(); break;
      case 83: // M83: Set E axis relative mode
        gcode_M83(); break;
      case 18: // M18 => M84
      case 84: // M84: Disable all steppers or set timeout
        gcode_M18_M84(); break;
      case 85: // M85: Set inactivity stepper shutdown timeout
        gcode_M85(); break;
      case 92: // M92: Set the steps-per-unit for one or more axes
        gcode_M92(); break;

      #if ENABLED(ZWOBBLE)
        case 96: // M96: Print ZWobble value
          gcode_M96(); break;
        case 97: // M97: Set ZWobble parameter
          gcode_M97(); break;
      #endif

      #if ENABLED(HYSTERESIS)
        case 98: // M98: Print Hysteresis value
          gcode_M98(); break;
        case 99: // M99: Set Hysteresis parameter
          gcode_M99(); break;
      #endif

      #if ENABLED(M100_FREE_MEMORY_WATCHER)
        case 100: // M100: Free Memory Report
          gcode_M100(); break;
      #endif

      case 104: // M104: Set hot end temperature
        gcode_M104(); break;

      case 105: // M105: Report current temperature
        gcode_M105();
        KEEPALIVE_STATE(NOT_BUSY);
        return; // "ok" already printed

      #if HAS(FAN)
        case 106: // M106: Fan On
          gcode_M106(); break;
        case 107: // M107: Fan Off
          gcode_M107(); break;
      #endif // HAS(FAN)

      #if DISABLED(EMERGENCY_PARSER)
        case 108: // M108: Cancel heatup
          gcode_M108(); break;
      #endif

      case 109: // M109: Wait for hotend temperature to reach target
        gcode_M109(); break;

      case 110: // M110: Set Current Line Number
        gcode_M110(); break;

      case 111: // M111: Set debug level
        gcode_M111(); break;

      #if DISABLED(EMERGENCY_PARSER)
        case 112: //  M112: Emergency Stop
          gcode_M112(); break;
      #endif

      #if ENABLED(HOST_KEEPALIVE_FEATURE)
        case 113: // M113: Set Host Keepalive interval
          gcode_M113(); break;
      #endif

      case 114: // M114: Report current position
        gcode_M114(); break;

      case 115: // M115: Report capabilities
        gcode_M115(); break;

      case 117: // M117: Set LCD message text, if possible
        gcode_M117(); break;

      case 119: // M119: Report endstop states
        gcode_M119(); break;
      case 120: // M120: Enable endstops
        gcode_M120(); break;
      case 121: // M121: Disable endstops
        gcode_M121(); break;
      case 122: // M122: Disable or enable software endstops
        gcode_M122(); break;

      #if ENABLED(BARICUDA)
        // PWM for HEATER_1_PIN
        #if HAS(HEATER_1)
          case 126: // M126 valve open
            gcode_M126(); break;
          case 127: // M127 valve closed
            gcode_M127(); break;
        #endif // HAS(HEATER_1)

        // PWM for HEATER_2_PIN
        #if HAS(HEATER_2)
          case 128: // M128 valve open
            gcode_M128(); break;
          case 129: // M129 valve closed
            gcode_M129(); break;
        #endif // HAS(HEATER_2)
      #endif // BARICUDA

      #if HAS(TEMP_BED)
        case 140: // M140 - Set bed temp
          gcode_M140(); break;
      #endif

      #if HAS(TEMP_CHAMBER)
        case 141: // M141 - Set chamber temp
          gcode_M141(); break;
      #endif

      #if HAS(TEMP_COOLER)
        case 142: // M142 - Set cooler temp
          gcode_M142(); break;
      #endif

      #if ENABLED(BLINKM) || ENABLED(RGB_LED)
        case 150: // M150
          gcode_M150(); break;
      #endif //BLINKM

      #if ENABLED(AUTO_REPORT_TEMPERATURES) && (HAS_TEMP_HOTEND || HAS_TEMP_BED)
        case 155: // M155: Set temperature auto-report interval
          gcode_M155(); break;
      #endif

      #if ENABLED(COLOR_MIXING_EXTRUDER)
        case 163: // M163 S<int> P<float> set weight for a mixing extruder
          gcode_M163(); break;
        #if MIXING_VIRTUAL_TOOLS > 1
          case 164: // M164 S<int> save current mix as a virtual tools
            gcode_M164(); break;
        #endif
        case 165: // M165 [ABCDHI]<float> set multiple mix weights
          gcode_M165(); break;
      #endif

      #if HAS(TEMP_BED)
        case 190: // M190 - Wait for bed heater to reach target.
          gcode_M190(); break;
      #endif // TEMP_BED

      #if HAS(TEMP_CHAMBER)
        case 191: // M191 - Wait for chamber heater to reach target.
          gcode_M191(); break;
      #endif

      #if HAS(TEMP_COOLER)
        case 192: // M192 - Wait for chamber heater to reach target.
          gcode_M192(); break;
      #endif

      case 200: // // M200 D<diameter> Set filament diameter and set E axis units to cubic. (Use S0 to revert to linear units.)
        gcode_M200(); break;
      case 201: // M201
        gcode_M201(); break;
      #if 0 // Not used for Sprinter/grbl gen6
      case 202: // M202
        gcode_M202();
        break;
      #endif
      case 203: // M203 max feedrate_mm_s units/sec
        gcode_M203(); break;
      case 204: // M204 planner.acceleration S normal moves T filament only moves
        gcode_M204(); break;
      case 205: //M205 advanced settings:  minimum travel speed S=while printing T=travel only,  B=minimum segment time X= maximum xy jerk, Z=maximum Z jerk
        gcode_M205(); break;
      case 206: // M206 additional homing offset
        gcode_M206(); break;

      #if ENABLED(FWRETRACT)
        case 207: //M207 - M207 - Set Retract Length: S<length>, Feedrate: F<units/min>, and Z lift: Z<distance>1
          gcode_M207(); break;
        case 208: // M208 - Set Recover (unretract) Additional (!) Length: S<length> and Feedrate: F<units/min>
          gcode_M208(); break;
        case 209: // M209 - Turn Automatic Retract Detection on/off: S<bool> (For slicers that don't support G10/11). Every normal extrude-only move will be classified as retract depending on the direction.
          gcode_M209(); break;
      #endif

      case 218: // M218: Set a tool offset: T<index> X<offset> Y<offset> Z<offset>
        gcode_M218(); break;
      case 220: // M220: Set Feedrate Percentage: S<percent> ("FR" on your LCD)
        gcode_M220(); break;
      case 221: // M221: Set Flow Percentage: T<extruder> S<percent>
        gcode_M221(); break;
      case 222: // M222: Set Purge Percentage: T<extruder> S<percent>
        gcode_M222(); break;
      case 226: // M226: P<pin number> S<pin state>- Wait until the specified pin reaches the state required
        gcode_M226(); break;

      #if HAS(CHDK) || HAS(PHOTOGRAPH)
        case 240: // M240: Triggers a camera by emulating a Canon RC-1 : http://www.doc-diy.net/photo/rc-1_hacked/
          gcode_M240(); break;
      #endif

      #if HAS(LCD_CONTRAST)
        case 250: // M250: Set LCD contrast value: C<value> (value 0..63)
          gcode_M250(); break;
      #endif

      #if HAS(SERVOS)
        case 280: // M280: Set servo position absolute
          gcode_M280(); break;
      #endif

      #if HAS(BUZZER)
        case 300: // M300: Play beep tone
          gcode_M300(); break;
      #endif

      #if ENABLED(PIDTEMP)
        case 301: // M301: Set hotend PID parameters
          gcode_M301(); break;
      #endif

      #if ENABLED(PREVENT_COLD_EXTRUSION)
        case 302: // M302: Allow cold extrudes (set the minimum extrude temperature)
          gcode_M302(); break;
      #endif

      #if HAS(PID_HEATING)
        case 303: // M303: PID autotune
          gcode_M303(); break;
      #endif

      #if ENABLED(PIDTEMPBED)
        case 304: // M304: Set Bed PID
          gcode_M304(); break;
      #endif

      #if ENABLED(PIDTEMPCHAMBER)
        case 305: // M305: Set Chamber PID
          gcode_M305(); break;
      #endif

      #if ENABLED(PIDTEMPCOOLER)
        case 306: // M306: Set Cooler PID
          gcode_M306(); break;
      #endif

      #if HAS(ABL)
        case 320: // M320: Activate ABL
          gcode_M320(); break;
        #if ENABLED(AUTO_BED_LEVELING_BILINEAR)
          case 321: // M321: Set a Auto Bed Leveling Z coordinate
            gcode_M321(); break;
        #endif
        case 322: // M322: Reset auto leveling matrix
          gcode_M322(); break;
      #endif

      #if HAS(MICROSTEPS)
        case 350: // M350: Set microstepping mode. Warning: Steps per unit remains unchanged. S code sets stepping mode for all drivers.
          gcode_M350(); break;
        case 351: // M351: Toggle MS1 MS2 pins directly, S# determines MS1 or MS2, X# sets the pin high/low.
          gcode_M351(); break;
      #endif

      #if HAS_CASE_LIGHT
        case 355: // M355: Turn case lights on/off
          gcode_M355(); break;
      #endif

      #if MECH(MORGAN_SCARA)
        case 360:  // M360: SCARA Theta pos1
          if (gcode_M360()) return; break;
        case 361:  // M361: SCARA Theta pos2
          if (gcode_M361()) return; break;
        case 362:  // M362: SCARA Psi pos1
          if (gcode_M362()) return; break;
        case 363:  // M363: SCARA Psi pos2
          if (gcode_M363()) return; break;
        case 364:  // M364: SCARA Psi pos3 (90 deg to Theta)
          if (gcode_M364()) return; break;
      #endif

      case 400: // M400 finish all moves
        gcode_M400(); break;

      #if HAS(BED_PROBE)
        case 401: // M401: Engage Z Servo endstop if available
          gcode_M401(); break;
        case 402: // M402: Retract Z Servo endstop if enabled
          gcode_M402(); break;
      #endif

      #if ENABLED(FILAMENT_SENSOR)
        case 404:  //M404 Enter the nominal filament width (3mm, 1.75mm ) N<3.0> or display nominal filament width
          gcode_M404(); break;
        case 405:  //M405 Turn on filament sensor for control
          gcode_M405(); break;
        case 406:  //M406 Turn off filament sensor for control
          gcode_M406(); break;
        case 407:   //M407 Display measured filament diameter
          gcode_M407(); break;
      #endif

      #if ENABLED(JSON_OUTPUT)
        case 408: // M408 JSON STATUS OUTPUT
          gcode_M408(); break;
      #endif // JSON_OUTPUT

      #if DISABLED(EMERGENCY_PARSER)
        case 410: // M410 quickstop - Abort all the planned moves.
          gcode_M410(); break;
      #endif

      #if ENABLED(MESH_BED_LEVELING)
        case 420: // M420 Enable/Disable Mesh Bed Leveling
          gcode_M420(); break;
        case 421: // M421 Set a Mesh Bed Leveling Z coordinate
          gcode_M421(); break;
      #endif

      case 428: // M428 Apply current_position to home_offset
        gcode_M428(); break;

      #if (ENABLED(LASERBEAM) && ENABLED(LASER_FIRE_SPINDLE)) || ENABLED(CNCROUTER)
        case 450:
          gcode_M450(); break; // report printer mode
        case 451:
          gcode_M451_M452_M453(PRINTER_MODE_FFF); break;    // set printer mode printer
        #if ENABLED(LASERBEAM) && ENABLED(LASER_FIRE_SPINDLE)
          case 452:
            gcode_M451_M452_M453(PRINTER_MODE_LASER); break;  // set printer mode laser
        #endif
        #if ENABLED(CNCROUTER)
          case 453:
            gcode_M451_M452_M453(PRINTER_MODE_CNC); break;    // set printer mode router
        #endif
      #endif

      case 500: // M500: Store settings in EEPROM
        gcode_M500(); break;
      case 501: // M501: Read settings from EEPROM
        gcode_M501(); break;
      case 502: // M502: Revert to default settings
        gcode_M502(); break;
      case 503: // M503: print settings currently in memory
        gcode_M503(); break;

      #if ENABLED(RFID_MODULE)
        case 522: // M422: Read or Write on card. M522 T<extruders> R<read> or W<write>
          gcode_M522(); break;
      #endif

      case 530: // M530: S<printing> L<layer> - Enables explicit printing mode (S1) or disables it (S0). L can set layer count
        gcode_M530(); break;
      case 531: // M531: filename - Define filename being printed
        gcode_M531(); break;
      case 532: // M532: X<percent> L<curLayer> - update current print state progress (X=0..100) and layer L
        gcode_M532(); break;

      #if ENABLED(ABORT_ON_ENDSTOP_HIT_FEATURE_ENABLED)
        case 540: // M540: Set abort on endstop hit for SD printing
          gcode_M540(); break;
      #endif

      #if HEATER_USES_AD595
        case 595: // M595 set Hotends AD595 offset & gain
          gcode_M595(); break;
      #endif

      #if ENABLED(FILAMENT_CHANGE_FEATURE)
        case 600: // Pause for filament change X[pos] Y[pos] Z[relative lift] E[initial retract] L[later retract distance for removal]
          gcode_M600(); break;
      #endif

      #if ENABLED(DUAL_X_CARRIAGE)
        case 605:
          gcode_M605(); break;
      #endif

      #if ENABLED(LASERBEAM)
        case 649: // M649 set laser options
          gcode_M649(); break;
      #endif 

      #if MECH(MUVE3D)
        case 650: // M650: Set peel distance
          gcode_M650(); break;
        case 651: // M651: Run peel move and return back to start.
          gcode_M651(); break;
        case 653: // M653: Execute tilt move
          gcode_M653(); break;
        case 654: // M654 - execute untilt move
          gcode_M654(); break;
        case 655: // M655: Send projector control commands via serial
          gcode_M655(); break;
      #endif

      #if HAS(ABL) || MECH(DELTA)
        case 666: // M666 Set Z probe offset or set delta endstop and geometry adjustment
          gcode_M666(); break;
      #endif

      #if ENABLED(LIN_ADVANCE)
        case 905: // M905 Set advance factor.
          gcode_M905(); break;
      #endif

      #if MB(ALLIGATOR) || MB(ALLIGATOR_V3)
        case 906: // M906 Set motor currents XYZ T0-4 E
          gcode_M906(); break;
      #endif

      case 907: // M907 Set digital trimpot motor current using axis codes.
        gcode_M907(); break;

      #if HAS(DIGIPOTSS)
        case 908: // M908 Control digital trimpot directly.
          gcode_M908(); break;
      #endif // HAS(DIGIPOTSS)

      #if ENABLED(NEXTION) && ENABLED(NEXTION_GFX)
        case 995: // M995 Nextion origin
          gcode_M995(); break;
        case 996: // M996 Nextion scale
          gcode_M996(); break;
      #endif

      #if ENABLED(NPR2)
        case 997: // M997 Cxx Move Carter xx gradi
          gcode_M997(); break;
      #endif // NPR2

      case 999: // M999: Restart after being Stopped
        gcode_M999(); break;
    }
    break;

    case 'T':
      gcode_T(codenum);
    break;

    default: code_is_good = false;
  }

  KEEPALIVE_STATE(NOT_BUSY);

ExitUnknownCommand:

  // Still unknown command? Throw an error
  if (!code_is_good) unknown_command_error();

  ok_to_send();
}

/**
 * Send a "Resend: nnn" message to the host to
 * indicate that a command needs to be re-sent.
 */
void FlushSerialRequestResend() {
  //char command_queue[cmd_queue_index_r][100]="Resend:";
  HAL::serialFlush();
  SERIAL_LV(RESEND, gcode_LastN + 1);
  ok_to_send();
}

/**
 * Send an "ok" message to the host, indicating
 * that a command was successfully processed.
 *
 * If ADVANCED_OK is enabled also include:
 *   N<int>  Line number of the command, if any
 *   P<int>  Planner space remaining
 *   B<int>  Block queue space remaining
 */
void ok_to_send() {
  refresh_cmd_timeout();
  if (!send_ok[cmd_queue_index_r]) return;
  SERIAL_S(OK);
  #if ENABLED(ADVANCED_OK)
    char* p = command_queue[cmd_queue_index_r];
    if (*p == 'N') {
      SERIAL_C(' ');
      SERIAL_C(*p++);
      while (NUMERIC_SIGNED(*p))
        SERIAL_C(*p++);
    }
    SERIAL_MV(" P", (int)(BLOCK_BUFFER_SIZE - planner.movesplanned() - 1));
    SERIAL_MV(" B", BUFSIZE - commands_in_queue);
  #endif
  SERIAL_E;
}

#if ENABLED(SOFTWARE_MIN_ENDSTOPS) || ENABLED(SOFTWARE_MAX_ENDSTOPS)
  void clamp_to_software_endstops(float target[XYZ]) {
    if (SOFTWARE_MIN_ENDSTOPS && soft_endstops_enabled) {
      NOLESS(target[X_AXIS], soft_endstop_min[X_AXIS]);
      NOLESS(target[Y_AXIS], soft_endstop_min[Y_AXIS]);
      NOLESS(target[Z_AXIS], soft_endstop_min[Z_AXIS]);
    }

    if (SOFTWARE_MAX_ENDSTOPS && soft_endstops_enabled) {
      NOMORE(target[X_AXIS], soft_endstop_max[X_AXIS]);
      NOMORE(target[Y_AXIS], soft_endstop_max[Y_AXIS]);
      NOMORE(target[Z_AXIS], soft_endstop_max[Z_AXIS]);
    }
  }
#endif

#if ENABLED(AUTO_BED_LEVELING_BILINEAR)

  #if ENABLED(ABL_BILINEAR_SUBDIVISION)
    #define ABL_BG_SPACING(A) bilinear_grid_spacing_virt[A]
    #define ABL_BG_POINTS_X   ABL_GRID_POINTS_VIRT_X
    #define ABL_BG_POINTS_Y   ABL_GRID_POINTS_VIRT_Y
    #define ABL_BG_GRID(X,Y)  bilinear_level_grid_virt[X][Y]
  #else
    #define ABL_BG_SPACING(A) bilinear_grid_spacing[A]
    #define ABL_BG_POINTS_X   ABL_GRID_POINTS_X
    #define ABL_BG_POINTS_Y   ABL_GRID_POINTS_Y
    #define ABL_BG_GRID(X,Y)  bilinear_level_grid[X][Y]
  #endif

  // Get the Z adjustment for non-linear bed leveling
  float bilinear_z_offset(float cartesian[XYZ]) {

    // XY relative to the probed area
    const float x = RAW_X_POSITION(cartesian[X_AXIS]) - bilinear_start[X_AXIS],
                y = RAW_Y_POSITION(cartesian[Y_AXIS]) - bilinear_start[Y_AXIS];

    // Convert to grid box units
    float ratio_x = x / ABL_BG_SPACING(X_AXIS),
          ratio_y = y / ABL_BG_SPACING(Y_AXIS);

    // Whole units for the grid line indices. Constrained within bounds.
    const int gridx = constrain(FLOOR(ratio_x), 0, ABL_BG_POINTS_X - 1),
              gridy = constrain(FLOOR(ratio_y), 0, ABL_BG_POINTS_Y - 1),
              nextx = min(gridx + 1, ABL_BG_POINTS_X - 1),
              nexty = min(gridy + 1, ABL_BG_POINTS_Y - 1);

    // Subtract whole to get the ratio within the grid box
    ratio_x -= gridx; ratio_y -= gridy;

    // Never less than 0.0. (Over 1.0 is fine due to previous contraints.)
    NOLESS(ratio_x, 0); NOLESS(ratio_y, 0);

    // Z at the box corners
    const float z1 = ABL_BG_GRID(gridx, gridy),  // left-front
                z2 = ABL_BG_GRID(gridx, nexty),  // left-back
                z3 = ABL_BG_GRID(nextx, gridy),  // right-front
                z4 = ABL_BG_GRID(nextx, nexty),  // right-back

                // Bilinear interpolate
                L = z1 + (z2 - z1) * ratio_y,   // Linear interp. LF -> LB
                R = z3 + (z4 - z3) * ratio_y,   // Linear interp. RF -> RB
                offset = L + ratio_x * (R - L);

    #if ENABLED(DEBUG_LEVELING_FEATURE)
      if (DEBUGGING(LEVELING)) {
        static float last_offset = 0;
        if (FABS(last_offset - offset) > 0.2) {
          SERIAL_M("Sudden Shift at ");
          SERIAL_MV("x=", x);
          SERIAL_MV(" / ", ABL_BG_SPACING(X_AXIS));
          SERIAL_EMV(" -> gridx=", gridx);
          SERIAL_MV(" y=", y);
          SERIAL_MV(" / ", ABL_BG_SPACING(Y_AXIS));
          SERIAL_EMV(" -> gridy=", gridy);
          SERIAL_MV(" ratio_x=", ratio_x);
          SERIAL_EMV(" ratio_y=", ratio_y);
          SERIAL_MV(" z1=", z1);
          SERIAL_MV(" z2=", z2);
          SERIAL_MV(" z3=", z3);
          SERIAL_EMV(" z4=", z4);
          SERIAL_MV(" L=", L);
          SERIAL_MV(" R=", R);
          SERIAL_EMV(" offset=", offset);
        }
        last_offset = offset;
      }
    #endif

    return offset;
  }

#endif // AUTO_BED_LEVELING_BILINEAR

/**
 * Function for DELTA
 */
#if MECH(DELTA)

  #if ENABLED(AUTO_CALIBRATION_FEATURE)
    /**
     * Probe bed height at position (x,y), returns the measured z value
     */
    float probe_bed(float x, float y) {
      return probe_pt(x, y, false, 1) - (-zprobe_zoffset);
    }

    void bed_probe_all() {
      // Initial throwaway probe.. used to stabilize probe
      bed_level_c = probe_bed(0.0, 0.0);

      // Probe all bed positions & store carriage positions
      bed_level_z = probe_bed(0.0, probe_radius);
      bed_level_oy = probe_bed(-SIN_60 * probe_radius, COS_60 * probe_radius);
      bed_level_x = probe_bed(-SIN_60 * probe_radius, -COS_60 * probe_radius);
      bed_level_oz = probe_bed(0.0, -probe_radius);
      bed_level_y = probe_bed(SIN_60 * probe_radius, -COS_60 * probe_radius);
      bed_level_ox = probe_bed(SIN_60 * probe_radius, COS_60 * probe_radius);
      bed_level_c = probe_bed(0.0, 0.0);
    }

    void apply_endstop_adjustment(const float x_endstop, const float y_endstop, const float z_endstop) {
      deltaParams.endstop_adj[X_AXIS] += x_endstop;
      deltaParams.endstop_adj[Y_AXIS] += y_endstop;
      deltaParams.endstop_adj[Z_AXIS] += z_endstop;

      deltaParams.inverse_kinematics_DELTA(current_position);
      planner.set_position_mm(delta[A_AXIS] - x_endstop , delta[B_AXIS] - y_endstop, delta[C_AXIS] - z_endstop, current_position[E_AXIS]);  
      stepper.synchronize();
    }

    void adj_endstops() {
      bool x_done = false;
      bool y_done = false;
      bool z_done = false;

      do {
        bed_level_z = probe_bed(0.0, probe_radius);
        bed_level_x = probe_bed(-SIN_60 * probe_radius, -COS_60 * probe_radius);
        bed_level_y = probe_bed(SIN_60 * probe_radius, -COS_60 * probe_radius);

        apply_endstop_adjustment(bed_level_x, bed_level_y, bed_level_z);

        SERIAL_MV("x:", bed_level_x, 4);
        SERIAL_MV(" (adj:", deltaParams.endstop_adj[0], 4);
        SERIAL_MV(") y:", bed_level_y, 4);
        SERIAL_MV(" (adj:", deltaParams.endstop_adj[1], 4);
        SERIAL_MV(") z:", bed_level_z, 4);
        SERIAL_MV(" (adj:", deltaParams.endstop_adj[2], 4);
        SERIAL_C(')'); SERIAL_E;

        if ((bed_level_x >= -ac_prec) and (bed_level_x <= ac_prec)) {
          x_done = true;
          SERIAL_M("X=OK ");
        }
        else {
          x_done = false;
          SERIAL_M("X=ERROR ");
        }

        if ((bed_level_y >= -ac_prec) and (bed_level_y <= ac_prec)) {
          y_done = true;
          SERIAL_M("Y=OK ");
        }
        else {
          y_done = false;
          SERIAL_M("Y=ERROR ");
        }

        if ((bed_level_z >= -ac_prec) and (bed_level_z <= ac_prec)) {
          z_done = true;
          SERIAL_EM("Z=OK");
        }
        else {
          z_done = false;
          SERIAL_EM("Z=ERROR");
        }
      } while (((x_done == false) or (y_done == false) or (z_done == false)));

      float high_endstop = MAX3(deltaParams.endstop_adj[A_AXIS], deltaParams.endstop_adj[B_AXIS], deltaParams.endstop_adj[C_AXIS]);

      SERIAL_EMV("High endstop:", high_endstop, 4);

      if (high_endstop > 0) {
        SERIAL_EMV("Reducing Build height by ", high_endstop);
        LOOP_XYZ(i) deltaParams.endstop_adj[i] -= high_endstop;
        deltaParams.base_max_pos[Z_AXIS] -= high_endstop;
      }

      deltaParams.Recalc_delta_constants();
    }

    int fix_tower_errors() {
      bool t1_err, t2_err, t3_err,
              xy_equal, xz_equal, yz_equal;
      float saved_tower_adj[6];
      uint8_t err_tower = 0;
      float high_diff,
            x_diff, y_diff, z_diff,
            low_opp, high_opp;

      for (uint8_t i = 0; i < 6; i++) saved_tower_adj[i] = deltaParams.tower_adj[i];

      x_diff = abs(bed_level_x - bed_level_ox);
      y_diff = abs(bed_level_y - bed_level_oy);
      z_diff = abs(bed_level_z - bed_level_oz);
      high_diff = MAX3(x_diff, y_diff, z_diff);

      if (x_diff <= ac_prec) t1_err = false; else t1_err = true;
      if (y_diff <= ac_prec) t2_err = false; else t2_err = true;
      if (z_diff <= ac_prec) t3_err = false; else t3_err = true;

      SERIAL_MV("x_diff:", x_diff, 5);
      SERIAL_MV(" y_diff:", y_diff, 5);
      SERIAL_MV(" z_diff:", z_diff, 5);
      SERIAL_EMV(" high_diff:", high_diff, 5);

      // Are all errors equal? (within defined precision)
      xy_equal = false;
      xz_equal = false;
      yz_equal = false;
      if (abs(x_diff - y_diff) <= ac_prec) xy_equal = true;
      if (abs(x_diff - z_diff) <= ac_prec) xz_equal = true;
      if (abs(y_diff - z_diff) <= ac_prec) yz_equal = true;

      SERIAL_M("xy_equal = ");
      if (xy_equal == true) SERIAL_EM("true"); else SERIAL_EM("false");
      SERIAL_M("xz_equal = ");
      if (xz_equal == true) SERIAL_EM("true"); else SERIAL_EM("false");
      SERIAL_M("yz_equal = ");
      if (yz_equal == true) SERIAL_EM("true"); else SERIAL_EM("false");

      low_opp   = MIN3(bed_level_ox, bed_level_oy, bed_level_oz);
      high_opp  = MAX3(bed_level_ox, bed_level_oy, bed_level_oz);

      SERIAL_EMV("Opp Range = ", high_opp - low_opp, 5);

      if (high_opp - low_opp  < ac_prec) {
        SERIAL_EM("Opposite Points within Limits - Adjustment not required");
        t1_err = false;
        t2_err = false;
        t3_err = false;
      }

      // All Towers have errors
      if ((t1_err == true) and (t2_err == true) and (t3_err == true)) {
        if ((xy_equal == false) or (xz_equal == false) or (yz_equal == false)) {
          // Errors not equal .. select the tower that needs to be adjusted
          if (high_diff == x_diff) err_tower = 1;
          if (high_diff == y_diff) err_tower = 2;
          if (high_diff == z_diff) err_tower = 3;
          SERIAL_MV("Tower ", err_tower);
          SERIAL_EM(" has largest error");
        }
        if ((xy_equal == true) and (xz_equal == true) and (yz_equal == true)) {
          SERIAL_EM("All Towers Errors Equal");
          t1_err = false;
          t2_err = false;
          t3_err = false;
        }
      }

      /*
      // Two tower errors
      if ((t1_err == true) and (t2_err == true) and (t3_err == false)) {
        if (high_diff == x_diff) err_tower = 1;
        else err_tower = 2;
      }
      else if ((t1_err == true) and (t2_err == false) and (t3_err == true)) {
        if (high_diff == x_diff) err_tower = 1;
        else err_tower = 3;
      }
      else if ((t1_err == false) and (t2_err == true) and (t3_err == true)) {
        if (high_diff == y_diff) err_tower = 2;
        else err_tower = 3;
      }
      */

      // Single tower error
      if ((t1_err == true) and (t2_err == false) and (t3_err == false)) err_tower = 1;
      if ((t1_err == false) and (t2_err == true) and (t3_err == false)) err_tower = 2;
      if ((t1_err == false) and (t2_err == false) and (t3_err == true)) err_tower = 3;

      SERIAL_M("t1:");
      if (t1_err == true) SERIAL_M("Err"); else SERIAL_M("OK");
      SERIAL_M(" t2:");
      if (t2_err == true) SERIAL_M("Err"); else SERIAL_M("OK");
      SERIAL_M(" t3:");
      if (t3_err == true) SERIAL_M("Err"); else SERIAL_M("OK");
      SERIAL_E;

      if (err_tower == 0) {
        SERIAL_EM("Tower geometry OK");
      }
      else {
        SERIAL_MV("Tower", int(err_tower));
        SERIAL_EM(" Error: Adjusting");
        adj_tower_radius(err_tower);
      }

      // Set return value to indicate if anything has been changed (0 = no change)
      int retval = 0;
      for (uint8_t i = 0; i < 6; i++) if (saved_tower_adj[i] != deltaParams.tower_adj[i]) retval++;
      return retval;
    }

    bool adj_deltaradius() {
      bool adj_done;
      int adj_attempts;
      float adj_dRadius, adjdone_vector;

      bed_level_c = probe_bed(0.0, 0.0);

      if ((bed_level_c >= -ac_prec) and (bed_level_c <= ac_prec)) {
        SERIAL_EM("Delta Radius OK");
        return false;
      }
      else {
        SERIAL_EM("Adjusting Delta Radius");
        SERIAL_EMV("Bed level center = ", bed_level_c);

        // set initial direction and magnitude for delta radius adjustment
        adj_attempts = 0; 
        adj_dRadius = 0; 
        adjdone_vector = 0.01; 

        do {
          deltaParams.radius += adj_dRadius;
          deltaParams.Recalc_delta_constants();
          adj_done = false;

          adj_endstops();
          bed_level_c = probe_bed(0.0, 0.0);

          // Set inital adjustment value if it is currently 0
          if (adj_dRadius == 0) {
            if (bed_level_c > 0) adj_dRadius = -0.2;
            if (bed_level_c < 0) adj_dRadius = 0.2;
          }

          // Adjustment complete?
          if ((bed_level_c >= -ac_prec) and (bed_level_c <= ac_prec)) {
            //Done to within acprec .. but done within adjdone_vector? 
            if ((bed_level_c >= -adjdone_vector) and (bed_level_c <= adjdone_vector))
              adj_done = true;
            else {
              adj_attempts ++;
              if (adj_attempts > 3) {
                adjdone_vector += 0.01;
                adj_attempts = 0;
              }
            }
          }

          // Show progress
          SERIAL_MV(" c:", bed_level_c, 4);
          SERIAL_MV(" delta radius:", deltaParams.radius, 4);
          SERIAL_MV(" prec:", adjdone_vector, 3);
          SERIAL_MV(" tries:", adj_attempts);
          SERIAL_M(" done:");
          if (adj_done == true) SERIAL_EM("true");
          else SERIAL_EM("false");

          // Overshot target? .. reverse and scale down adjustment
          if (((bed_level_c < 0) and (adj_dRadius < 0)) or ((bed_level_c > 0) and (adj_dRadius > 0))) adj_dRadius = -(adj_dRadius / 2);
  
        } while (adj_done == false);

        return true;
      }
    }

    void adj_tower_radius(uint8_t tower) {
      bool adj_done;
      float adj_tRadius = 0.0,
            bed_level   = 0.0,
            bed_level_o = 0.0;

      do {
        deltaParams.tower_adj[tower + 2] += adj_tRadius;
        deltaParams.Recalc_delta_constants();
        adj_done = false;

        if (tower == 1) {
          // Bedlevel_x
          bed_level = probe_bed(-SIN_60 * probe_radius, -COS_60 * probe_radius);
          // Bedlevel_ox
          bed_level_o = probe_bed(SIN_60 * probe_radius, COS_60 * probe_radius);
        }
        if (tower == 2) {
          // Bedlevel_y
          bed_level = probe_bed(SIN_60 * probe_radius, -COS_60 * probe_radius);
          // Bedlevel_oy
          bed_level_o = probe_bed(-SIN_60 * probe_radius, COS_60 * probe_radius);
        }
        if (tower == 3) {
          // Bedlevel_z
          bed_level = probe_bed(0.0, probe_radius);
          // Bedlevel_oz
          bed_level_o = probe_bed(0.0, -probe_radius);
        }

        // Set inital adjustment value if it is currently 0
        if (adj_tRadius == 0) {
          if (bed_level_o < bed_level) adj_tRadius = -1;
          if (bed_level_o > bed_level) adj_tRadius = 1;
        }

        // Overshot target? .. reverse and scale down adjustment
        if (((bed_level_o < bed_level) and (adj_tRadius > 0)) or ((bed_level_o > bed_level) and (adj_tRadius < 0))) adj_tRadius = -(adj_tRadius / 2);

        // Adjustment complete?
        if ((bed_level_o > bed_level - 0.015) and (bed_level_o < bed_level + 0.015)) adj_done = true;

        // Show progress
        SERIAL_MV("tower:", bed_level, 4);
        SERIAL_MV(" opptower:", bed_level_o, 4);
        SERIAL_MV(" tower radius adj:", deltaParams.tower_adj[tower + 2], 4);
        SERIAL_M(" done:");
        if (adj_done == true) SERIAL_EM("true");
        else SERIAL_EM("false");

        if (adj_done == false) adj_endstops();

      } while (adj_done == false);
    }

    void adj_tower_delta(uint8_t tower) {
      float adj_val = 0;
      float adj_mag = 0.2;
      float adj_prv;

      do {
        deltaParams.tower_adj[tower - 1] += adj_val;
        deltaParams.Recalc_delta_constants();

        if ((tower == 1) or (tower == 3)) bed_level_oy = probe_bed(-SIN_60 * probe_radius, COS_60 * probe_radius);
        if ((tower == 1) or (tower == 2)) bed_level_oz = probe_bed(0.0, -probe_radius);
        if ((tower == 2) or (tower == 3)) bed_level_ox = probe_bed(SIN_60 * probe_radius, COS_60 * probe_radius);

        adj_prv = adj_val;
        adj_val = 0;

        if (tower == 1) {
          if (bed_level_oy < bed_level_oz) adj_val = adj_mag;
          if (bed_level_oy > bed_level_oz) adj_val = -adj_mag;
        }

        if (tower == 2) {
          if (bed_level_oz < bed_level_ox) adj_val = adj_mag;
          if (bed_level_oz > bed_level_ox) adj_val = -adj_mag;
        }

        if (tower == 3) {
          if (bed_level_ox < bed_level_oy) adj_val = adj_mag;
          if (bed_level_ox > bed_level_oy) adj_val = -adj_mag;
        }
           
        if ((adj_val > 0) and (adj_prv < 0)) {
          adj_mag = adj_mag / 2;
          adj_val = adj_mag;
        }

        if ((adj_val < 0) and (adj_prv > 0)) {
          adj_mag = adj_mag / 2;
          adj_val = -adj_mag;
        }

        // Show Adjustments made
        if (tower == 1) {
          SERIAL_MV("oy:", bed_level_oy, 4);
          SERIAL_MV(" oz:", bed_level_oz, 4);
        }

        if (tower == 2) {
          SERIAL_MV("ox:", bed_level_ox, 4);
          SERIAL_MV(" oz:", bed_level_oz, 4);
        }

        if (tower == 3) {
          SERIAL_MV("ox:", bed_level_ox, 4);
          SERIAL_MV(" oy:", bed_level_oy, 4);
        }

        SERIAL_EMV(" tower delta adj:", adj_val, 5);
      } while(adj_val != 0);
    }

    float adj_diagrod_length() {
      float adj_val = 0;
      float adj_mag = 0.2;
      float adj_prv, target;
      float prev_diag_rod = deltaParams.diagonal_rod;

      do {
        deltaParams.diagonal_rod += adj_val;
        deltaParams.Recalc_delta_constants();

        bed_level_oy = probe_bed(-SIN_60 * probe_radius, COS_60 * probe_radius);
        bed_level_oz = probe_bed(0.0, -probe_radius);
        bed_level_ox = probe_bed(SIN_60 * probe_radius, COS_60 * probe_radius);
        bed_level_c = probe_bed(0.0, 0.0);

        target = (bed_level_ox + bed_level_oy + bed_level_oz) / 3;
        adj_prv = adj_val;
        adj_val = 0;

        if (bed_level_c - 0.01 < target) adj_val = -adj_mag;
        if (bed_level_c + 0.01 > target) adj_val = adj_mag;

        if (((adj_val > 0) and (adj_prv < 0)) or ((adj_val < 0) and (adj_prv > 0))) {
          adj_val = adj_val / 2;
          adj_mag = adj_mag / 2;
        }

        if ((bed_level_c - 0.01 < target) and (bed_level_c + 0.01 > target)) adj_val = 0;

        // If adj magnatude is very small.. quit adjusting
        if ((abs(adj_val) < 0.001) and (adj_val != 0)) adj_val = 0;

        SERIAL_MV("target:", target, 4);
        SERIAL_MV(" c:", bed_level_c, 4);
        SERIAL_EMV(" adj:", adj_val, 5);
      } while(adj_val != 0);

      return (deltaParams.diagonal_rod - prev_diag_rod);
    }

    void calibration_report() {
      // Display Report
      SERIAL_EM("| \tZ-Tower\t\t\tEndstop Offsets");

      SERIAL_M("| \t");
      if (bed_level_z >= 0) SERIAL_M(" ");
      SERIAL_MV("", bed_level_z, 4);
      SERIAL_MV("\t\t\tX:", deltaParams.endstop_adj[0], 4);
      SERIAL_MV(" Y:", deltaParams.endstop_adj[1], 4);
      SERIAL_EMV(" Z:", deltaParams.endstop_adj[2], 4);

      SERIAL_M("| ");
      if (bed_level_ox >= 0) SERIAL_M(" ");
      SERIAL_MV("", bed_level_ox, 4);
      SERIAL_M("\t");
      if (bed_level_oy >= 0) SERIAL_M(" ");
      SERIAL_MV("", bed_level_oy, 4);
      SERIAL_EM("\t\tTower Offsets");

      SERIAL_M("| \t");
      if (bed_level_c >= 0) SERIAL_M(" ");
      SERIAL_MV("", bed_level_c, 4);
      SERIAL_MV("\t\t\tA:", deltaParams.tower_adj[0]);
      SERIAL_MV(" B:", deltaParams.tower_adj[1]);
      SERIAL_EMV(" C:", deltaParams.tower_adj[2]);

      SERIAL_M("| ");
      if (bed_level_x >= 0) SERIAL_M(" ");
      SERIAL_MV("", bed_level_x, 4);
      SERIAL_M("\t");
      if (bed_level_y >= 0) SERIAL_M(" ");
      SERIAL_MV("", bed_level_y, 4);
      SERIAL_MV("\t\tI:", deltaParams.tower_adj[3]);
      SERIAL_MV(" J:", deltaParams.tower_adj[4]);
      SERIAL_EMV(" K:", deltaParams.tower_adj[5]);

      SERIAL_M("| \t");
      if (bed_level_oz >= 0) SERIAL_M(" ");
      SERIAL_MV("", bed_level_oz, 4);
      SERIAL_EMV("\t\t\tDelta Radius: ", deltaParams.radius, 4);

      SERIAL_EMV("| X-Tower\tY-Tower\t\tDiagonal Rod: ", deltaParams.diagonal_rod, 4);
      SERIAL_E;
    }

  #endif

#endif // DELTA

/**
 * Get the stepper positions in the cartes[] array.
 * Forward kinematics are applied for DELTA and SCARA.
 *
 * The result is in the current coordinate space with
 * leveling applied. The coordinates need to be run through
 * unapply_leveling to obtain the "ideal" coordinates
 * suitable for current_position, etc.
 */
void get_cartesian_from_steppers() {
  #if MECH(DELTA)
    deltaParams.forward_kinematics_DELTA(
      stepper.get_axis_position_mm(A_AXIS),
      stepper.get_axis_position_mm(B_AXIS),
      stepper.get_axis_position_mm(C_AXIS),
      cartes
    );
    cartes[X_AXIS] += LOGICAL_X_POSITION(0);
    cartes[Y_AXIS] += LOGICAL_Y_POSITION(0);
    cartes[Z_AXIS] += LOGICAL_Z_POSITION(0);
  #elif IS_SCARA
    forward_kinematics_SCARA(
      stepper.get_axis_position_degrees(A_AXIS),
      stepper.get_axis_position_degrees(B_AXIS)
    );
    cartes[X_AXIS] += LOGICAL_X_POSITION(0);
    cartes[Y_AXIS] += LOGICAL_Y_POSITION(0);
    cartes[Z_AXIS] = stepper.get_axis_position_mm(Z_AXIS);
  #else
    cartes[X_AXIS] = stepper.get_axis_position_mm(X_AXIS);
    cartes[Y_AXIS] = stepper.get_axis_position_mm(Y_AXIS);
    cartes[Z_AXIS] = stepper.get_axis_position_mm(Z_AXIS);
  #endif
}

/**
 * Set the current_position for an axis based on
 * the stepper positions, removing any leveling that
 * may have been applied.
 */
void set_current_from_steppers_for_axis(const AxisEnum axis) {
  get_cartesian_from_steppers();
  #if PLANNER_LEVELING
    planner.unapply_leveling(cartes);
  #endif
  if (axis == ALL_AXES)
    memcpy(current_position, cartes, sizeof(cartes));
  else
    current_position[axis] = cartes[axis];
}

#if ENABLED(MESH_BED_LEVELING)

  /**
   * Prepare a mesh-leveled linear move in a Cartesian setup,
   * splitting the move where it crosses mesh borders.
   */
  void mesh_line_to_destination(float fr_mm_s, uint8_t x_splits = 0xff, uint8_t y_splits = 0xff) {
    int cx1 = mbl.cell_index_x(RAW_CURRENT_POSITION(X_AXIS)),
        cy1 = mbl.cell_index_y(RAW_CURRENT_POSITION(Y_AXIS)),
        cx2 = mbl.cell_index_x(RAW_X_POSITION(destination[X_AXIS])),
        cy2 = mbl.cell_index_y(RAW_Y_POSITION(destination[Y_AXIS]));
    NOMORE(cx1, MESH_NUM_X_POINTS - 2);
    NOMORE(cy1, MESH_NUM_Y_POINTS - 2);
    NOMORE(cx2, MESH_NUM_X_POINTS - 2);
    NOMORE(cy2, MESH_NUM_Y_POINTS - 2);

    if (cx1 == cx2 && cy1 == cy2) {
      // Start and end on same mesh square
      line_to_destination(fr_mm_s);
      set_current_to_destination();
      return;
    }

    #define MBL_SEGMENT_END(A) (current_position[A ##_AXIS] + (destination[A ##_AXIS] - current_position[A ##_AXIS]) * normalized_dist)

    float normalized_dist, end[XYZE];

    // Split at the left/front border of the right/top square
    int8_t gcx = max(cx1, cx2), gcy = max(cy1, cy2);
    if (cx2 != cx1 && TEST(x_splits, gcx)) {
      memcpy(end, destination, sizeof(end));
      destination[X_AXIS] = LOGICAL_X_POSITION(mbl.get_probe_x(gcx));
      normalized_dist = (destination[X_AXIS] - current_position[X_AXIS]) / (end[X_AXIS] - current_position[X_AXIS]);
      destination[Y_AXIS] = MBL_SEGMENT_END(Y);
      CBI(x_splits, gcx);
    }
    else if (cy2 != cy1 && TEST(y_splits, gcy)) {
      memcpy(end, destination, sizeof(end));
      destination[Y_AXIS] = LOGICAL_Y_POSITION(mbl.get_probe_y(gcy));
      normalized_dist = (destination[Y_AXIS] - current_position[Y_AXIS]) / (end[Y_AXIS] - current_position[Y_AXIS]);
      destination[X_AXIS] = MBL_SEGMENT_END(X);
      CBI(y_splits, gcy);
    }
    else {
      // Already split on a border
      line_to_destination(fr_mm_s);
      set_current_to_destination();
      return;
    }

    destination[Z_AXIS] = MBL_SEGMENT_END(Z);
    destination[E_AXIS] = MBL_SEGMENT_END(E);

    // Do the split and look for more borders
    mesh_line_to_destination(fr_mm_s, x_splits, y_splits);

    // Restore destination from stack
    memcpy(destination, end, sizeof(end));
    mesh_line_to_destination(fr_mm_s, x_splits, y_splits);  
  }

#elif ENABLED(AUTO_BED_LEVELING_BILINEAR) && !IS_KINEMATIC

  #define CELL_INDEX(A,V) ((RAW_##A##_POSITION(V) - bilinear_start[A##_AXIS]) / ABL_BG_SPACING(A##_AXIS))

  /**
   * Prepare a bilinear-leveled linear move on Cartesian,
   * splitting the move where it crosses mesh borders.
   */
  void bilinear_line_to_destination(float fr_mm_s, uint8_t x_splits = 0xff, uint8_t y_splits = 0xff) {
    int cx1 = CELL_INDEX(X, current_position[X_AXIS]),
        cy1 = CELL_INDEX(Y, current_position[Y_AXIS]),
        cx2 = CELL_INDEX(X, destination[X_AXIS]),
        cy2 = CELL_INDEX(Y, destination[Y_AXIS]);
    cx1 = constrain(cx1, 0, ABL_BG_POINTS_X - 2);
    cy1 = constrain(cy1, 0, ABL_BG_POINTS_Y - 2);
    cx2 = constrain(cx2, 0, ABL_BG_POINTS_X - 2);
    cy2 = constrain(cy2, 0, ABL_BG_POINTS_Y - 2);

    if (cx1 == cx2 && cy1 == cy2) {
      // Start and end on same mesh square
      line_to_destination(fr_mm_s);
      set_current_to_destination();
      return;
    }

    #define LINE_SEGMENT_END(A) (current_position[A ##_AXIS] + (destination[A ##_AXIS] - current_position[A ##_AXIS]) * normalized_dist)

    float normalized_dist, end[XYZE];

    // Split at the left/front border of the right/top square
    int8_t gcx = max(cx1, cx2), gcy = max(cy1, cy2);
    if (cx2 != cx1 && TEST(x_splits, gcx)) {
      memcpy(end, destination, sizeof(end));
      destination[X_AXIS] = LOGICAL_X_POSITION(bilinear_start[X_AXIS] + ABL_BG_SPACING(X_AXIS) * gcx);
      normalized_dist = (destination[X_AXIS] - current_position[X_AXIS]) / (end[X_AXIS] - current_position[X_AXIS]);
      destination[Y_AXIS] = LINE_SEGMENT_END(Y);
      CBI(x_splits, gcx);
    }
    else if (cy2 != cy1 && TEST(y_splits, gcy)) {
      memcpy(end, destination, sizeof(end));
      destination[Y_AXIS] = LOGICAL_Y_POSITION(bilinear_start[Y_AXIS] + ABL_BG_SPACING(Y_AXIS) * gcy);
      normalized_dist = (destination[Y_AXIS] - current_position[Y_AXIS]) / (end[Y_AXIS] - current_position[Y_AXIS]);
      destination[X_AXIS] = LINE_SEGMENT_END(X);
      CBI(y_splits, gcy);
    }
    else {
      // Already split on a border
      line_to_destination(fr_mm_s);
      set_current_to_destination();
      return;
    }

    destination[Z_AXIS] = LINE_SEGMENT_END(Z);
    destination[E_AXIS] = LINE_SEGMENT_END(E);

    // Do the split and look for more borders
    bilinear_line_to_destination(fr_mm_s, x_splits, y_splits);

    // Restore destination from stack
    memcpy(destination, end, sizeof(end));
    bilinear_line_to_destination(fr_mm_s, x_splits, y_splits);
  }

#endif // AUTO_BED_LEVELING_BILINEAR

#if IS_KINEMATIC

  /**
   * Prepare a linear move in a DELTA or SCARA setup.
   *
   * This calls planner.buffer_line several times, adding
   * small incremental moves for DELTA or SCARA.
   */
  inline bool prepare_kinematic_move_to(float ltarget[NUM_AXIS]) {

    // Get the top feedrate of the move in the XY plane
    float _feedrate_mm_s = MMS_SCALED(feedrate_mm_s);

    // If the move is only in Z/E don't split up the move
    if (ltarget[X_AXIS] == current_position[X_AXIS] && ltarget[Y_AXIS] == current_position[Y_AXIS]) {
      planner.buffer_line_kinematic(ltarget, _feedrate_mm_s, active_extruder, active_driver);
      return true;
    }

    // Get the cartesian distances moved in XYZE
    float difference[NUM_AXIS];
    LOOP_XYZE(i) difference[i] = ltarget[i] - current_position[i];

    // Get the linear distance in XYZ
    float cartesian_mm = SQRT(sq(difference[X_AXIS]) + sq(difference[Y_AXIS]) + sq(difference[Z_AXIS]));

    // If the move is very short, check the E move distance
    if (UNEAR_ZERO(cartesian_mm)) cartesian_mm = abs(difference[E_AXIS]);

    // No E move either? Game over.
    if (UNEAR_ZERO(cartesian_mm)) return false;

    // Minimum number of seconds to move the given distance
    float seconds = cartesian_mm / _feedrate_mm_s;

    // The number of segments-per-second times the duration
    // gives the number of segments we should produce
    #if MECH (DELTA)
      uint16_t segments = deltaParams.segments_per_second * seconds;
    #else
      uint16_t segments = scara_segments_per_second * seconds;
      NOMORE(segments, cartesian_mm * 2);
    #endif

    NOLESS(segments, 1);

    // The approximate length of each segment
    float segment_distance[XYZE] = {
      difference[X_AXIS] / segments,
      difference[Y_AXIS] / segments,
      difference[Z_AXIS] / segments,
      difference[E_AXIS] / segments
    };

    //SERIAL_MV("mm=", cartesian_mm);
    //SERIAL_MV(" seconds=", seconds);
    //SERIAL_EMV(" segments=", segments);

    // Drop one segment so the last move is to the exact target.
    // If there's only 1 segment, loops will be skipped entirely.
    --segments;

    // Get the logical current position as starting point
    float logical[XYZE];
    memcpy(logical, current_position, sizeof(logical));

    // For non-interpolated delta calculate every segment
    for (uint16_t s = segments + 1; --s;) {
      LOOP_XYZE(i) logical[i] += segment_distance[i];
      deltaParams.inverse_kinematics_DELTA(logical);
      ADJUST_DELTA(logical); // Adjust Z if bed leveling is enabled
      planner.buffer_line(delta[A_AXIS], delta[B_AXIS], delta[C_AXIS], logical[E_AXIS], _feedrate_mm_s, active_extruder, active_driver);
    }

    // Since segment_distance is only approximate,
    // the final move must be to the exact destination.
    deltaParams.inverse_kinematics_DELTA(ltarget);
    ADJUST_DELTA(ltarget); // Adjust Z if bed leveling is enabled
    planner.buffer_line(delta[A_AXIS], delta[B_AXIS], delta[C_AXIS], logical[E_AXIS], _feedrate_mm_s, active_extruder, active_driver);
    return true;
  }

#else // !IS_KINEMATIC

  /**
   * Prepare a linear move in a Cartesian setup.
   * If Mesh Bed Leveling is enabled, perform a mesh move.
   */
  inline bool prepare_move_to_destination_cartesian() {
    #if ENABLED(LASERBEAM) && ENABLED(LASER_FIRE_E)
      if (current_position[E_AXIS] != destination[E_AXIS] && ((current_position[X_AXIS] != destination [X_AXIS]) || (current_position[Y_AXIS] != destination [Y_AXIS]))){
        laser.status = LASER_ON;
        laser.fired = LASER_FIRE_E;
      }
      if (current_position[E_AXIS] == destination[E_AXIS] && laser.fired == LASER_FIRE_E)
        laser.status = LASER_OFF;
    #endif

    // Do not use feedrate_percentage for E or Z only moves
    if (current_position[X_AXIS] == destination[X_AXIS] && current_position[Y_AXIS] == destination[Y_AXIS]) {
      line_to_destination();
    }
    else {
      #if ENABLED(MESH_BED_LEVELING)
        if (mbl.active()) {
          mesh_line_to_destination(MMS_SCALED(feedrate_mm_s));
          return false;
        }
        else
      #elif ENABLED(AUTO_BED_LEVELING_BILINEAR)
        if (planner.abl_enabled) {
          bilinear_line_to_destination(MMS_SCALED(feedrate_mm_s));
          return false;
        }
        else
      #endif
          line_to_destination(MMS_SCALED(feedrate_mm_s));
    }
    return true;
  }

#endif // !IS_KINEMATIC

#if ENABLED(DUAL_X_CARRIAGE)

  inline bool prepare_move_to_destination_dualx() {
    if (active_hotend_parked) {
      if (dual_x_carriage_mode == DXC_DUPLICATION_MODE && active_extruder == 0) {
        // move duplicate extruder into correct duplication position.
        planner.set_position_mm(
          LOGICAL_X_POSITION(inactive_hotend_x_pos),
          current_position[Y_AXIS],
          current_position[Z_AXIS],
          current_position[E_AXIS]
        );
        planner.buffer_line(current_position[X_AXIS] + duplicate_hotend_x_offset,
                            current_position[Y_AXIS],
                            current_position[Z_AXIS],
                            current_position[E_AXIS],
                            planner.max_feedrate_mm_s[X_AXIS], 1, 1);
        SYNC_PLAN_POSITION_KINEMATIC();
        stepper.synchronize();
        hotend_duplication_enabled = true;
        active_hotend_parked = false;
      }
      else if (dual_x_carriage_mode == DXC_AUTO_PARK_MODE) { // handle unparking of head
        if (current_position[E_AXIS] == destination[E_AXIS]) {
          // This is a travel move (with no extrusion)
          // Skip it, but keep track of the current position
          // (so it can be used as the start of the next non-travel move)
          if (delayed_move_time != 0xFFFFFFFFUL) {
            set_current_to_destination();
            NOLESS(raised_parked_position[Z_AXIS], destination[Z_AXIS]);
            delayed_move_time = millis();
            return false;
          }
        }
        delayed_move_time = 0;
        // unpark extruder: 1) raise, 2) move into starting XY position, 3) lower
        planner.buffer_line(raised_parked_position[X_AXIS], raised_parked_position[Y_AXIS], raised_parked_position[Z_AXIS], current_position[E_AXIS], planner.max_feedrate_mm_s[Z_AXIS], active_extruder, active_driver);
        planner.buffer_line(current_position[X_AXIS], current_position[Y_AXIS], raised_parked_position[Z_AXIS], current_position[E_AXIS], min(planner.max_feedrate_mm_s[X_AXIS], planner.max_feedrate_mm_s[Y_AXIS]), active_extruder, active_driver);
        planner.buffer_line(current_position[X_AXIS], current_position[Y_AXIS], current_position[Z_AXIS], current_position[E_AXIS], planner.max_feedrate_mm_s[Z_AXIS], active_extruder, active_driver);
        active_hotend_parked = false;
      }
    }
    return true;
  }

#endif // DUAL_X_CARRIAGE

/**
 * Prepare a single move and get ready for the next one
 *
 * (This may call planner.buffer_line several times to put
 *  smaller moves into the planner for DELTA or SCARA.)
 */
void prepare_move_to_destination() {
  clamp_to_software_endstops(destination);
  refresh_cmd_timeout();

  #if ENABLED(PREVENT_COLD_EXTRUSION)
    if (!DEBUGGING(DRYRUN)) {
      if (destination[E_AXIS] != current_position[E_AXIS]) {
        if (thermalManager.tooColdToExtrude(active_extruder)) {
          current_position[E_AXIS] = destination[E_AXIS]; // Behave as if the move really took place, but ignore E part
          SERIAL_LM(ER, MSG_ERR_COLD_EXTRUDE_STOP);
        }
        #if ENABLED(PREVENT_LENGTHY_EXTRUDE)
          if (labs(destination[E_AXIS] - current_position[E_AXIS]) > EXTRUDE_MAXLENGTH) {
            current_position[E_AXIS] = destination[E_AXIS]; // Behave as if the move really took place, but ignore E part
            SERIAL_LM(ER, MSG_ERR_LONG_EXTRUDE_STOP);
          }
        #endif
      }
    }
  #endif

  #if IS_KINEMATIC
    if (!prepare_kinematic_move_to(destination)) return;
  #else
    #if ENABLED(DUAL_X_CARRIAGE)
      if (!prepare_move_to_destination_dualx()) return;
    #endif
    if (!prepare_move_to_destination_cartesian()) return;
  #endif

  set_current_to_destination();
}

/**
 * Output the current position to serial
 */
static void report_current_position() {
  SERIAL_MV( "X:", current_position[X_AXIS]);
  SERIAL_MV(" Y:", current_position[Y_AXIS]);
  SERIAL_MV(" Z:", current_position[Z_AXIS]);
  SERIAL_MV(" E:", current_position[E_AXIS]);

  stepper.report_positions();

  #if IS_SCARA
    SERIAL_MV("SCARA Theta:", stepper.get_axis_position_degrees(A_AXIS));
    SERIAL_EMV("   Psi+Theta:", stepper.get_axis_position_degrees(B_AXIS));
  #endif
}

#if ENABLED(ARC_SUPPORT)
  /**
   * Plan an arc in 2 dimensions
   *
   * The arc is approximated by generating many small linear segments.
   * The length of each segment is configured in MM_PER_ARC_SEGMENT (Default 1mm)
   * Arcs should only be made relatively large (over 5mm), as larger arcs with
   * larger segments will tend to be more efficient. Your slicer should have
   * options for G2/G3 arc generation. In future these options may be GCode tunable.
   */
  void plan_arc(
    float logical[NUM_AXIS], // Destination position
    float *offset,          // Center of rotation relative to current_position
    uint8_t clockwise       // Clockwise?
  ) {

    float radius = HYPOT(offset[X_AXIS], offset[Y_AXIS]),
          center_X = current_position[X_AXIS] + offset[X_AXIS],
          center_Y = current_position[Y_AXIS] + offset[Y_AXIS],
          linear_travel = logical[Z_AXIS] - current_position[Z_AXIS],
          extruder_travel = logical[E_AXIS] - current_position[E_AXIS],
          r_X = -offset[X_AXIS],  // Radius vector from center to current location
          r_Y = -offset[Y_AXIS],
          rt_X = logical[X_AXIS] - center_X,
          rt_Y = logical[Y_AXIS] - center_Y;

    // CCW angle of rotation between position and logical from the circle center. Only one atan2() trig computation required.
    float angular_travel = ATAN2(r_X * rt_Y - r_Y * rt_X, r_X * rt_X + r_Y * rt_Y);
    if (angular_travel < 0) angular_travel += RADIANS(360);
    if (clockwise) angular_travel -= RADIANS(360);

    // Make a circle if the angular rotation is 0
    if (angular_travel == 0 && current_position[X_AXIS] == logical[X_AXIS] && current_position[Y_AXIS] == logical[Y_AXIS])
      angular_travel += RADIANS(360);

    float mm_of_travel = HYPOT(angular_travel * radius, FABS(linear_travel));
    if (mm_of_travel < 0.001) return;

    uint16_t segments = FLOOR(mm_of_travel / (MM_PER_ARC_SEGMENT));
    if (segments == 0) segments = 1;
    
    /**
     * Vector rotation by transformation matrix: r is the original vector, r_T is the rotated vector,
     * and phi is the angle of rotation. Based on the solution approach by Jens Geisler.
     *     r_T = [cos(phi) -sin(phi);
     *            sin(phi)  cos(phi] * r ;
     *
     * For arc generation, the center of the circle is the axis of rotation and the radius vector is
     * defined from the circle center to the initial position. Each line segment is formed by successive
     * vector rotations. This requires only two cos() and sin() computations to form the rotation
     * matrix for the duration of the entire arc. Error may accumulate from numerical round-off, since
     * all double numbers are single precision on the Arduino. (True double precision will not have
     * round off issues for CNC applications.) Single precision error can accumulate to be greater than
     * tool precision in some cases. Therefore, arc path correction is implemented.
     *
     * Small angle approximation may be used to reduce computation overhead further. This approximation
     * holds for everything, but very small circles and large MM_PER_ARC_SEGMENT values. In other words,
     * theta_per_segment would need to be greater than 0.1 rad and N_ARC_CORRECTION would need to be large
     * to cause an appreciable drift error. N_ARC_CORRECTION~=25 is more than small enough to correct for
     * numerical drift error. N_ARC_CORRECTION may be on the order a hundred(s) before error becomes an
     * issue for CNC machines with the single precision Arduino calculations.
     *
     * This approximation also allows plan_arc to immediately insert a line segment into the planner
     * without the initial overhead of computing cos() or sin(). By the time the arc needs to be applied
     * a correction, the planner should have caught up to the lag caused by the initial plan_arc overhead.
     * This is important when there are successive arc motions.
     */
    float arc_target[XYZE],
          theta_per_segment = angular_travel / segments,
          linear_per_segment = linear_travel / segments,
          extruder_per_segment = extruder_travel / segments,
          sin_T = theta_per_segment,
          cos_T = 1 - 0.5 * sq(theta_per_segment); // Small angle approximation

    // Initialize the linear axis
    arc_target[Z_AXIS] = current_position[Z_AXIS];

    // Initialize the extruder axis
    arc_target[E_AXIS] = current_position[E_AXIS];

    float fr_mm_s = MMS_SCALED(feedrate_mm_s);

    millis_t next_idle_ms = millis() + 200UL;

    int8_t count = 0;
    for (uint16_t i = 1; i < segments; i++) { // Iterate (segments-1) times

      thermalManager.manage_temp_controller();
      if (ELAPSED(millis(), next_idle_ms)) {
        next_idle_ms = millis() + 200UL;
        idle();
      }

      if (++count < N_ARC_CORRECTION) {
        // Apply vector rotation matrix to previous r_X / 1
        float r_new_Y = r_X * sin_T + r_Y * cos_T;
        r_X = r_X * cos_T - r_Y * sin_T;
        r_Y = r_new_Y;
      }
      else {
        // Arc correction to radius vector. Computed only every N_ARC_CORRECTION increments.
        // Compute exact location by applying transformation matrix from initial radius vector(=-offset).
        // To reduce stuttering, the sin and cos could be computed at different times.
        // For now, compute both at the same time.
        float cos_Ti = cos(i * theta_per_segment),
              sin_Ti = sin(i * theta_per_segment);
        r_X = -offset[X_AXIS] * cos_Ti + offset[Y_AXIS] * sin_Ti;
        r_Y = -offset[X_AXIS] * sin_Ti - offset[Y_AXIS] * cos_Ti;
        count = 0;
      }

      // Update arc_target location
      arc_target[X_AXIS] = center_X + r_X;
      arc_target[Y_AXIS] = center_Y + r_Y;
      arc_target[Z_AXIS] += linear_per_segment;
      arc_target[E_AXIS] += extruder_per_segment;

      clamp_to_software_endstops(arc_target);

      planner.buffer_line_kinematic(arc_target, fr_mm_s, active_extruder, active_driver);
    }

    // Ensure last segment arrives at target location.
    planner.buffer_line_kinematic(logical, fr_mm_s, active_extruder, active_driver);

    // As far as the parser is concerned, the position is now == target. In reality the
    // motion control system might still be processing the action and the real tool position
    // in any intermediate location.
    set_current_to_destination();
  }
#endif

#if HAS(CONTROLLERFAN)

  void controllerFan() {
    static millis_t lastMotor = 0;      // Last time a motor was turned on
    static millis_t nextMotorCheck = 0; // Last time the state was checked
    millis_t ms = millis();
    if (ELAPSED(ms, nextMotorCheck)) {
      nextMotorCheck = ms + 2500UL; // Not a time critical function, so only check every 2.5s
      if (X_ENABLE_READ == X_ENABLE_ON || Y_ENABLE_READ == Y_ENABLE_ON || Z_ENABLE_READ == Z_ENABLE_ON || thermalManager.soft_pwm_bed > 0
        || E0_ENABLE_READ == E_ENABLE_ON // If any of the drivers are enabled...
        #if EXTRUDERS > 1
          || E1_ENABLE_READ == E_ENABLE_ON
          #if HAS(X2_ENABLE)
            || X2_ENABLE_READ == X_ENABLE_ON
          #endif
          #if EXTRUDERS > 2
            || E2_ENABLE_READ == E_ENABLE_ON
            #if EXTRUDERS > 3
              || E3_ENABLE_READ == E_ENABLE_ON
            #endif
          #endif
        #endif
      ) {
        lastMotor = ms; //... set time to NOW so the fan will turn on
      }
      
  #if ENABLED(INVERTED_HEATER_PINS)
      uint8_t speed = (lastMotor == 0 || ms >= lastMotor + (CONTROLLERFAN_SECS * 1000UL)) ? 255 - CONTROLLERFAN_MIN_SPEED : (255 - CONTROLLERFAN_SPEED);
  #else
      uint8_t speed = (lastMotor == 0 || ms >= lastMotor + (CONTROLLERFAN_SECS * 1000UL)) ? CONTROLLERFAN_MIN_SPEED : CONTROLLERFAN_SPEED;
  #endif

      // allows digital or PWM fan output to be used (see M42 handling)
      #if ENABLED(FAN_SOFT_PWM)
        fanSpeedSoftPwm_controller = speed;
      #else
        digitalWrite(CONTROLLERFAN_PIN, speed);
        analogWrite(CONTROLLERFAN_PIN, speed);
      #endif
    }
  }

#endif // HAS(CONTROLLERFAN)

#if MECH(MORGAN_SCARA)

  /**
   * Morgan SCARA Forward Kinematics. Results in cartes[].
   * Maths and first version by QHARLEY.
   * Integrated and slightly restructured by Joachim Cerny.
   */
  void forward_kinematics_SCARA(const float &a, const float &b) {

    float a_sin = sin(RADIANS(a)) * L1,
          a_cos = cos(RADIANS(a)) * L1,
          b_sin = sin(RADIANS(b)) * L2,
          b_cos = cos(RADIANS(b)) * L2;

    cartes[X_AXIS] = a_cos + b_cos + SCARA_OFFSET_X;  //theta
    cartes[Y_AXIS] = a_sin + b_sin + SCARA_OFFSET_Y;  //theta+phi

      //SERIAL_MV(" cartes[X_AXIS]=", cartes[X_AXIS]);
      //SERIAL_EMV(" cartes[Y_AXIS]=", cartes[Y_AXIS]);
  }

  /**
   * Morgan SCARA Inverse Kinematics. Results in delta[].
   *
   * See http://forums.reprap.org/read.php?185,283327
   * 
   * Maths and first version by QHARLEY.
   * Integrated and slightly restructured by Joachim Cerny.
   */
  void inverse_kinematics(const float logical[XYZ]) {

    static float C2, S2, SK1, SK2, THETA, PSI; 

    float sx = RAW_X_POSITION(logical[X_AXIS]) - SCARA_offset_x,  // Translate SCARA to standard X Y
          sy = RAW_Y_POSITION(logical[Y_AXIS]) - SCARA_offset_y;  // With scaling factor.

    if (L1 == L2)
      C2 = HYPOT2(sx, sy) / L1_2_2 - 1;
    else
      C2 = (HYPOT2(sx, sy) - (L1_2 + L2_2)) / (2.0 * L1 * L2);

    S2 = _SQRT(sq(C2) - 1);

    // Unrotated Arm1 plus rotated Arm2 gives the distance from Center to End
    SK1 = L1 + L2 * C2;

    // Rotated Arm2 gives the distance from Arm1 to Arm2
    SK2 = L2 * S2;

    // Angle of Arm1 is the difference between Center-to-End angle and the Center-to-Elbow
    THETA = ATAN2(SK1, SK2) - ATAN2(sx, sy);

    // Angle of Arm2
    PSI = ATAN2(S2, C2);

    delta[A_AXIS] = DEGREES(THETA);        // theta is support arm angle
    delta[B_AXIS] = DEGREES(THETA + PSI);  // equal to sub arm angle (inverted motor)
    delta[C_AXIS] = logical[Z_AXIS];

    /*
    DEBUG_POS("SCARA IK", logical);
    DEBUG_POS("SCARA IK", delta);
    SERIAL_MV("  SCARA (x,y) ", sx);
    SERIAL_MV(",", sy);
    SERIAL_MV(" C2=", C2);
    SERIAL_MV(" S2=", S2);
    SERIAL_MV(" Theta=", THETA);
    SERIAL_EMV(" Psi=", PSI);
    */
  }

#endif // MORGAN_SCARA

#if ENABLED(TEMP_STAT_LEDS)

  static bool red_led = false;
  static millis_t next_status_led_update_ms = 0;

  void handle_status_leds(void) {
    if (ELAPSED(millis(), next_status_led_update_ms)) {
      next_status_led_update_ms += 500; // Update every 0.5s
      float max_temp = 0.0;
        #if HAS(TEMP_BED)
          max_temp = MAX3(max_temp, thermalManager.degTargetBed(), thermalManager.degBed());
        #endif
      HOTEND_LOOP() {
        max_temp = MAX3(max_temp, thermalManager.degHotend(h), thermalManager.degTargetHotend(h));
      }
      bool new_led = (max_temp > 55.0) ? true : (max_temp < 54.0) ? false : red_led;
      if (new_led != red_led) {
        red_led = new_led;
        #if PIN_EXISTS(STAT_LED_RED)
          WRITE(STAT_LED_RED_PIN, new_led ? HIGH : LOW);
        #endif
        #if PIN_EXISTS(STAT_LED_BLUE)
          WRITE(STAT_LED_BLUE_PIN, new_led ? LOW : HIGH);
        #endif
      }
    }
  }

#endif

#if HAS(FIL_RUNOUT)
  void handle_filament_runout() {
    if (!filament_ran_out) {
      filament_ran_out = true;
      enqueue_and_echo_commands_P(PSTR(FILAMENT_RUNOUT_SCRIPT));
      stepper.synchronize();
    }
  }
#endif

#if ENABLED(FAST_PWM_FAN) || ENABLED(FAST_PWM_COOLER) || ENABLED(FAST_PWM_CNCROUTER)

  void setPwmFrequency(uint8_t pin, uint8_t val) {
    val &= 0x07;
    switch(digitalPinToTimer(pin)) {

      #if defined(TCCR0A)
        case TIMER0A:
        case TIMER0B:
             // TCCR0B &= ~(_BV(CS00) | _BV(CS01) | _BV(CS02));
             // TCCR0B |= val;
             break;
      #endif

      #if defined(TCCR1A)
        case TIMER1A:
        case TIMER1B:
             // TCCR1B &= ~(_BV(CS10) | _BV(CS11) | _BV(CS12));
             // TCCR1B |= val;
             break;
      #endif

      #if defined(TCCR2)
        case TIMER2:
        case TIMER2:
             TCCR2 &= ~(_BV(CS10) | _BV(CS11) | _BV(CS12));
             TCCR2 |= val;
             break;
      #endif

      #if defined(TCCR2A)
        case TIMER2A:
        case TIMER2B:
             TCCR2B &= ~(_BV(CS20) | _BV(CS21) | _BV(CS22));
             TCCR2B |= val;
             break;
      #endif

      #if defined(TCCR3A)
        case TIMER3A:
        case TIMER3B:
        case TIMER3C:
             TCCR3B &= ~(_BV(CS30) | _BV(CS31) | _BV(CS32));
             TCCR3B |= val;
             break;
      #endif

      #if defined(TCCR4A)
        case TIMER4A:
        case TIMER4B:
        case TIMER4C:
             TCCR4B &= ~(_BV(CS40) | _BV(CS41) | _BV(CS42));
             TCCR4B |= val;
             break;
      #endif

      #if defined(TCCR5A)
        case TIMER5A:
        case TIMER5B:
        case TIMER5C:
             TCCR5B &= ~(_BV(CS50) | _BV(CS51) | _BV(CS52));
             TCCR5B |= val;
             break;
      #endif
    }
  }

#endif // FAST_PWM_FAN

void quickstop_stepper() {
  stepper.quick_stop();
  stepper.synchronize();
  set_current_from_steppers_for_axis(ALL_AXES);
  SYNC_PLAN_POSITION_KINEMATIC();
}

float calculate_volumetric_multiplier(float diameter) {
  if (!volumetric_enabled || diameter == 0) return 1.0;
  float d2 = diameter * 0.5;
  return 1.0 / (M_PI * d2 * d2);
}

void calculate_volumetric_multipliers() {
  for (uint8_t e = 0; e < EXTRUDERS; e++)
    volumetric_multiplier[e] = calculate_volumetric_multiplier(filament_size[e]);
}

/**
 * Manage several activities:
 *  - Check for Filament Runout
 *  - Keep the command buffer full
 *  - Check for maximum inactive time between commands
 *  - Check for maximum inactive time between stepper commands
 *  - Check if pin CHDK needs to go LOW
 *  - Check for KILL button held down
 *  - Check for HOME button held down
 *  - Check if cooling fan needs to be switched on
 *  - Check if an idle but hot extruder needs filament extruded (EXTRUDER_RUNOUT_PREVENT)
 *  - Check oozing prevent
 *  - Read o Write Rfid
 */
void manage_inactivity(bool ignore_stepper_queue/*=false*/) {

  #if HAS(FIL_RUNOUT) && FILAMENT_RUNOUT_DOUBLE_CHECK > 0
    static bool filament_double_check = false;
    static millis_t filament_switch_time = 0;
    if ((IS_SD_PRINTING || print_job_counter.isRunning()) && READ(FIL_RUNOUT_PIN) == FIL_RUNOUT_PIN_INVERTING) {
      if (filament_double_check) {
        if (ELAPSED(millis(), filament_switch_time) {
          handle_filament_runout();
          filament_double_check = false;
        }
      }
      else {
        filament_double_check = true;
        filament_switch_time = millis() + FILAMENT_RUNOUT_DOUBLE_CHECK;
      }
    }
  #elif HAS(FIL_RUNOUT)
    if ((IS_SD_PRINTING || print_job_counter.isRunning()) && READ(FIL_RUNOUT_PIN) == FIL_RUNOUT_PIN_INVERTING)
      handle_filament_runout();
  #endif

  if (commands_in_queue < BUFSIZE) get_available_commands();

  millis_t ms = millis();

  if (max_inactive_time && ELAPSED(ms, previous_cmd_ms + max_inactive_time)) kill(PSTR(MSG_KILLED));

  // Prevent steppers timing-out in the middle of M600
  #if ENABLED(FILAMENT_CHANGE_FEATURE) && ENABLED(FILAMENT_CHANGE_NO_STEPPER_TIMEOUT)
    #define M600_TEST !busy_doing_M600
  #else
    #define M600_TEST true
  #endif

  #if ENABLED(FLOWMETER_SENSOR) && ENABLED(MINFLOW_PROTECTION)
    if (flow_firstread && print_job_counter.isRunning() && (get_flowrate() < (float)MINFLOW_PROTECTION)) {
      flow_firstread = false;
      kill(PSTR(MSG_KILLED));
    }
  #endif

  if (M600_TEST && stepper_inactive_time && ELAPSED(ms, previous_cmd_ms + stepper_inactive_time)
      && !ignore_stepper_queue && !planner.blocks_queued()) {
    #if DISABLE_X == true
      disable_x();
    #endif
    #if DISABLE_Y == true
      disable_y();
    #endif
    #if DISABLE_Z == true
      disable_z();
    #endif
    #if DISABLE_E == true
      disable_e();
    #endif
    #if ENABLED(LASERBEAM)
      if (laser.time / 60000 > 0) {
        laser.lifetime += laser.time / 60000; // convert to minutes
        laser.time = 0;
        eeprom.StoreSettings();
      }
      laser_init();
      #if ENABLED(LASER_PERIPHERALS)
        laser_peripherals_off();
      #endif
    #endif
  }

  #if HAS(CHDK) // Check if pin should be set to LOW after M240 set it to HIGH
    if (chdkActive && PENDING(ms, chdkHigh + CHDK_DELAY)) {
      chdkActive = false;
      WRITE(CHDK_PIN, LOW);
    }
  #endif

  #if HAS(KILL)
    
    // Check if the kill button was pressed and wait just in case it was an accidental
    // key kill key press
    // -------------------------------------------------------------------------------
    static int killCount = 0;   // make the inactivity button a bit less responsive
    const int KILL_DELAY = 750;
    if (!READ(KILL_PIN))
       killCount++;
    else if (killCount > 0)
       killCount--;

    // Exceeded threshold and we can confirm that it was not accidental
    // KILL the machine
    // ----------------------------------------------------------------
    if (killCount >= KILL_DELAY) kill(PSTR(MSG_KILLED));
  #endif

  #if HAS(HOME)
    // Check to see if we have to home, use poor man's debouncer
    // ---------------------------------------------------------
    static int homeDebounceCount = 0;   // poor man's debouncing count
    const int HOME_DEBOUNCE_DELAY = 750;
    if (!IS_SD_PRINTING && !READ(HOME_PIN)) {
      if (!homeDebounceCount) {
        enqueue_and_echo_commands_P(PSTR("G28"));
        LCD_MESSAGEPGM(MSG_AUTO_HOME);
      }
      if (homeDebounceCount < HOME_DEBOUNCE_DELAY)
        homeDebounceCount++;
      else
        homeDebounceCount = 0;
    }
  #endif
    
  #if HAS(CONTROLLERFAN)
    controllerFan(); // Check if fan should be turned on to cool stepper drivers down
  #endif

  #if ENABLED(EXTRUDER_RUNOUT_PREVENT)
    if (ELAPSED(ms, previous_cmd_ms + (EXTRUDER_RUNOUT_SECONDS) * 1000UL)
      && thermalManager.degHotend(active_extruder) > EXTRUDER_RUNOUT_MINTEMP) {
      bool oldstatus;
      #if ENABLED(DONDOLO_SINGLE_MOTOR)
        oldstatus = E0_ENABLE_READ;
        enable_e0();
      #else // !DONDOLO_SINGLE_MOTOR
        switch(active_extruder) {
          case 0:
            oldstatus = E0_ENABLE_READ;
            enable_e0();
            break;
          #if DRIVER_EXTRUDERS > 1
            case 1:
              oldstatus = E1_ENABLE_READ;
              enable_e1();
              break;
            #if DRIVER_EXTRUDERS > 2
              case 2:
                oldstatus = E2_ENABLE_READ;
                enable_e2();
                break;
              #if DRIVER_EXTRUDERS > 3
                case 3:
                  oldstatus = E3_ENABLE_READ;
                  enable_e3();
                  break;
                #if DRIVER_EXTRUDERS > 4
                  case 4:
                    oldstatus = E4_ENABLE_READ;
                    enable_e4();
                    break;
                  #if DRIVER_EXTRUDERS > 5
                    case 5:
                      oldstatus = E5_ENABLE_READ;
                      enable_e5();
                      break;
                  #endif
                #endif
              #endif
            #endif
          #endif
        }
      #endif // !DONDOLO_SINGLE_MOTOR

      previous_cmd_ms = ms; // refresh_cmd_timeout()

      #if IS_KINEMATIC
        #if MECH(DELTA)
          deltaParams.inverse_kinematics_DELTA(current_position);
        #else
          inverse_kinematics(current_position);
        #endif
        ADJUST_DELTA(current_position);
        planner.buffer_line(
          delta[A_AXIS], delta[B_AXIS], delta[C_AXIS],
          current_position[E_AXIS] + EXTRUDER_RUNOUT_EXTRUDE,
          MMM_TO_MMS(EXTRUDER_RUNOUT_SPEED), active_extruder,
          active_driver
        );
      #else
        planner.buffer_line(
          current_position[X_AXIS], current_position[Y_AXIS], current_position[Z_AXIS],
          current_position[E_AXIS] + EXTRUDER_RUNOUT_EXTRUDE,
          MMM_TO_MMS(EXTRUDER_RUNOUT_SPEED), active_extruder,
          active_driver
        );
      #endif
      stepper.synchronize();
      planner.set_e_position_mm(current_position[E_AXIS]);
      #if ENABLED(DONDOLO_SINGLE_MOTOR)
        E0_ENABLE_WRITE(oldstatus);
      #else
        switch(active_extruder) {
          case 0:
            E0_ENABLE_WRITE(oldstatus);
            break;
          #if DRIVER_EXTRUDERS > 1
            case 1:
              E1_ENABLE_WRITE(oldstatus);
              break;
            #if DRIVER_EXTRUDERS > 2
              case 2:
                E2_ENABLE_WRITE(oldstatus);
                break;
              #if DRIVER_EXTRUDERS > 3
                case 3:
                  E3_ENABLE_WRITE(oldstatus);
                  break;
                #if DRIVER_EXTRUDERS > 4
                  case 4:
                    E4_ENABLE_WRITE(oldstatus);
                    break;
                  #if DRIVER_EXTRUDERS > 5
                    case 5:
                      E5_ENABLE_WRITE(oldstatus);
                      break;
                  #endif
                #endif
              #endif
            #endif
          #endif
        }
      #endif // !DONDOLO_SINGLE_MOTOR
    }
  #endif

  #if ENABLED(DUAL_X_CARRIAGE)
    // handle delayed move timeout
    if (delayed_move_time && ELAPSED(ms, delayed_move_time + 1000UL) && IsRunning()) {
      // travel moves have been received so enact them
      delayed_move_time = 0xFFFFFFFFUL; // force moves to be done
      set_destination_to_current();
      prepare_move_to_destination();
    }
  #endif

  #if ENABLED(IDLE_OOZING_PREVENT)
    if (planner.blocks_queued()) axis_last_activity = millis();
    if (thermalManager.degHotend(active_extruder) > IDLE_OOZING_MINTEMP && !(DEBUGGING(DRYRUN)) && IDLE_OOZING_enabled) {
      #if ENABLED(FILAMENTCHANGEENABLE)
        if (!filament_changing)
      #endif
      {
        if (thermalManager.degTargetHotend(active_extruder) < IDLE_OOZING_MINTEMP) {
          IDLE_OOZING_retract(false);
        }
        else if ((millis() - axis_last_activity) >  IDLE_OOZING_SECONDS * 1000UL) {
          IDLE_OOZING_retract(true);
        }
      }
    }
  #endif

  #if ENABLED(RFID_MODULE)
    for (uint8_t e = 0; e < EXTRUDERS; e++) {
      if (Spool_must_read[e]) {
        if (RFID522.getID(e)) {
          Spool_ID[e] = RFID522.RfidDataID[e].Spool_ID;
          HAL::delayMilliseconds(200);
          if (RFID522.readBlock(e)) {
            Spool_must_read[e] = false;
            density_percentage[e] = RFID522.RfidData[e].data.density;
            filament_size[e] = RFID522.RfidData[e].data.size;
            calculate_volumetric_multipliers();
            RFID522.printInfo(e);
          }
        }
      }

      if (Spool_must_write[e]) {
        if (RFID522.getID(e)) {
          if (Spool_ID[e] == RFID522.RfidDataID[e].Spool_ID) {
            HAL::delayMilliseconds(200);
            if (RFID522.writeBlock(e)) {
              Spool_must_write[e] = false;
              SERIAL_SMV(INFO, "Spool on E", e);
              SERIAL_EM(" writed!");
              RFID522.printInfo(e);
            }
          }
        }
      }
    }
  #endif

  #if ENABLED(TEMP_STAT_LEDS)
    handle_status_leds();
  #endif

  planner.check_axes_activity();
}

/**
 * Standard idle routine keeps the machine alive
 */
void idle(
  #if ENABLED(FILAMENT_CHANGE_FEATURE) || ENABLED(CNCROUTER)
    bool no_stepper_sleep/*=false*/
  #endif
) {
  lcd_update();

  host_keepalive();

  #if ENABLED(AUTO_REPORT_TEMPERATURES) && (HAS_TEMP_HOTEND || HAS_TEMP_BED)
    auto_report_temperatures();
  #endif

  #if ENABLED(FLOWMETER_SENSOR)
    flowrate_manage();
  #endif

  #if ENABLED(CNCROUTER)
    cnc_manage();
  #endif

  manage_inactivity(
    #if ENABLED(FILAMENT_CHANGE_FEATURE) || ENABLED(CNCROUTER)
      no_stepper_sleep
    #endif
  );

  thermalManager.manage_temp_controller();

  print_job_counter.tick();
}

/**
 * Kill all activity and lock the machine.
 * After this the machine will need to be reset.
 */
void kill(const char* lcd_msg) {
  SERIAL_LM(ER, MSG_ERR_KILLED);

  #if ENABLED(KILL_METHOD) && KILL_METHOD == 1
    HAL::resetHardware();
  #endif
  #if ENABLED(FLOWMETER_SENSOR) && ENABLED(MINFLOW_PROTECTION)
    flow_firstread = false;
  #endif

  #if ENABLED(ULTRA_LCD)
    kill_screen(lcd_msg);
  #else
    UNUSED(lcd_msg);
  #endif

  HAL::delayMilliseconds(500); // Wait a short time

  cli(); // Stop interrupts
  thermalManager.disable_all_heaters();
  thermalManager.disable_all_coolers();
  stepper.disable_all_steppers();

  #if ENABLED(LASERBEAM)
    laser_init();
    #if ENABLED(LASER_PERIPHERALS)
      laser_peripherals_off();
    #endif
  #endif

  #if ENABLED(CNCROUTER)
     disable_cncrouter();
  #endif

  #if HAS(POWER_SWITCH)
    SET_INPUT(PS_ON_PIN);
  #endif

  #if HAS(SUICIDE)
    suicide();
  #endif

  while(1) {
    #if ENABLED(USE_WATCHDOG)
      watchdog_reset();
    #endif
  } // Wait for reset
}

/**
 * Turn off heaters and stop the print in progress
 * After a stop the machine may be resumed with M999
 */
void stop() {
  #if ENABLED(FLOWMETER_SENSOR) && ENABLED(MINFLOW_PROTECTION)
    flow_firstread = false;
  #endif

  thermalManager.disable_all_heaters();
  thermalManager.disable_all_coolers();

  #if ENABLED(LASERBEAM)
    if (laser.diagnostics) SERIAL_EM("Laser set to off, stop() called");
    laser_extinguish();
    #if ENABLED(LASER_PERIPHERALS)
      laser_peripherals_off();
    #endif
  #endif

  #if ENABLED(CNCROUTER)
     disable_cncrouter();
  #endif

  if (IsRunning()) {
    Running = false;
    Stopped_gcode_LastN = gcode_LastN; // Save last g_code for restart
    SERIAL_LM(ER, MSG_ERR_STOPPED);
    SERIAL_S(PAUSE);
    SERIAL_E;
    LCD_MESSAGEPGM(MSG_STOPPED);
  }
}

/**
 * Marlin entry-point: Set up before the program loop
 *  - Set up Alligator Board
 *  - Set up the kill pin, filament runout, power hold
 *  - Start the serial port
 *  - Print startup messages and diagnostics
 *  - Get EEPROM or default settings
 *  - Initialize managers for:
 *    • temperature
 *    • CNCROUTER
 *    • planner
 *    • watchdog
 *    • stepper
 *    • photo pin
 *    • laserbeam, laser and laser_raster
 *    • servos
 *    • LCD controller
 *    • Digipot I2C
 *    • Z probe sled
 *    • status LEDs
 */
void setup() {

  #if MB(ALLIGATOR) || MB(ALLIGATOR_V3)
    setup_alligator_board();    // Initialize Alligator Board
  #elif MB(ULTRATRONICS)
    setup_ultratronics_board(); // Initialize Ultratronics Board
  #endif

  #if ENABLED(FILAMENT_RUNOUT_SENSOR)
    setup_filrunoutpin();
  #endif

  setup_killpin();

  setup_powerhold();

  #if HAS(STEPPER_RESET)
    disableStepperDrivers();
  #endif

  SERIAL_INIT(BAUDRATE);
  SERIAL_L(START);

  // Check startup
  SERIAL_S(ECHO);
  const byte mcu = HAL::get_reset_source();
  if (mcu & 1) SERIAL_EM(MSG_POWERUP);
  if (mcu & 2) SERIAL_EM(MSG_EXTERNAL_RESET);
  if (mcu & 4) SERIAL_EM(MSG_BROWNOUT_RESET);
  if (mcu & 8) SERIAL_EM(MSG_WATCHDOG_RESET);
  if (mcu & 32) SERIAL_EM(MSG_SOFTWARE_RESET);
  HAL::clear_reset_source();

  SERIAL_LM(ECHO, BUILD_VERSION);

  #if ENABLED(STRING_DISTRIBUTION_DATE) && ENABLED(STRING_CONFIG_H_AUTHOR)
    SERIAL_LM(ECHO, MSG_CONFIGURATION_VER STRING_DISTRIBUTION_DATE MSG_AUTHOR STRING_CONFIG_H_AUTHOR);
    SERIAL_LM(ECHO, MSG_COMPILED __DATE__);
  #endif // STRING_DISTRIBUTION_DATE

  SERIAL_SMV(ECHO, MSG_FREE_MEMORY, HAL::getFreeRam());
  SERIAL_EMV(MSG_PLANNER_BUFFER_BYTES, (int)sizeof(block_t)*BLOCK_BUFFER_SIZE);

  // Send "ok" after commands by default
  for (int8_t i = 0; i < BUFSIZE; i++) send_ok[i] = true;

  #if MECH(MUVE3D) && ENABLED(PROJECTOR_PORT) && ENABLED(PROJECTOR_BAUDRATE)
    DLPSerial.begin(PROJECTOR_BAUDRATE);
  #endif

  #if MECH(DELTA)
    deltaParams.Init();
  #endif

  #if ENABLED(SDSUPPORT)
    // loads custom configuration from SDCARD if available else uses defaults
    card.RetrieveSettings();
  #endif

  // loads data from EEPROM if available else uses defaults (and resets step acceleration rate)
  eeprom.RetrieveSettings();

  // Initialize current position based on home_offset
  memcpy(current_position, home_offset, sizeof(home_offset));

  // Vital to init stepper/planner equivalent for current_position
  SYNC_PLAN_POSITION_KINEMATIC();

  thermalManager.init();    // Initialize temperature loop

  #if ENABLED(CNCROUTER)
    cnc_init();
  #endif

  #if ENABLED(USE_WATCHDOG)
    watchdog_init();
  #endif

  stepper.init();    // Initialize stepper, this enables interrupts!
  servo_init();

  #if HAS(PHOTOGRAPH)
    OUT_WRITE(PHOTOGRAPH_PIN, LOW);
  #endif

  #if HAS(CASE_LIGHT)
    update_case_light();
  #endif

  #if HAS(DOOR)
    SET_INPUT(DOOR_PIN);
    #if ENABLED(DOOR_OPEN_PULLUP)
      PULLUP(DOOR_PIN);
    #endif
  #endif

  #if HAS(BED_PROBE)
    endstops.enable_z_probe(false);
  #endif

  #if HAS(STEPPER_RESET)
    enableStepperDrivers();
  #endif

  #if ENABLED(DIGIPOT_I2C)
    digipot_i2c_init();
  #endif

  #if HAS(Z_PROBE_SLED)
    OUT_WRITE(SLED_PIN, LOW); // turn it off
  #endif

  setup_homepin();

  #if PIN_EXISTS(STAT_LED_RED_PIN)
    OUT_WRITE(STAT_LED_RED_PIN, LOW); // turn it off
  #endif

  #if PIN_EXISTS(STAT_LED_BLUE_PIN)
    OUT_WRITE(STAT_LED_BLUE_PIN, LOW); // turn it off
  #endif

  #if ENABLED(RGB_LED)
    pinMode(RGB_LED_R_PIN, OUTPUT);
    pinMode(RGB_LED_G_PIN, OUTPUT);
    pinMode(RGB_LED_B_PIN, OUTPUT);
  #endif

  #if ENABLED(LASERBEAM)
    laser_init();
  #endif

  #if ENABLED(FLOWMETER_SENSOR)
    #if ENABLED(MINFLOW_PROTECTION)
      flow_firstread = false;
    #endif
    flow_init();
  #endif

  #if ENABLED(RFID_MODULE)
    RFID_ON = RFID522.init();
    if (RFID_ON)
      SERIAL_EM("RFID CONNECT");
  #endif

  lcd_init();
  #if ENABLED(SHOW_BOOTSCREEN)
    #if ENABLED(DOGLCD)
      safe_delay(SPLASH_SCREEN_DURATION);
    #elif ENABLED(ULTRA_LCD)
      bootscreen();
      #if DISABLED(SDSUPPORT)
        lcd_init();
      #endif
    #endif
  #endif

  #if ENABLED(COLOR_MIXING_EXTRUDER) && MIXING_VIRTUAL_TOOLS > 1
    // Initialize mixing to 100% color 1
    for (uint8_t i = 0; i < MIXING_STEPPERS; i++)
      mixing_factor[i] = (i == 0) ? 1.0 : 0.0;
    for (uint8_t t = 0; t < MIXING_VIRTUAL_TOOLS; t++)
      for (uint8_t i = 0; i < MIXING_STEPPERS; i++)
        mixing_virtual_tool_mix[t][i] = mixing_factor[i];
  #endif

  #if ENABLED(ENDSTOP_INTERRUPTS_FEATURE)
    setup_endstop_interrupts();
  #endif

  #if ENABLED(DELTA_HOME_ON_POWER)
    home_delta();
  #endif

  #if ENABLED(BLTOUCH)
    bltouch_command(BLTOUCH_RESET);    // Just in case the BLTouch is in the error state, try to
    set_bltouch_deployed(true);        // reset it. Also needs to deploy and stow to clear the
    set_bltouch_deployed(false);       // error condition.
  #endif

}

/**
 * The main Marlin program loop
 *
 *  - Save or log commands to SD
 *  - Process available commands (if not saving)
 *  - Call heater manager
 *  - Call inactivity manager
 *  - Call endstop manager
 *  - Call LCD update
 */
void loop() {
  if (commands_in_queue < BUFSIZE) get_available_commands();

  #if ENABLED(SDSUPPORT)
    card.checkautostart(false);
  #endif

  if (commands_in_queue) {

    #if ENABLED(SDSUPPORT)

      if (card.saving) {
        char* command = command_queue[cmd_queue_index_r];
        if (strstr_P(command, PSTR("M29"))) {
          // M29 closes the file
          card.finishWrite();
          ok_to_send();
        }
        else {
          // Write the string from the read buffer to SD
          card.write_command(command);
          ok_to_send();
        }
      }
      else
        process_next_command();

    #else

      process_next_command();

    #endif // SDSUPPORT

    // The queue may be reset by a command handler or by code invoked by idle() within a handler
    if (commands_in_queue) {
      --commands_in_queue;
      cmd_queue_index_r = (cmd_queue_index_r + 1) % BUFSIZE;
    }
  }
  endstops.report_state();
  idle();
}<|MERGE_RESOLUTION|>--- conflicted
+++ resolved
@@ -9549,7 +9549,7 @@
   #endif
 
   #if ENABLED(CNCROUTER)
-
+    
     bool wait = true;
     bool raise_z = false;
 
@@ -10174,20 +10174,14 @@
   
 #if ENABLED(CNCROUTER)
 
-<<<<<<< HEAD
   // TODO: manage auto tool change 
   void tool_change_cnc(uint8_t tool_id, bool wait/*=true*/, bool raise_z/*=true*/) {
-=======
-  void tool_change_cnc(uint8_t tool_id) {
-
->>>>>>> fa0c6587
     #if !ENABLED(CNCROUTER_AUTO_TOOL_CHANGE)
       unsigned long saved_speed;
       float saved_z;
     #endif
 
     if (tool_id != active_cnc_tool) {
-<<<<<<< HEAD
       
       if (wait) {
         SERIAL_S(PAUSE);
@@ -10203,18 +10197,6 @@
           do_blocking_move_to_z(CNCROUTER_SAFE_Z);
         }
       #endif
-=======
-
-      SERIAL_S(PAUSE);
-      SERIAL_E;
-
-      stepper.synchronize();
-      #if !ENABLED(CNCROUTER_AUTO_TOOL_CHANGE)
-        saved_speed = getCNCSpeed();
-        saved_z = current_position[Z_AXIS];
-        do_blocking_move_to_z(CNCROUTER_SAFE_Z);
-      #endif		
->>>>>>> fa0c6587
 
       disable_cncrouter();
       safe_delay(300);
@@ -10243,13 +10225,9 @@
       if (tool_id != CNC_M6_TOOL_ID) active_cnc_tool = tool_id;
       #if !ENABLED(CNCROUTER_AUTO_TOOL_CHANGE)
         else setCNCRouterSpeed(saved_speed);
-<<<<<<< HEAD
         if (raise_z)
           do_blocking_move_to_z(saved_z);
         }
-=======
-        do_blocking_move_to_z(saved_z);
->>>>>>> fa0c6587
       #endif
 
       stepper.synchronize();
