--- conflicted
+++ resolved
@@ -1,4 +1,3 @@
-<<<<<<< HEAD
 /**
  * MK4duo Firmware for 3D Printer, Laser and CNC
  *
@@ -1154,1162 +1153,4 @@
 
 #endif // TMC_DEBUG
 
-#endif // HAS_TRINAMIC
-=======
-/**
- * MK4duo Firmware for 3D Printer, Laser and CNC
- *
- * Based on Marlin, Sprinter and grbl
- * Copyright (C) 2011 Camiel Gubbels / Erik van der Zalm
- * Copyright (C) 2013 Alberto Cotronei @MagoKimbra
- *
- * This program is free software: you can redistribute it and/or modify
- * it under the terms of the GNU General Public License as published by
- * the Free Software Foundation, either version 3 of the License, or
- * (at your option) any later version.
- *
- * This program is distributed in the hope that it will be useful,
- * but WITHOUT ANY WARRANTY; without even the implied warranty of
- * MERCHANTABILITY or FITNESS FOR A PARTICULAR PURPOSE. See the
- * GNU General Public License for more details.
- *
- * You should have received a copy of the GNU General Public License
- * along with this program. If not, see <http://www.gnu.org/licenses/>.
- *
- */
-
-/**
- * tmc.cpp
- *
- * Copyright (C) 2017 Alberto Cotronei @MagoKimbra
- */
-
-#include "../../../MK4duo.h"
-
-#if HAS_TRINAMIC
-
-#if HAVE_DRV(TMC2208)
-  #include <HardwareSerial.h>
-#endif
-
-#if AXIS_HAS_TMC(X)
-  MKTMC* stepperX = NULL;
-#endif
-#if AXIS_HAS_TMC(X2)
-  MKTMC* stepperX2 = NULL;
-#endif
-#if AXIS_HAS_TMC(Y)
-  MKTMC* stepperY = NULL;
-#endif
-#if AXIS_HAS_TMC(Y2)
-  MKTMC* stepperY2 = NULL;
-#endif
-#if AXIS_HAS_TMC(Z)
-  MKTMC* stepperZ = NULL;
-#endif
-#if AXIS_HAS_TMC(Z2)
-  MKTMC* stepperZ2 = NULL;
-#endif
-#if AXIS_HAS_TMC(Z3)
-  MKTMC* stepperZ3 = NULL;
-#endif
-#if AXIS_HAS_TMC(E0)
-  MKTMC* stepperE0 = NULL;
-#endif
-#if AXIS_HAS_TMC(E1)
-  MKTMC* stepperE1 = NULL;
-#endif
-#if AXIS_HAS_TMC(E2)
-  MKTMC* stepperE2 = NULL;
-#endif
-#if AXIS_HAS_TMC(E3)
-  MKTMC* stepperE3 = NULL;
-#endif
-#if AXIS_HAS_TMC(E4)
-  MKTMC* stepperE4 = NULL;
-#endif
-#if AXIS_HAS_TMC(E5)
-  MKTMC* stepperE5 = NULL;
-#endif
-
-TMC_Stepper tmc;
-
-// Public Parameters
-
-// Private Parameters
-bool TMC_Stepper::report_status = false;
-
-// Public Function
-void TMC_Stepper::init() {
-
-  #if HAVE_DRV(TMC2660)
-
-    #if ENABLED(SOFT_SPI_TMC2660)
-      #define _TMC2660_DEFINE(ST, L)  stepper##ST = new MKTMC(L, ST##_CS_PIN, R_SENSE, TMC_SW_MOSI, TMC_SW_MISO, TMC_SW_SCK)
-      #define TMC2660_DEFINE(ST)      _TMC2660_DEFINE(ST, TMC_##ST##_LABEL)
-    #else
-      #define _TMC2660_DEFINE(ST, L)  stepper##ST = new MKTMC(L, ST##_CS_PIN, R_SENSE)
-      #define TMC2660_DEFINE(ST)      _TMC2660_DEFINE(ST, TMC_##ST##_LABEL)
-    #endif
-
-    #if DISABLED(SOFT_SPI_TMC2130)
-      HAL::spiBegin();
-    #endif
-
-    // Stepper objects of TMC2660 steppers used
-    #if X_HAS_DRV(TMC2660)
-      TMC2660_DEFINE(X);
-      config(stepperX, X_STALL_SENSITIVITY);
-    #endif
-    #if X2_HAS_DRV(TMC2660)
-      TMC2660_DEFINE(X2);
-      config(stepperX2, X_STALL_SENSITIVITY);
-    #endif
-    #if Y_HAS_DRV(TMC2660)
-      TMC2660_DEFINE(Y);
-      config(stepperY, Y_STALL_SENSITIVITY);
-    #endif
-    #if Y2_HAS_DRV(TMC2660)
-      TMC2660_DEFINE(Y2);
-      config(stepperY2, Y_STALL_SENSITIVITY);
-    #endif
-    #if Z_HAS_DRV(TMC2660)
-      TMC2660_DEFINE(Z);
-      config(stepperZ, Z_STALL_SENSITIVITY);
-    #endif
-    #if Z2_HAS_DRV(TMC2660)
-      TMC2660_DEFINE(Z2);
-      config(stepperZ2, Z_STALL_SENSITIVITY);
-    #endif
-    #if Z3_HAS_DRV(TMC2660)
-      TMC2660_DEFINE(Z3);
-      config(stepperZ3, Z_STALL_SENSITIVITY);
-    #endif
-    #if E0_HAS_DRV(TMC2660)
-      TMC2660_DEFINE(E0);
-      config(stepperE0);
-    #endif
-    #if E1_HAS_DRV(TMC2660)
-      TMC2660_DEFINE(E1);
-      config(stepperE1);
-    #endif
-    #if E2_HAS_DRV(TMC2660)
-      TMC2660_DEFINE(E2);
-      config(stepperE2);
-    #endif
-    #if E3_HAS_DRV(TMC2660)
-      TMC2660_DEFINE(E3);
-      config(stepperE3);
-    #endif
-    #if E4_HAS_DRV(TMC2660)
-      TMC2660_DEFINE(E4);
-      config(stepperE4);
-    #endif
-    #if E5_HAS_DRV(TMC2660)
-      TMC2660_DEFINE(E5);
-      config(stepperE5);
-    #endif
-
-    TMC_ADV();
-
-  #elif HAVE_DRV(TMC2130)
-
-    #if ENABLED(SOFT_SPI_TMC2130)
-      #define _TMC2130_DEFINE(ST, L)  stepper##ST = new MKTMC(L, ST##_CS_PIN, R_SENSE, TMC_SW_MOSI, TMC_SW_MISO, TMC_SW_SCK)
-      #define TMC2130_DEFINE(ST)      _TMC2130_DEFINE(ST, TMC_##ST##_LABEL)
-    #else
-      #define _TMC2130_DEFINE(ST, L)  stepper##ST = new MKTMC(L, ST##_CS_PIN, R_SENSE)
-      #define TMC2130_DEFINE(ST)      _TMC2130_DEFINE(ST, TMC_##ST##_LABEL)
-    #endif
-
-    #if DISABLED(SOFT_SPI_TMC2130)
-      HAL::spiBegin();
-    #endif
-
-    // Stepper objects of TMC2130 steppers used
-    #if X_HAS_DRV(TMC2130)
-      TMC2130_DEFINE(X);
-      config(stepperX, X_STEALTHCHOP, X_STALL_SENSITIVITY);
-    #endif
-    #if X2_HAS_DRV(TMC2130)
-      TMC2130_DEFINE(X2);
-      config(stepperX2, X2_STEALTHCHOP, X_STALL_SENSITIVITY);
-    #endif
-    #if Y_HAS_DRV(TMC2130)
-      TMC2130_DEFINE(Y);
-      config(stepperY, Y_STEALTHCHOP, Y_STALL_SENSITIVITY);
-    #endif
-    #if Y2_HAS_DRV(TMC2130)
-      TMC2130_DEFINE(Y2);
-      config(stepperY2, Y2_STEALTHCHOP, Y_STALL_SENSITIVITY);
-    #endif
-    #if Z_HAS_DRV(TMC2130)
-      TMC2130_DEFINE(Z);
-      config(stepperZ, Z_STEALTHCHOP, Z_STALL_SENSITIVITY);
-    #endif
-    #if Z2_HAS_DRV(TMC2130)
-      TMC2130_DEFINE(Z2);
-      config(stepperZ2, Z2_STEALTHCHOP, Z_STALL_SENSITIVITY);
-    #endif
-    #if Z3_HAS_DRV(TMC2130)
-      TMC2130_DEFINE(Z3);
-      config(stepperZ3, Z3_STEALTHCHOP, Z_STALL_SENSITIVITY);
-    #endif
-    #if E0_HAS_DRV(TMC2130)
-      TMC2130_DEFINE(E0);
-      config(stepperE0, E0_STEALTHCHOP);
-    #endif
-    #if E1_HAS_DRV(TMC2130)
-      TMC2130_DEFINE(E1);
-      config(stepperE1, E1_STEALTHCHOP);
-    #endif
-    #if E2_HAS_DRV(TMC2130)
-      TMC2130_DEFINE(E2);
-      config(stepperE2, E2_STEALTHCHOP);
-    #endif
-    #if E3_HAS_DRV(TMC2130)
-      TMC2130_DEFINE(E3);
-      config(stepperE3, E3_STEALTHCHOP);
-    #endif
-    #if E4_HAS_DRV(TMC2130)
-      TMC2130_DEFINE(E4);
-      config(stepperE4, E4_STEALTHCHOP);
-    #endif
-    #if E5_HAS_DRV(TMC2130)
-      TMC2130_DEFINE(E5);
-      config(stepperE5, E5_STEALTHCHOP);
-    #endif
-
-    TMC_ADV();
-
-  #elif HAVE_DRV(TMC2208)
-
-    #define _TMC2208_DEFINE_HARDWARE(ST, L) stepper##ST = new MKTMC(L, ST##_HARDWARE_SERIAL, R_SENSE)
-    #define TMC2208_DEFINE_HARDWARE(ST)     _TMC2208_DEFINE_HARDWARE(ST, TMC_##ST##_LABEL)
-
-    #define _TMC2208_DEFINE_SOFTWARE(ST, L) stepper##ST = new MKTMC(L, ST##_SERIAL_RX_PIN, ST##_SERIAL_TX_PIN, R_SENSE, ST##_SERIAL_RX_PIN > -1)
-    #define TMC2208_DEFINE_SOFTWARE(ST)     _TMC2208_DEFINE_SOFTWARE(ST, TMC_##ST##_LABEL)
-
-    // Stepper objects of TMC2208 steppers used
-    #if X_HAS_DRV(TMC2208)
-      #if ENABLED(X_HARDWARE_SERIAL)
-        TMC2208_DEFINE_HARDWARE(X);
-        X_HARDWARE_SERIAL.begin(115200);
-      #else
-        TMC2208_DEFINE_SOFTWARE(X);
-        stepperX->beginSerial(115200);
-      #endif
-      config(stepperX, X_STEALTHCHOP);
-    #endif
-    #if X2_HAS_DRV(TMC2208)
-      #if ENABLED(X2_HARDWARE_SERIAL)
-        TMC2208_DEFINE_HARDWARE(X2);
-        X2_HARDWARE_SERIAL.begin(115200);
-      #else
-        TMC2208_DEFINE_SOFTWARE(X2);
-        stepperX2->beginSerial(115200);
-      #endif
-      config(stepperX2, X2_STEALTHCHOP);
-    #endif
-    #if Y_HAS_DRV(TMC2208)
-      #if ENABLED(Y_HARDWARE_SERIAL)
-        TMC2208_DEFINE_HARDWARE(Y);
-        Y_HARDWARE_SERIAL.begin(115200);
-      #else
-        TMC2208_DEFINE_SOFTWARE(Y);
-        stepperY->beginSerial(115200);
-      #endif
-      config(stepperY, Y_STEALTHCHOP);
-    #endif
-    #if Y2_HAS_DRV(TMC2208)
-      #if ENABLED(Y2_HARDWARE_SERIAL)
-        TMC2208_DEFINE_HARDWARE(Y2);
-        Y2_HARDWARE_SERIAL.begin(115200);
-      #else
-        TMC2208_DEFINE_SOFTWARE(Y2);
-        stepperY2->beginSerial(115200);
-      #endif
-      config(stepperY2, Y2_STEALTHCHOP);
-    #endif
-    #if Z_HAS_DRV(TMC2208)
-      #if ENABLED(Z_HARDWARE_SERIAL)
-        TMC2208_DEFINE_HARDWARE(Z);
-        Z_HARDWARE_SERIAL.begin(115200);
-      #else
-        TMC2208_DEFINE_SOFTWARE(Z);
-        stepperZ->beginSerial(115200);
-      #endif
-      config(stepperZ, Z_STEALTHCHOP);
-    #endif
-    #if Z2_HAS_DRV(TMC2208)
-      #if ENABLED(Z2_HARDWARE_SERIAL)
-        TMC2208_DEFINE_HARDWARE(Z2);
-        Z2_HARDWARE_SERIAL.begin(115200);
-      #else
-        TMC2208_DEFINE_SOFTWARE(Z2);
-        stepperZ2->beginSerial(115200);
-      #endif
-      config(stepperZ2, Z2_STEALTHCHOP);
-    #endif
-    #if Z3_HAS_DRV(TMC2208)
-      #if ENABLED(Z3_HARDWARE_SERIAL)
-        TMC2208_DEFINE_HARDWARE(Z3);
-        Z3_HARDWARE_SERIAL.begin(115200);
-      #else
-        TMC2208_DEFINE_SOFTWARE(Z3);
-        stepperZ3->beginSerial(115200);
-      #endif
-      config(stepperZ3, Z3_STEALTHCHOP);
-    #endif
-    #if E0_HAS_DRV(TMC2208)
-      #if ENABLED(E0_HARDWARE_SERIAL)
-        TMC2208_DEFINE_HARDWARE(E0);
-        E0_HARDWARE_SERIAL.begin(115200);
-      #else
-        TMC2208_DEFINE_SOFTWARE(E0);
-        stepperE0->beginSerial(115200);
-      #endif
-      config(stepperE0, E0_STEALTHCHOP);
-    #endif
-    #if E1_HAS_DRV(TMC2208)
-      #if ENABLED(E1_HARDWARE_SERIAL)
-        TMC2208_DEFINE_HARDWARE(E1);
-        E1_HARDWARE_SERIAL.begin(115200);
-      #else
-        TMC2208_DEFINE_SOFTWARE(E1);
-        stepperE1->beginSerial(115200);
-      #endif
-      config(stepperE1, E1_STEALTHCHOP);
-    #endif
-    #if E2_HAS_DRV(TMC2208)
-      #if ENABLED(E2_HARDWARE_SERIAL)
-        TMC2208_DEFINE_HARDWARE(E2);
-        E2_HARDWARE_SERIAL.begin(115200);
-      #else
-        TMC2208_DEFINE_SOFTWARE(E2);
-        stepperE2->beginSerial(115200);
-      #endif
-      config(stepperE2, E2_STEALTHCHOP);
-    #endif
-    #if E3_HAS_DRV(TMC2208)
-      #if ENABLED(E3_HARDWARE_SERIAL)
-        TMC2208_DEFINE_HARDWARE(E3);
-        E3_HARDWARE_SERIAL.begin(115200);
-      #else
-        TMC2208_DEFINE_SOFTWARE(E3);
-        stepperE3->beginSerial(115200);
-      #endif
-      config(stepperE3, E3_STEALTHCHOP);
-    #endif
-    #if E4_HAS_DRV(TMC2208)
-      #if ENABLED(E4_HARDWARE_SERIAL)
-        TMC2208_DEFINE_HARDWARE(E4);
-        E4_HARDWARE_SERIAL.begin(115200);
-      #else
-        TMC2208_DEFINE_SOFTWARE(E4);
-        stepperE4->beginSerial(115200);
-      #endif
-      config(stepperE4, E4_STEALTHCHOP);
-    #endif
-    #if E5_HAS_DRV(TMC2208)
-      #if ENABLED(E5_HARDWARE_SERIAL)
-        TMC2208_DEFINE_HARDWARE(E5);
-        E5_HARDWARE_SERIAL.begin(115200);
-      #else
-        TMC2208_DEFINE_SOFTWARE(E5);
-        stepperE5->beginSerial(115200);
-      #endif
-      config(stepperE5, E5_STEALTHCHOP);
-    #endif
-
-  #endif // HAVE_DRV(TMC2208)
-
-}
-
-// Use internal reference voltage for current calculations. This is the default.
-// Following values from Trinamic's spreadsheet with values for a NEMA17 (42BYGHW609)
-// https://www.trinamic.com/products/integrated-circuits/details/tmc2130/
-void TMC_Stepper::current_init_to_defaults() {
-
-  #define TMC_CURRENT_INIT(ST)  set_current(stepper##ST, ST##_CURRENT)
-
-  #if AXIS_HAS_TMC(X)
-    TMC_CURRENT_INIT(X);
-  #endif
-  #if AXIS_HAS_TMC(X2)
-    TMC_CURRENT_INIT(X2);
-  #endif
-  #if AXIS_HAS_TMC(Y)
-    TMC_CURRENT_INIT(Y);
-  #endif
-  #if AXIS_HAS_TMC(Y2)
-    TMC_CURRENT_INIT(Y2);
-  #endif
-  #if AXIS_HAS_TMC(Z)
-    TMC_CURRENT_INIT(Z);
-  #endif
-  #if AXIS_HAS_TMC(Z2)
-    TMC_CURRENT_INIT(Z2);
-  #endif
-  #if AXIS_HAS_TMC(Z3)
-    TMC_CURRENT_INIT(Z3);
-  #endif
-  #if AXIS_HAS_TMC(E0)
-    TMC_CURRENT_INIT(E0);
-  #endif
-  #if AXIS_HAS_TMC(E1)
-    TMC_CURRENT_INIT(E1);
-  #endif
-  #if AXIS_HAS_TMC(E2)
-    TMC_CURRENT_INIT(E2);
-  #endif
-  #if AXIS_HAS_TMC(E3)
-    TMC_CURRENT_INIT(E3);
-  #endif
-  #if AXIS_HAS_TMC(E4)
-    TMC_CURRENT_INIT(E4);
-  #endif
-  #if AXIS_HAS_TMC(E5)
-    TMC_CURRENT_INIT(E5);
-  #endif
-}
-
-void TMC_Stepper::microstep_init_to_defaults() {
-
-  #define TMC_MICROSTEP_INIT(ST)  set_microstep(stepper##ST, ST##_MICROSTEPS)
-
-  #if AXIS_HAS_TMC(X)
-    TMC_MICROSTEP_INIT(X);
-  #endif
-  #if AXIS_HAS_TMC(X2)
-    TMC_MICROSTEP_INIT(X2);
-  #endif
-  #if AXIS_HAS_TMC(Y)
-    TMC_MICROSTEP_INIT(Y);
-  #endif
-  #if AXIS_HAS_TMC(Y2)
-    TMC_MICROSTEP_INIT(Y2);
-  #endif
-  #if AXIS_HAS_TMC(Z)
-    TMC_MICROSTEP_INIT(Z);
-  #endif
-  #if AXIS_HAS_TMC(Z2)
-    TMC_MICROSTEP_INIT(Z2);
-  #endif
-  #if AXIS_HAS_TMC(Z3)
-    TMC_MICROSTEP_INIT(Z3);
-  #endif
-  #if AXIS_HAS_TMC(E0)
-    TMC_MICROSTEP_INIT(E0);
-  #endif
-  #if AXIS_HAS_TMC(E1)
-    TMC_MICROSTEP_INIT(E1);
-  #endif
-  #if AXIS_HAS_TMC(E2)
-    TMC_MICROSTEP_INIT(E2);
-  #endif
-  #if AXIS_HAS_TMC(E3)
-    TMC_MICROSTEP_INIT(E3);
-  #endif
-  #if AXIS_HAS_TMC(E4)
-    TMC_MICROSTEP_INIT(E4);
-  #endif
-  #if AXIS_HAS_TMC(E5)
-    TMC_MICROSTEP_INIT(E5);
-  #endif
-}
-
-void TMC_Stepper::restore() {
-  #if AXIS_HAS_TMC(X)
-    stepperX->push();
-  #endif
-  #if AXIS_HAS_TMC(X2)
-    stepperX2->push();
-  #endif
-  #if AXIS_HAS_TMC(Y)
-    stepperY->push();
-  #endif
-  #if AXIS_HAS_TMC(Y2)
-    stepperY2->push();
-  #endif
-  #if AXIS_HAS_TMC(Z)
-    stepperZ->push();
-  #endif
-  #if AXIS_HAS_TMC(Z2)
-    stepperZ2->push();
-  #endif
-  #if AXIS_HAS_TMC(Z3)
-    stepperZ3->push();
-  #endif
-  #if AXIS_HAS_TMC(E0)
-    stepperE0->push();
-  #endif
-  #if AXIS_HAS_TMC(E1)
-    stepperE1->push();
-  #endif
-  #if AXIS_HAS_TMC(E2)
-    stepperE2->push();
-  #endif
-  #if AXIS_HAS_TMC(E3)
-    stepperE3->push();
-  #endif
-  #if AXIS_HAS_TMC(E4)
-    stepperE4->push();
-  #endif
-}
-
-#if ENABLED(MONITOR_DRIVER_STATUS)
-
-  #define HAS_HW_COMMS(ST)  ST##_HAS_DRV(TMC2130) || ST##_HAS_DRV(TMC2660) || (ST##_HAS_DRV(TMC2208) && ENABLED(ST##_HARDWARE_SERIAL))
-
-  void TMC_Stepper::monitor_driver() {
-    static millis_t next_cOT = 0;
-    if (ELAPSED(millis(), next_cOT)) {
-      next_cOT = millis() + 500;
-      #if HAS_HW_COMMS(X)
-        monitor_driver(stepperX);
-      #endif
-      #if HAS_HW_COMMS(Y)
-        monitor_driver(stepperY);
-      #endif
-      #if HAS_HW_COMMS(Z)
-        monitor_driver(stepperZ);
-      #endif
-      #if HAS_HW_COMMS(X2)
-        monitor_driver(stepperX2);
-      #endif
-      #if HAS_HW_COMMS(Y2)
-        monitor_driver(stepperY2);
-      #endif
-      #if HAS_HW_COMMS(Z2)
-        monitor_driver(stepperZ2);
-      #endif
-      #if HAS_HW_COMMS(Z3)
-        monitor_driver(stepperZ3);
-      #endif
-      #if HAS_HW_COMMS(E0)
-        monitor_driver(stepperE0);
-      #endif
-      #if HAS_HW_COMMS(E1)
-        monitor_driver(stepperE1);
-      #endif
-      #if HAS_HW_COMMS(E2)
-        monitor_driver(stepperE2);
-      #endif
-      #if HAS_HW_COMMS(E3)
-        monitor_driver(stepperE3);
-      #endif
-      #if HAS_HW_COMMS(E4)
-        monitor_driver(stepperE4);
-      #endif
-      #if HAS_HW_COMMS(E5)
-        monitor_driver(stepperE5);
-      #endif
-
-      #if ENABLED(TMC_DEBUG)
-        if (report_status) SERIAL_EOL();
-      #endif
-
-    }
-  }
-
-#endif // ENABLED(MONITOR_DRIVER_STATUS)
-
-#if ENABLED(TMC_DEBUG)
-
-  /**
-   * M922 report functions
-   */
-  void TMC_Stepper::set_report_status(const bool status) {
-    if ((report_status = status))
-      SERIAL_EM("axis:pwm_scale |status_response|");
-  }
-
-  void TMC_Stepper::report_all() {
-    #define TMC_REPORT(LABEL, ITEM) do{ SERIAL_SM(ECHO, LABEL);  debug_loop(ITEM);  }while(0)
-    #define DRV_REPORT(LABEL, ITEM) do{ SERIAL_SM(ECHO, LABEL);  status_loop(ITEM); }while(0)
-    TMC_REPORT("\t\t\t",              TMC_CODES);
-    TMC_REPORT("Enabled\t\t",         TMC_ENABLED);
-    TMC_REPORT("Set current\t",       TMC_CURRENT);
-    TMC_REPORT("RMS current\t",       TMC_RMS_CURRENT);
-    TMC_REPORT("MAX current\t",       TMC_MAX_CURRENT);
-    TMC_REPORT("Run current\t",       TMC_IRUN);
-    TMC_REPORT("Hold current\t",      TMC_IHOLD);
-    TMC_REPORT("CS actual\t",         TMC_CS_ACTUAL);
-    TMC_REPORT("PWM scale\t",         TMC_PWM_SCALE);
-    TMC_REPORT("vsense\t\t",          TMC_VSENSE);
-    TMC_REPORT("stealthChop\t",       TMC_STEALTHCHOP);
-    TMC_REPORT("msteps\t\t",          TMC_MICROSTEPS);
-    TMC_REPORT("tstep\t\t",           TMC_TSTEP);
-    TMC_REPORT("pwm threshold\t",     TMC_TPWMTHRS);
-    TMC_REPORT("[mm/s]\t\t",          TMC_TPWMTHRS_MMS);
-    TMC_REPORT("OT prewarn\t",        TMC_OTPW);
-    #if ENABLED(MONITOR_DRIVER_STATUS)
-      TMC_REPORT("OT prewarn has",    TMC_NULL);
-      TMC_REPORT("been triggered\t",  TMC_OTPW_TRIGGERED);
-    #endif
-    TMC_REPORT("off time\t",          TMC_TOFF);
-    TMC_REPORT("blank time\t",        TMC_TBL);
-    TMC_REPORT("hysteresis\t",        TMC_NULL);
-    TMC_REPORT("-end\t\t",            TMC_HEND);
-    TMC_REPORT("-start\t\t",          TMC_HSTRT);
-    TMC_REPORT("Stallguard thrs",     TMC_SGT);
-
-    DRV_REPORT("DRVSTATUS\t",         TMC_DRV_CODES);
-    #if HAVE_DRV(TMC2130)
-      DRV_REPORT("stallguard\t\t",    TMC_STALLGUARD);
-      DRV_REPORT("sg_result\t",       TMC_SG_RESULT);
-      DRV_REPORT("fsactive\t\t",      TMC_FSACTIVE);
-    #endif
-    DRV_REPORT("stst\t\t",            TMC_STST);
-    DRV_REPORT("olb\t\t",             TMC_OLB);
-    DRV_REPORT("ola\t\t",             TMC_OLA);
-    DRV_REPORT("s2gb\t\t",            TMC_S2GB);
-    DRV_REPORT("s2ga\t\t",            TMC_S2GA);
-    DRV_REPORT("otpw\t\t",            TMC_DRV_OTPW);
-    DRV_REPORT("ot\t\t",              TMC_OT);
-    #if HAVE_DRV(TMC2208)
-      DRV_REPORT("157C\t\t",          TMC_T157);
-      DRV_REPORT("150C\t\t",          TMC_T150);
-      DRV_REPORT("143C\t\t",          TMC_T143);
-      DRV_REPORT("120C\t\t",          TMC_T120);
-      DRV_REPORT("s2vsa\t\t",         TMC_S2VSA);
-      DRV_REPORT("s2vsb\t\t",         TMC_S2VSB);
-    #endif
-    DRV_REPORT("Driver registers:",   TMC_DRV_STATUS_HEX);
-    SERIAL_EOL();
-  }
-
-#endif // ENABLED(TMC_DEBUG)
-
-MKTMC* TMC_Stepper::driver_by_index(const uint8_t index) {
-
-  switch(index) {
-    #if AXIS_HAS_TMC(X)
-      case 0: return stepperX; break;
-    #endif
-    #if AXIS_HAS_TMC(Y)
-      case 1: return stepperY; break;
-    #endif
-    #if AXIS_HAS_TMC(Z)
-      case 2: return stepperZ; break;
-    #endif
-    #if AXIS_HAS_TMC(X2)
-      case 3: return stepperX2; break;
-    #endif
-    #if AXIS_HAS_TMC(Y2)
-      case 4: return stepperY2; break;
-    #endif
-    #if AXIS_HAS_TMC(Z2)
-      case 5: return stepperZ2; break;
-    #endif
-    #if AXIS_HAS_TMC(Z3)
-      case 6: return stepperZ3; break;
-    #endif
-    #if AXIS_HAS_TMC(E0)
-      case 7: return stepperE0; break;
-    #endif
-    #if AXIS_HAS_TMC(E1)
-      case 8: return stepperE1; break;
-    #endif
-    #if AXIS_HAS_TMC(E2)
-      case 9: return stepperE2; break;
-    #endif
-    #if AXIS_HAS_TMC(E3)
-      case 10: return stepperE3; break;
-    #endif
-    #if AXIS_HAS_TMC(E4)
-      case 11: return stepperE4; break;
-    #endif
-    #if AXIS_HAS_TMC(E5)
-      case 12: return stepperE5; break;
-    #endif
-    default: return NULL; break;
-  }
-
-}
-
-// Private Function
-#if HAVE_DRV(TMC2660)
-
-  void TMC_Stepper::config(MKTMC* st, const int8_t tmc_sgt/*=0*/) {
-
-    st->begin();
-    st->blank_time(24);
-    st->toff(5); // Only enables the driver if used with stealthChop
-    st->intpol(INTERPOLATE);
-    st->sgt(tmc_sgt);
-
-  }
-
-#elif HAVE_DRV(TMC2130)
-  
-  void TMC_Stepper::config(MKTMC* st, const bool tmc_stealthchop/*=false*/, const int8_t tmc_sgt/*=0*/) {
-
-    st->begin();
-
-    CHOPCONF_t chopconf{0};
-    chopconf.tbl = 1;
-    chopconf.toff = 3;
-    chopconf.intpol = INTERPOLATE;
-    chopconf.hstrt = 2;
-    chopconf.hend = 5;
-    st->CHOPCONF(chopconf.sr);
-
-    st->iholddelay(10);
-    st->TPOWERDOWN(128);
-
-    st->en_pwm_mode(tmc_stealthchop);
-    PWMCONF_t pwmconf{0};
-    pwmconf.pwm_freq = STEALTH_FREQ;
-    pwmconf.pwm_autoscale = STEALTH_AUTOSCALE;
-    pwmconf.pwm_grad = STEALTH_GRAD;
-    pwmconf.pwm_ampl = STEALTH_AMPL;
-    st->PWMCONF(pwmconf.sr);
-
-    st->sgt(tmc_sgt);
-    st->GSTAT(); // Clear GSTAT
-
-    // Test connection
-    if (st->test_connection() < 2)
-      SERIAL_STR(ECHO);
-    else
-      SERIAL_STR(ER);
-    SERIAL_MSG("stepper");
-    st->printLabel();
-    SERIAL_PS(st->test_connection() < 2 ? PSTR(" connect!") : PSTR(" not connect!"));
-    SERIAL_EOL();
-
-  }
-
-#elif HAVE_DRV(TMC2208)
-
-  void TMC_Stepper::config(MKTMC* st, const bool tmc_stealthchop/*=false*/) {
-
-    st->pdn_disable(true);      // Use UART
-    st->mstep_reg_select(true); // Select microsteps with UART
-    st->I_scale_analog(false);
-    st->blank_time(24);
-    st->toff(5);
-    st->intpol(INTERPOLATE);
-    st->TPOWERDOWN(128);        // ~2s until driver lowers to hold current
-    st->hysteresis_start(3);
-    st->hysteresis_end(2);
-
-    if (tmc_stealthchop) {
-      st->pwm_lim(12);
-      st->pwm_reg(8);
-      st->pwm_autograd(1);
-      st->pwm_autoscale(1);
-      st->pwm_freq(1);
-      st->pwm_grad(14);
-      st->pwm_ofs(36);
-      st->en_spreadCycle(false);
-    }
-    else
-      st->en_spreadCycle(true);
-
-    st->GSTAT(0b111); // Clear
-    delay(200);
-  }
-
-#endif
-
-#if ENABLED(MONITOR_DRIVER_STATUS)
-
-  #if HAVE_DRV(TMC2660)
-
-    TMC_driver_data TMC_Stepper::get_driver_data(MKTMC* st) {
-      constexpr uint32_t OTPW_bm = 0x4UL;
-      constexpr uint8_t OTPW_bp = 2;
-      constexpr uint32_t OT_bm = 0x2UL;
-      constexpr uint8_t OT_bp = 1;
-      constexpr uint8_t DRIVER_ERROR_bm = 0x6;
-      TMC_driver_data data;
-      data.drv_status = st->DRVSTATUS();
-      data.is_otpw = (data.drv_status & OTPW_bm) >> OTPW_bp;
-      data.is_ot = (data.drv_status & OT_bm) >> OT_bp;
-      data.is_error = data.drv_status & DRIVER_ERROR_bm;
-      return data;
-    }
-
-  #elif HAVE_DRV(TMC2130)
-
-    #if ENABLED(TMC_DEBUG)
-      uint8_t TMC_Stepper::get_status_response(MKTMC* st) {
-        return st->status_response & 0xF;
-      }
-    #endif
-
-    TMC_driver_data TMC_Stepper::get_driver_data(MKTMC* st) {
-      constexpr uint32_t OTPW_bm = 0x4000000UL;
-      constexpr uint8_t OTPW_bp = 26;
-      constexpr uint32_t OT_bm = 0x2000000UL;
-      constexpr uint8_t OT_bp = 25;
-      constexpr uint8_t DRIVER_ERROR_bm = 0x2UL;
-      constexpr uint8_t DRIVER_ERROR_bp = 1;
-      TMC_driver_data data;
-      data.drv_status = st->DRV_STATUS();
-      data.is_otpw = (data.drv_status & OTPW_bm) >> OTPW_bp;
-      data.is_ot = (data.drv_status & OT_bm) >> OT_bp;
-      data.is_error = (st->status_response & DRIVER_ERROR_bm) >> DRIVER_ERROR_bp;
-      return data;
-    }
-
-  #elif HAVE_DRV(TMC2208)
-
-    #if ENABLED(TMC_DEBUG)
-      uint8_t TMC_Stepper::get_status_response(MKTMC* st) {
-        uint32_t drv_status = st->DRV_STATUS();
-        uint8_t gstat = st->GSTAT();
-        uint8_t response = 0;
-        response |= (drv_status >> (31-3)) & 0B1000;
-        response |= gstat & 0B11;
-        return response;
-      }
-    #endif
-
-    TMC_driver_data TMC_Stepper::get_driver_data(MKTMC* st) {
-      constexpr uint32_t OTPW_bm = 0B1UL;
-      constexpr uint8_t OTPW_bp = 0;
-      constexpr uint32_t OT_bm = 0B10UL;
-      constexpr uint8_t OT_bp = 1;
-      TMC_driver_data data;
-      data.drv_status = st->DRV_STATUS();
-      data.is_otpw = (data.drv_status & OTPW_bm) >> OTPW_bp;
-      data.is_ot = (data.drv_status & OT_bm) >> OT_bp;
-      data.is_error = st->drv_err();
-      return data;
-    }
-
-  #endif
-
-  void TMC_Stepper::monitor_driver(MKTMC* st) {
-
-    TMC_driver_data data = get_driver_data(st);
-
-    #if ENABLED(STOP_ON_ERROR)
-      if (data.is_error) {
-        SERIAL_EOL();
-        st->printLabel();
-        SERIAL_MSG(" driver error detected:");
-        if (data.is_ot) SERIAL_EM("overtemperature");
-        if (st->s2ga()) SERIAL_EM("short to ground (coil A)");
-        if (st->s2gb()) SERIAL_EM("short to ground (coil B)");
-        #if ENABLED(TMC_DEBUG)
-          report_all();
-        #endif
-        printer.kill(PSTR("Driver error"));
-      }
-    #endif
-
-    // Report if a warning was triggered
-    if (data.is_otpw && st->otpw_count == 0) {
-      char timestamp[10];
-      duration_t elapsed = print_job_counter.duration();
-      (void)elapsed.toDigital(timestamp, true);
-      SERIAL_EOL();
-      SERIAL_TXT(timestamp);
-      SERIAL_MSG(": ");
-      st->printLabel();
-      SERIAL_MSG(" driver overtemperature warning! (");
-      SERIAL_VAL(st->getMilliamps());
-      SERIAL_EM("mA)");
-    }
-
-    #if CURRENT_STEP_DOWN > 0
-      // Decrease current if is_otpw is true and driver is enabled and there's been more than 4 warnings
-      if (data.is_otpw && st->isEnabled() && st->otpw_count > 4) {
-        st->rms_current(st->getMilliamps() - (CURRENT_STEP_DOWN));
-        #if ENABLED(REPORT_CURRENT_CHANGE)
-          st->printLabel();
-          SERIAL_EMV(" current decreased to ", st->getMilliamps());
-        #endif
-      }
-    #endif
-
-    if (data.is_otpw) {
-      st->otpw_count++;
-      st->flag_otpw = true;
-    }
-    else if (st->otpw_count > 0) st->otpw_count = 0;
-
-    #if ENABLED(TMC_DEBUG)
-      if (report_status) {
-        const uint32_t pwm_scale = get_pwm_scale(st);
-        st->printLabel();
-        SERIAL_MV(":", pwm_scale);
-        SERIAL_MSG(" |0b"); SERIAL_VAL(get_status_response(st), BIN);
-        SERIAL_MSG("| ");
-        if (data.is_error) SERIAL_CHR('E');
-        else if (data.is_ot) SERIAL_CHR('O');
-        else if (data.is_otpw) SERIAL_CHR('W');
-        else if (st->otpw_count > 0) SERIAL_VAL(st->otpw_count);
-        else if (st->flag_otpw) SERIAL_CHR('F');
-        SERIAL_CHR('\t');
-      }
-    #endif
-  }
-
-#endif // MONITOR_DRIVER_STATUS
-
-#if ENABLED(TMC_DEBUG)
-
-  void TMC_Stepper::drv_status_print_hex(const uint32_t drv_status) {
-    for (int B = 24; B >= 8; B -= 8){
-      SERIAL_VAL((drv_status >> (B + 4)) & 0xF, HEX);
-      SERIAL_VAL((drv_status >> B) & 0xF, HEX);
-      SERIAL_CHR(':');
-    }
-    SERIAL_VAL((drv_status >> 4) & 0xF, HEX);
-    SERIAL_VAL(drv_status & 0xF, HEX);
-    SERIAL_EOL();
-  }
-
-  #if HAVE_DRV(TMC2660)
-
-    void TMC_Stepper::status(MKTMC* st, const TMCdebugEnum i) {}
-    void TMC_Stepper::parse_type_drv_status(MKTMC* st, const TMCdrvStatusEnum i) {}
-
-  #elif HAVE_DRV(TMC2130)
-
-    void TMC_Stepper::status(MKTMC* st, const TMCdebugEnum i) {
-      switch(i) {
-        case TMC_PWM_SCALE: SERIAL_VAL(st->PWM_SCALE()); break;
-        case TMC_SGT: SERIAL_VAL(st->sgt()); break;
-        case TMC_STEALTHCHOP: SERIAL_PS(st->en_pwm_mode() ? PSTR("true") : PSTR("false")); break;
-        default: break;
-      }
-    }
-
-    void TMC_Stepper::parse_type_drv_status(MKTMC* st, const TMCdrvStatusEnum i) {
-      switch(i) {
-        case TMC_STALLGUARD: if (st->stallguard()) SERIAL_CHR('X');  break;
-        case TMC_SG_RESULT:  SERIAL_VAL(st->sg_result());            break;
-        case TMC_FSACTIVE:   if (st->fsactive())   SERIAL_CHR('X'); break;
-        case TMC_DRV_CS_ACTUAL: SERIAL_VAL(st->cs_actual());  break;
-        default: break;
-      }
-    }
-
-  #elif HAVE_DRV(TMC2208)
-
-    void TMC_Stepper::status(MKTMC* st, const TMCdebugEnum i) {
-      switch(i) {
-        case TMC_TSTEP: { uint32_t data = 0; st->TSTEP(&data); SERIAL_VAL(data); break; }
-        case TMC_PWM_SCALE: SERIAL_VAL(st->pwm_scale_sum()); break;
-        case TMC_STEALTHCHOP: SERIAL_PS(st->stealth() ? PSTR("true") : PSTR("false")); break;
-        case TMC_S2VSA: if (st->s2vsa()) SERIAL_CHR('X'); break;
-        case TMC_S2VSB: if (st->s2vsb()) SERIAL_CHR('X'); break;
-        default: break;
-      }
-    }
-
-    void TMC_Stepper::parse_type_drv_status(MKTMC* st, const TMCdrvStatusEnum i) {
-      switch(i) {
-        case TMC_T157: if (st->t157()) SERIAL_CHR('X'); break;
-        case TMC_T150: if (st->t150()) SERIAL_CHR('X'); break;
-        case TMC_T143: if (st->t143()) SERIAL_CHR('X'); break;
-        case TMC_T120: if (st->t120()) SERIAL_CHR('X'); break;
-        case TMC_DRV_CS_ACTUAL: SERIAL_VAL(st->cs_actual()); break;
-        default: break;
-      }
-    }
-
-  #endif // HAVE_DRV(TMC2208)
-
-  #if HAVE_DRV(TMC2660)
-  
-    void TMC_Stepper::status(MKTMC* st, const TMCdebugEnum i, const float tmc_spmm) {
-      SERIAL_CHR('\t');
-      switch(i) {
-        case TMC_CODES: st->printLabel(); break;
-        case TMC_ENABLED: SERIAL_PS(st->isEnabled() ? PSTR("true") : PSTR("false")); break;
-        case TMC_CURRENT: SERIAL_VAL(st->getMilliamps()); break;
-        case TMC_RMS_CURRENT: SERIAL_VAL(st->rms_current()); break;
-        case TMC_MAX_CURRENT: SERIAL_VAL((float)st->rms_current() * 1.41, 0); break;
-        case TMC_IRUN:
-          SERIAL_VAL(st->cs());
-          SERIAL_MSG("/31");
-          break;
-        case TMC_VSENSE: print_vsense(st); break;
-        case TMC_MICROSTEPS: SERIAL_VAL(st->microsteps()); break;
-        case TMC_SGT: SERIAL_VAL(st->sgt()); break;
-        case TMC_TOFF: SERIAL_VAL(st->toff()); break;
-        case TMC_TBL: SERIAL_VAL(st->blank_time()); break;
-        case TMC_HEND: SERIAL_VAL(st->hysteresis_end()); break;
-        case TMC_HSTRT: SERIAL_VAL(st->hysteresis_start()); break;
-        default: break;
-      }
-    }
-
-  #else
-
-    void TMC_Stepper::status(MKTMC* st, const TMCdebugEnum i, const float tmc_spmm) {
-      SERIAL_CHR('\t');
-      switch(i) {
-        case TMC_CODES: st->printLabel(); break;
-        case TMC_ENABLED: SERIAL_PS(st->isEnabled() ? PSTR("true") : PSTR("false")); break;
-        case TMC_CURRENT: SERIAL_VAL(st->getMilliamps()); break;
-        case TMC_RMS_CURRENT: SERIAL_VAL(st->rms_current()); break;
-        case TMC_MAX_CURRENT: SERIAL_VAL((float)st->rms_current() * 1.41, 0); break;
-        case TMC_IRUN:
-          SERIAL_VAL(st->irun());
-          SERIAL_MSG("/31");
-          break;
-        case TMC_IHOLD:
-          SERIAL_VAL(st->ihold());
-          SERIAL_MSG("/31");
-          break;
-        case TMC_CS_ACTUAL:
-          SERIAL_VAL(st->cs_actual());
-          SERIAL_MSG("/31");
-          break;
-        case TMC_VSENSE: print_vsense(st); break;
-        case TMC_MICROSTEPS: SERIAL_VAL(st->microsteps()); break;
-        case TMC_TSTEP: SERIAL_VAL(st->TSTEP()); break;
-        case TMC_TPWMTHRS: {
-            uint32_t tpwmthrs_val = st->TPWMTHRS();
-            SERIAL_VAL(tpwmthrs_val);
-          }
-          break;
-        case TMC_TPWMTHRS_MMS: {
-            uint32_t tpwmthrs_val = st->TPWMTHRS();
-              if (tpwmthrs_val)
-                SERIAL_VAL(thrs(st->microsteps(), tpwmthrs_val, tmc_spmm));
-              else
-                SERIAL_CHR('-');
-            }
-          break;
-        case TMC_OTPW: SERIAL_PS(st->otpw() ? PSTR("true") : PSTR("false")); break;
-        #if ENABLED(MONITOR_DRIVER_STATUS)
-          case TMC_OTPW_TRIGGERED: SERIAL_PS(st->getOTPW() ? PSTR("true") : PSTR("false")); break;
-        #endif
-        case TMC_TOFF: SERIAL_VAL(st->toff()); break;
-        case TMC_TBL: SERIAL_VAL(st->blank_time()); break;
-        case TMC_HEND: SERIAL_VAL(st->hysteresis_end()); break;
-        case TMC_HSTRT: SERIAL_VAL(st->hysteresis_start()); break;
-        default: status(st, i); break;
-      }
-    }
-
-  #endif
-
-  void TMC_Stepper::parse_drv_status(MKTMC* st, const TMCdrvStatusEnum i) {
-    SERIAL_CHR('\t');
-    switch (i) {
-      case TMC_DRV_CODES:     st->printLabel();                     break;
-      case TMC_STST:          if (st->stst())     SERIAL_CHR('X');  break;
-      case TMC_OLB:           if (st->olb())      SERIAL_CHR('X');  break;
-      case TMC_OLA:           if (st->ola())      SERIAL_CHR('X');  break;
-      case TMC_S2GB:          if (st->s2gb())     SERIAL_CHR('X');  break;
-      case TMC_S2GA:          if (st->s2ga())     SERIAL_CHR('X');  break;
-      case TMC_DRV_OTPW:      if (st->otpw())     SERIAL_CHR('X');  break;
-      case TMC_OT:            if (st->ot())       SERIAL_CHR('X');  break;
-      case TMC_DRV_STATUS_HEX:
-        st->printLabel();
-        SERIAL_MSG("\t0x");
-        drv_status_print_hex(st->DRV_STATUS());
-        break;
-      default: parse_type_drv_status(st, i); break;
-    }
-  }
-
-  void TMC_Stepper::debug_loop(const TMCdebugEnum i) {
-    #if AXIS_HAS_TMC(X)
-      status(stepperX, i, mechanics.data.axis_steps_per_mm[X_AXIS]);
-    #endif
-    #if AXIS_HAS_TMC(X2)
-      status(stepperX2, i, mechanics.data.axis_steps_per_mm[X_AXIS]);
-    #endif
-
-    #if AXIS_HAS_TMC(Y)
-      status(stepperY, i, mechanics.data.axis_steps_per_mm[Y_AXIS]);
-    #endif
-    #if AXIS_HAS_TMC(Y2)
-      status(stepperY2, i, mechanics.data.axis_steps_per_mm[Y_AXIS]);
-    #endif
-
-    #if AXIS_HAS_TMC(Z)
-      status(stepperZ, i, mechanics.data.axis_steps_per_mm[Z_AXIS]);
-    #endif
-    #if AXIS_HAS_TMC(Z2)
-      status(stepperZ2,i, mechanics.data.axis_steps_per_mm[Z_AXIS]);
-    #endif
-    #if AXIS_HAS_TMC(Z3)
-      status(stepperZ3, i, mechanics.data.axis_steps_per_mm[Z_AXIS]);
-    #endif
-
-    #if AXIS_HAS_TMC(E0)
-      status(stepperE0, i, mechanics.data.axis_steps_per_mm[E_AXIS_N(0)]);
-    #endif
-    #if AXIS_HAS_TMC(E1)
-      status(stepperE1, i, mechanics.data.axis_steps_per_mm[E_AXIS_N(1)]);
-    #endif
-    #if AXIS_HAS_TMC(E2)
-      status(stepperE2, i, mechanics.data.axis_steps_per_mm[E_AXIS_N(2)]);
-    #endif
-    #if AXIS_HAS_TMC(E3)
-      status(stepperE3, i, mechanics.data.axis_steps_per_mm[E_AXIS_N(3)]);
-    #endif
-    #if AXIS_HAS_TMC(E4)
-      status(stepperE4, i, mechanics.data.axis_steps_per_mm[E_AXIS_N(4)]);
-    #endif
-    #if AXIS_HAS_TMC(E5)
-      status(stepperE5, i, mechanics.data.axis_steps_per_mm[E_AXIS_N(5)]);
-    #endif
-
-    SERIAL_EOL();
-  }
-
-  void TMC_Stepper::status_loop(const TMCdrvStatusEnum i) {
-    #if AXIS_HAS_TMC(X)
-      parse_drv_status(stepperX, i);
-    #endif
-    #if AXIS_HAS_TMC(X2)
-      parse_drv_status(stepperX2, i);
-    #endif
-
-    #if AXIS_HAS_TMC(Y)
-      parse_drv_status(stepperY, i);
-    #endif
-    #if AXIS_HAS_TMC(Y2)
-      parse_drv_status(stepperY2, i);
-    #endif
-
-    #if AXIS_HAS_TMC(Z)
-      parse_drv_status(stepperZ, i);
-    #endif
-    #if AXIS_HAS_TMC(Z2)
-      parse_drv_status(stepperZ2, i);
-    #endif
-    #if AXIS_HAS_TMC(Z3)
-      parse_drv_status(stepperZ3, i);
-    #endif
-
-    #if AXIS_HAS_TMC(E0)
-      parse_drv_status(stepperE0, i);
-    #endif
-    #if AXIS_HAS_TMC(E1)
-      parse_drv_status(stepperE1, i);
-    #endif
-    #if AXIS_HAS_TMC(E2)
-      parse_drv_status(stepperE2, i);
-    #endif
-    #if AXIS_HAS_TMC(E3)
-      parse_drv_status(stepperE3, i);
-    #endif
-    #if AXIS_HAS_TMC(E4)
-      parse_drv_status(stepperE4, i);
-    #endif
-    #if AXIS_HAS_TMC(E5)
-      parse_drv_status(stepperE5, i);
-    #endif
-
-    SERIAL_EOL();
-  }
-
-#endif // TMC_DEBUG
-
-#endif // HAS_TRINAMIC
->>>>>>> c93b1350
+#endif // HAS_TRINAMIC